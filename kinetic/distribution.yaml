%YAML 1.1
# ROS distribution file
# see REP 143: http://ros.org/reps/rep-0143.html
---
release_platforms:
  debian:
  - jessie
  fedora:
  - '23'
  - '24'
  ubuntu:
  - xenial
repositories:
  abb:
    doc:
      type: git
      url: https://github.com/ros-industrial/abb.git
      version: kinetic-devel
    release:
      packages:
      - abb
      - abb_driver
      - abb_irb2400_moveit_config
      - abb_irb2400_moveit_plugins
      - abb_irb2400_support
      - abb_irb4400_support
      - abb_irb5400_support
      - abb_irb6600_support
      - abb_irb6640_moveit_config
      - abb_irb6640_support
      - abb_resources
      tags:
        release: release/kinetic/{package}/{version}
      url: https://github.com/ros-industrial-release/abb-release.git
      version: 1.3.0-1
    source:
      type: git
      url: https://github.com/ros-industrial/abb.git
      version: kinetic
    status: developed
  abb_experimental:
    doc:
      type: git
      url: https://github.com/ros-industrial/abb_experimental.git
      version: kinetic-devel
    status: developed
  ackermann_controller:
    doc:
      type: git
      url: https://github.com/easymov/ackermann_controller.git
      version: master
    release:
      tags:
        release: release/kinetic/{package}/{version}
      url: https://github.com/easymov/ackermann_controller-release.git
      version: 0.1.2-0
    source:
      type: git
      url: https://github.com/easymov/ackermann_controller.git
      version: master
    status: developed
  ackermann_msgs:
    doc:
      type: git
      url: https://github.com/ros-drivers/ackermann_msgs.git
      version: master
    release:
      tags:
        release: release/kinetic/{package}/{version}
      url: https://github.com/ros-drivers-gbp/ackermann_msgs-release.git
      version: 1.0.1-0
    source:
      type: git
      url: https://github.com/ros-drivers/ackermann_msgs.git
      version: master
    status: maintained
  actionlib:
    doc:
      type: git
      url: https://github.com/ros/actionlib.git
      version: indigo-devel
    release:
      tags:
        release: release/kinetic/{package}/{version}
      url: https://github.com/ros-gbp/actionlib-release.git
      version: 1.11.9-0
    source:
      test_pull_requests: true
      type: git
      url: https://github.com/ros/actionlib.git
      version: indigo-devel
    status: maintained
  agvs_common:
    doc:
      type: git
      url: https://github.com/RobotnikAutomation/agvs_common.git
      version: kinetic-devel
    release:
      packages:
      - agvs_common
      - agvs_description
      - agvs_pad
      tags:
        release: release/kinetic/{package}/{version}
      url: https://github.com/RobotnikAutomation/agvs_common-release.git
      version: 0.1.3-1
    source:
      type: git
      url: https://github.com/RobotnikAutomation/agvs_common.git
      version: kinetic-devel
    status: maintained
  agvs_sim:
    doc:
      type: git
      url: https://github.com/RobotnikAutomation/agvs_sim.git
      version: kinetic-devel
    release:
      packages:
      - agvs_control
      - agvs_gazebo
      - agvs_robot_control
      - agvs_sim
      - agvs_sim_bringup
      tags:
        release: release/kinetic/{package}/{version}
      url: https://github.com/RobotnikAutomation/agvs_sim-release.git
      version: 0.1.3-0
    source:
      type: git
      url: https://github.com/RobotnikAutomation/agvs_sim.git
      version: kinetic-devel
    status: maintained
  angles:
    doc:
      type: git
      url: https://github.com/ros/angles.git
      version: master
    release:
      tags:
        release: release/kinetic/{package}/{version}
      url: https://github.com/ros-gbp/geometry_angles_utils-release.git
      version: 1.9.11-0
    source:
      test_pull_requests: true
      type: git
      url: https://github.com/ros/angles.git
      version: master
    status: maintained
  ar_track_alvar:
    doc:
      type: git
      url: https://github.com/ros-perception/ar_track_alvar.git
      version: kinetic-devel
    release:
      packages:
      - ar_track_alvar
      - ar_track_alvar_msgs
      tags:
        release: release/kinetic/{package}/{version}
      url: https://github.com/ros-gbp/ar_track_alvar-release.git
      version: 0.7.1-0
    source:
      type: git
      url: https://github.com/ros-perception/ar_track_alvar.git
      version: kinetic-devel
    status: maintained
  ardrone_autonomy:
    doc:
      type: git
      url: https://github.com/AutonomyLab/ardrone_autonomy.git
      version: indigo-devel
    release:
      tags:
        release: release/kinetic/{package}/{version}
      url: https://github.com/AutonomyLab/ardrone_autonomy-release.git
      version: 1.4.1-0
    source:
      type: git
      url: https://github.com/AutonomyLab/ardrone_autonomy.git
      version: indigo-devel
    status: developed
  asr_approx_mvbb:
    doc:
      type: git
      url: https://github.com/asr-ros/asr_approx_mvbb.git
      version: master
  asr_aruco_marker_recognition:
    doc:
      type: git
      url: https://github.com/asr-ros/asr_aruco_marker_recognition.git
      version: master
  asr_calibration_tool_dome:
    doc:
      type: git
      url: https://github.com/asr-ros/asr_calibration_tool_dome.git
      version: master
  asr_cyberglove_lib:
    doc:
      type: git
      url: https://github.com/asr-ros/asr_cyberglove_lib.git
      version: master
  asr_cyberglove_visualization:
    doc:
      type: git
      url: https://github.com/asr-ros/asr_cyberglove_visualization.git
      version: master
  asr_descriptor_surface_based_recognition:
    doc:
      type: git
      url: https://github.com/asr-ros/asr_descriptor_surface_based_recognition.git
      version: master
  asr_fake_object_recognition:
    doc:
      type: git
      url: https://github.com/asr-ros/asr_fake_object_recognition.git
      version: master
  asr_flir_ptu_controller:
    doc:
      type: git
      url: https://github.com/asr-ros/asr_flir_ptu_controller.git
      version: master
  asr_flir_ptu_driver:
    doc:
      type: git
      url: https://github.com/asr-ros/asr_flir_ptu_driver.git
      version: master
  asr_flock_of_birds:
    doc:
      type: git
      url: https://github.com/asr-ros/asr_flock_of_birds.git
      version: master
  asr_flock_of_birds_tracking:
    doc:
      type: git
      url: https://github.com/asr-ros/asr_flock_of_birds_tracking.git
      version: master
  asr_ftc_local_planner:
    doc:
      type: git
      url: https://github.com/asr-ros/asr_ftc_local_planner.git
      version: master
  asr_gazebo_models:
    doc:
      type: git
      url: https://github.com/asr-ros/asr_gazebo_models.git
      version: master
  asr_halcon_bridge:
    doc:
      type: git
      url: https://github.com/asr-ros/asr_halcon_bridge.git
      version: master
  asr_ivt:
    doc:
      type: git
      url: https://github.com/asr-ros/asr_ivt.git
      version: master
  asr_ivt_bridge:
    doc:
      type: git
      url: https://github.com/asr-ros/asr_ivt_bridge.git
      version: master
  asr_kinematic_chain_dome:
    doc:
      type: git
      url: https://github.com/asr-ros/asr_kinematic_chain_dome.git
      version: master
  asr_kinematic_chain_optimizer:
    doc:
      type: git
      url: https://github.com/asr-ros/asr_kinematic_chain_optimizer.git
      version: master
  asr_mild_base_driving:
    doc:
      type: git
      url: https://github.com/asr-ros/asr_mild_base_driving.git
      version: master
  asr_mild_base_fake_driving:
    doc:
      type: git
      url: https://github.com/asr-ros/asr_mild_base_fake_driving.git
      version: master
  asr_mild_base_laserscanner:
    doc:
      type: git
      url: https://github.com/asr-ros/asr_mild_base_laserscanner.git
      version: master
  asr_mild_base_launch_files:
    doc:
      type: git
      url: https://github.com/asr-ros/asr_mild_base_launch_files.git
      version: master
  asr_mild_calibration_tool:
    doc:
      type: git
      url: https://github.com/asr-ros/asr_mild_calibration_tool.git
      version: master
  asr_mild_kinematic_chain:
    doc:
      type: git
      url: https://github.com/asr-ros/asr_mild_kinematic_chain.git
      version: master
  asr_mild_navigation:
    doc:
      type: git
      url: https://github.com/asr-ros/asr_mild_navigation.git
      version: master
  asr_msgs:
    doc:
      type: git
      url: https://github.com/asr-ros/asr_msgs.git
      version: master
  asr_navfn:
    doc:
      type: git
      url: https://github.com/asr-ros/asr_navfn.git
      version: master
  asr_object_database:
    doc:
      type: git
      url: https://github.com/asr-ros/asr_object_database.git
      version: master
  asr_rapidxml:
    doc:
      type: git
      url: https://github.com/asr-ros/asr_rapidxml.git
      version: master
  asr_resources_for_vision:
    doc:
      type: git
      url: https://github.com/asr-ros/asr_resources_for_vision.git
      version: master
  asr_robot:
    doc:
      type: git
      url: https://github.com/asr-ros/asr_robot.git
      version: master
  asr_robot_model_services:
    doc:
      type: git
      url: https://github.com/asr-ros/asr_robot_model_services.git
      version: master
  asr_ros_uri:
    doc:
      type: git
      url: https://github.com/asr-ros/asr_ros_uri.git
      version: master
  asr_rviz_pose_manager:
    doc:
      type: git
      url: https://github.com/asr-ros/asr_rviz_pose_manager.git
      version: master
  asr_sick_lms_400:
    doc:
      type: git
      url: https://github.com/asr-ros/asr_sick_lms_400.git
      version: master
  asr_visualization_server:
    doc:
      type: git
      url: https://github.com/asr-ros/asr_visualization_server.git
      version: master
  asr_xsd2cpp:
    doc:
      type: git
      url: https://github.com/asr-ros/asr_xsd2cpp.git
      version: master
  astra_camera:
    doc:
      type: git
      url: https://github.com/orbbec/ros_astra_camera.git
      version: master
    release:
      tags:
        release: release/kinetic/{package}/{version}
      url: https://github.com/ros-drivers-gbp/astra_camera-release.git
      version: 0.1.5-0
    source:
      type: git
      url: https://github.com/orbbec/ros_astra_camera.git
      version: master
    status: developed
  astra_launch:
    doc:
      type: git
      url: https://github.com/orbbec/ros_astra_launch.git
      version: master
    release:
      tags:
        release: release/kinetic/{package}/{version}
      url: https://github.com/ros-drivers-gbp/astra_launch-release.git
      version: 0.1.0-0
    source:
      type: git
      url: https://github.com/orbbec/ros_astra_launch.git
      version: master
    status: developed
  async_web_server_cpp:
    release:
      tags:
        release: release/kinetic/{package}/{version}
      url: https://github.com/gt-rail-release/async_web_server_cpp-release.git
      version: 0.0.3-0
  ati_force_torque:
    doc:
      type: git
      url: https://github.com/iirob/ati_force_torque.git
      version: kinetic-devel
    source:
      type: git
      url: https://github.com/iirob/ati_force_torque.git
      version: kinetic-devel
    status: developed
  auction_methods_stack:
    doc:
      type: git
      url: https://github.com/joaoquintas/auction_methods_stack.git
      version: master
  audio_common:
    doc:
      type: git
      url: https://github.com/ros-drivers/audio_common.git
      version: master
    release:
      packages:
      - audio_capture
      - audio_common
      - audio_common_msgs
      - audio_play
      - sound_play
      tags:
        release: release/kinetic/{package}/{version}
      url: https://github.com/ros-gbp/audio_common-release.git
      version: 0.3.1-0
    source:
      type: git
      url: https://github.com/ros-drivers/audio_common.git
      version: master
    status: maintained
  auv_msgs:
    doc:
      type: git
      url: https://github.com/oceansystemslab/auv_msgs.git
      version: master
    release:
      tags:
        release: release/kinetic/{package}/{version}
      url: https://github.com/oceansystemslab/auv_msgs-release.git
      version: 0.0.1-1
    source:
      type: git
      url: https://github.com/oceansystemslab/auv_msgs.git
      version: master
    status: developed
  axcli:
    release:
      tags:
        release: release/kinetic/{package}/{version}
      url: https://github.com/po1/axcli-release.git
      version: 0.1.0-0
    status: maintained
  barrett_hand:
    doc:
      type: git
      url: https://github.com/RobotnikAutomation/barrett_hand.git
      version: kinetic-devel
    release:
      packages:
      - barrett_hand
      - bhand_controller
      - rqt_bhand
      tags:
        release: release/kinetic/{package}/{version}
      url: https://github.com/RobotnikAutomation/barrett_hand-release.git
      version: 0.1.2-0
    source:
      type: git
      url: https://github.com/RobotnikAutomation/barrett_hand.git
      version: kinetic-devel
    status: maintained
  barrett_hand_common:
    doc:
      type: git
      url: https://github.com/RobotnikAutomation/barrett_hand_common.git
      version: kinetic-devel
    release:
      packages:
      - barrett_hand_common
      - barrett_hand_description
      tags:
        release: release/kinetic/{package}/{version}
      url: https://github.com/RobotnikAutomation/barrett_hand_common-release.git
      version: 0.1.2-0
    source:
      type: git
      url: https://github.com/RobotnikAutomation/barrett_hand_common.git
      version: kinetic-devel
    status: maintained
  barrett_hand_sim:
    doc:
      type: git
      url: https://github.com/RobotnikAutomation/barrett_hand_sim.git
      version: kinetic-devel
    release:
      packages:
      - barrett_hand_control
      - barrett_hand_gazebo
      - barrett_hand_sim
      tags:
        release: release/kinetic/{package}/{version}
      url: https://github.com/RobotnikAutomation/barrett_hand_sim-release.git
      version: 0.1.2-0
    source:
      type: git
      url: https://github.com/RobotnikAutomation/barrett_hand_sim.git
      version: kinetic-devel
    status: maintained
  basler_tof:
    doc:
      type: git
      url: https://github.com/uos/basler_tof.git
      version: kinetic
    source:
      test_commits: false
      type: git
      url: https://github.com/uos/basler_tof.git
      version: kinetic
    status: developed
  bcap:
    release:
      tags:
        release: release/kinetic/{package}/{version}
      url: https://github.com/fsuarez6/bcap-release.git
      version: 0.1.0-0
  bebop_autonomy:
    doc:
      type: git
      url: https://github.com/AutonomyLab/bebop_autonomy.git
      version: indigo-devel
    source:
      type: git
      url: https://github.com/AutonomyLab/bebop_autonomy.git
      version: indigo-devel
    status: developed
  bfl:
    doc:
      type: git
      url: https://github.com/ros-gbp/bfl-release.git
      version: upstream
    release:
      tags:
        release: release/kinetic/{package}/{version}
      url: https://github.com/ros-gbp/bfl-release.git
      version: 0.7.0-2
    source:
      test_commits: false
      type: git
      url: https://github.com/ros-gbp/bfl-release.git
      version: upstream
    status: maintained
  binpicking_utils:
    doc:
      type: git
      url: https://github.com/durovsky/binpicking_utils.git
      version: master
    release:
      packages:
      - bin_pose_emulator
      - bin_pose_msgs
      - binpicking_utils
      tags:
        release: release/kinetic/{package}/{version}
      url: https://github.com/durovsky/binpicking_utils-release.git
      version: 0.1.3-0
    source:
      type: git
      url: https://github.com/durovsky/binpicking_utils.git
      version: master
    status: maintained
  bond_core:
    doc:
      type: git
      url: https://github.com/ros/bond_core.git
      version: master
    release:
      packages:
      - bond
      - bond_core
      - bondcpp
      - bondpy
      - smclib
      tags:
        release: release/kinetic/{package}/{version}
      url: https://github.com/ros-gbp/bond_core-release.git
      version: 1.7.19-0
    source:
      test_pull_requests: true
      type: git
      url: https://github.com/ros/bond_core.git
      version: master
    status: maintained
  brunel_hand_ros:
    doc:
      type: git
      url: https://github.com/rerobots/brunel_hand_ros.git
      version: kinetic-devel
    status: maintained
  bta_tof_driver:
    doc:
      type: git
      url: https://github.com/voxel-dot-at/bta_tof_driver.git
      version: master
    status: maintained
  calibration:
    doc:
      type: git
      url: https://github.com/ros-perception/calibration.git
      version: hydro
    release:
      packages:
      - calibration
      - calibration_estimation
      - calibration_launch
      - calibration_msgs
      - calibration_setup_helper
      - image_cb_detector
      - interval_intersection
      - joint_states_settler
      - laser_cb_detector
      - monocam_settler
      - settlerlib
      tags:
        release: release/kinetic/{package}/{version}
      url: https://github.com/ros-gbp/calibration-release.git
      version: 0.10.14-0
    source:
      type: git
      url: https://github.com/ros-perception/calibration.git
      version: hydro
    status: maintained
  camera_info_manager_py:
    doc:
      type: git
      url: https://github.com/ros-perception/camera_info_manager_py.git
      version: master
    release:
      tags:
        release: release/kinetic/{package}/{version}
      url: https://github.com/ros-gbp/camera_info_manager_py-release.git
      version: 0.2.3-0
    source:
      type: git
      url: https://github.com/ros-perception/camera_info_manager_py.git
      version: master
    status: maintained
  camera_umd:
    doc:
      type: git
      url: https://github.com/ros-drivers/camera_umd.git
      version: master
    release:
      packages:
      - camera_umd
      - jpeg_streamer
      - uvc_camera
      tags:
        release: release/kinetic/{package}/{version}
      url: https://github.com/ros-drivers-gbp/camera_umd-release.git
      version: 0.2.5-0
    source:
      type: git
      url: https://github.com/ros-drivers/camera_umd.git
      version: master
    status: unmaintained
  capabilities:
    doc:
      type: git
      url: https://github.com/osrf/capabilities.git
      version: master
    release:
      tags:
        release: release/kinetic/{package}/{version}
      url: https://github.com/ros-gbp/capabilities-release.git
      version: 0.2.0-0
    source:
      type: git
      url: https://github.com/osrf/capabilities.git
      version: master
    status: maintained
  cartesian_msgs:
    doc:
      type: git
      url: https://github.com/davetcoleman/cartesian_msgs.git
      version: jade-devel
    release:
      tags:
        release: release/kinetic/{package}/{version}
      url: https://github.com/davetcoleman/cartesian_msgs-release.git
      version: 0.0.3-1
    source:
      type: git
      url: https://github.com/davetcoleman/cartesian_msgs.git
      version: jade-devel
    status: maintained
  catch_ros:
    doc:
      type: git
      url: https://github.com/AIS-Bonn/catch_ros.git
      version: kinetic-devel
    release:
      tags:
        release: release/kinetic/{package}/{version}
      url: https://github.com/AIS-Bonn/catch_ros-release.git
      version: 0.1.1-0
    source:
      type: git
      url: https://github.com/AIS-Bonn/catch_ros.git
      version: kinetic-devel
    status: developed
  catkin:
    doc:
      type: git
      url: https://github.com/ros/catkin.git
      version: kinetic-devel
    release:
      tags:
        release: release/kinetic/{package}/{version}
      url: https://github.com/ros-gbp/catkin-release.git
      version: 0.7.6-0
    source:
      test_pull_requests: true
      type: git
      url: https://github.com/ros/catkin.git
      version: kinetic-devel
    status: maintained
  catkin_pip:
    doc:
      type: git
      url: https://github.com/asmodehn/catkin_pip.git
      version: devel
    release:
      tags:
        release: release/kinetic/{package}/{version}
      url: https://github.com/asmodehn/catkin_pip-release.git
      version: 0.2.2-0
    source:
      type: git
      url: https://github.com/asmodehn/catkin_pip.git
      version: devel
    status: developed
  certifi:
    release:
      tags:
        release: release/kinetic/{package}/{version}
      url: https://github.com/asmodehn/certifi-rosrelease.git
      version: 2015.11.20-3
    status: maintained
  class_loader:
    doc:
      type: git
      url: https://github.com/ros/class_loader.git
      version: indigo-devel
    release:
      tags:
        release: release/kinetic/{package}/{version}
      url: https://github.com/ros-gbp/class_loader-release.git
      version: 0.3.6-0
    source:
      test_pull_requests: true
      type: git
      url: https://github.com/ros/class_loader.git
      version: indigo-devel
    status: maintained
  click:
    release:
      tags:
        release: release/kinetic/{package}/{version}
      url: https://github.com/asmodehn/click-rosrelease.git
      version: 6.2.0-1
    status: maintained
  cmake_modules:
    doc:
      type: git
      url: https://github.com/ros/cmake_modules.git
      version: 0.4-devel
    release:
      tags:
        release: release/kinetic/{package}/{version}
      url: https://github.com/ros-gbp/cmake_modules-release.git
      version: 0.4.1-0
    source:
      type: git
      url: https://github.com/ros/cmake_modules.git
      version: 0.4-devel
    status: maintained
  cob_android:
    doc:
      type: git
      url: https://github.com/ipa320/cob_android.git
      version: indigo_release_candidate
    release:
      packages:
      - cob_android
      - cob_android_msgs
      - cob_android_resource_server
      - cob_android_script_server
      - cob_android_settings
      tags:
        release: release/kinetic/{package}/{version}
      url: https://github.com/ipa320/cob_android-release.git
      version: 0.1.3-0
    source:
      type: git
      url: https://github.com/ipa320/cob_android.git
      version: indigo_dev
    status: developed
  cob_calibration_data:
    doc:
      type: git
      url: https://github.com/ipa320/cob_calibration_data.git
      version: indigo_release_candidate
    release:
      tags:
        release: release/kinetic/{package}/{version}
      url: https://github.com/ipa320/cob_calibration_data-release.git
      version: 0.6.7-0
    source:
      type: git
      url: https://github.com/ipa320/cob_calibration_data.git
      version: indigo_dev
    status: developed
  cob_command_tools:
    doc:
      type: git
      url: https://github.com/ipa320/cob_command_tools.git
      version: indigo_release_candidate
    release:
      packages:
      - cob_command_gui
      - cob_command_tools
      - cob_dashboard
      - cob_helper_tools
      - cob_interactive_teleop
      - cob_monitoring
      - cob_script_server
      - cob_teleop
      - generic_throttle
      - service_tools
      tags:
        release: release/kinetic/{package}/{version}
      url: https://github.com/ipa320/cob_command_tools-release.git
      version: 0.6.6-0
    source:
      type: git
      url: https://github.com/ipa320/cob_command_tools.git
      version: indigo_dev
    status: developed
  cob_common:
    doc:
      type: git
      url: https://github.com/ipa320/cob_common.git
      version: indigo_release_candidate
    release:
      packages:
      - cob_common
      - cob_description
      - cob_msgs
      - cob_srvs
      - raw_description
      tags:
        release: release/kinetic/{package}/{version}
      url: https://github.com/ipa320/cob_common-release.git
      version: 0.6.7-0
    source:
      type: git
      url: https://github.com/ipa320/cob_common.git
      version: indigo_dev
    status: developed
  cob_control:
    doc:
      type: git
      url: https://github.com/ipa320/cob_control.git
      version: kinetic_release_candidate
    release:
      packages:
      - cob_base_velocity_smoother
      - cob_cartesian_controller
      - cob_collision_velocity_filter
      - cob_control
      - cob_control_mode_adapter
      - cob_control_msgs
      - cob_footprint_observer
      - cob_frame_tracker
      - cob_model_identifier
      - cob_obstacle_distance
      - cob_omni_drive_controller
      - cob_trajectory_controller
      - cob_twist_controller
      - cob_undercarriage_ctrl_node
      tags:
        release: release/kinetic/{package}/{version}
      url: https://github.com/ipa320/cob_control-release.git
      version: 0.7.0-0
    source:
      type: git
      url: https://github.com/ipa320/cob_control.git
      version: kinetic_dev
    status: developed
  cob_driver:
    doc:
      type: git
      url: https://github.com/ipa320/cob_driver.git
      version: indigo_release_candidate
    release:
      packages:
      - cob_base_drive_chain
      - cob_bms_driver
      - cob_camera_sensors
      - cob_canopen_motor
      - cob_driver
      - cob_elmo_homing
      - cob_generic_can
      - cob_head_axis
      - cob_light
      - cob_mimic
      - cob_phidget_em_state
      - cob_phidget_power_state
      - cob_phidgets
      - cob_relayboard
      - cob_scan_unifier
      - cob_sick_lms1xx
      - cob_sick_s300
      - cob_sound
      - cob_undercarriage_ctrl
      - cob_utilities
      - cob_voltage_control
      tags:
        release: release/kinetic/{package}/{version}
      url: https://github.com/ipa320/cob_driver-release.git
      version: 0.6.10-0
    source:
      type: git
      url: https://github.com/ipa320/cob_driver.git
      version: indigo_dev
    status: developed
  cob_environments:
    doc:
      type: git
      url: https://github.com/ipa320/cob_environments.git
      version: indigo_release_candidate
    release:
      packages:
      - cob_default_env_config
      - cob_environments
      tags:
        release: release/kinetic/{package}/{version}
      url: https://github.com/ipa320/cob_environments-release.git
      version: 0.6.5-0
    source:
      type: git
      url: https://github.com/ipa320/cob_environments.git
      version: indigo_dev
    status: developed
  cob_extern:
    doc:
      type: git
      url: https://github.com/ipa320/cob_extern.git
      version: indigo_release_candidate
    release:
      packages:
      - cob_extern
      - libconcorde_tsp_solver
      - libdlib
      - libntcan
      - libpcan
      - libphidgets
      - libqsopt
      - opengm
      tags:
        release: release/kinetic/{package}/{version}
      url: https://github.com/ipa320/cob_extern-release.git
      version: 0.6.11-0
    source:
      type: git
      url: https://github.com/ipa320/cob_extern.git
      version: indigo_dev
    status: developed
  cob_gazebo_plugins:
    doc:
      type: git
      url: https://github.com/ipa320/cob_gazebo_plugins.git
      version: kinetic_release_candidate
    release:
      packages:
      - cob_gazebo_plugins
      - cob_gazebo_ros_control
      tags:
        release: release/kinetic/{package}/{version}
      url: https://github.com/ipa320/cob_gazebo_plugins-release.git
      version: 0.7.1-0
    source:
      type: git
      url: https://github.com/ipa320/cob_gazebo_plugins.git
      version: kinetic_dev
    status: developed
  cob_hand:
    doc:
      type: git
      url: https://github.com/ipa320/cob_hand.git
      version: indigo_release_candidate
    release:
      packages:
      - cob_hand
      - cob_hand_bridge
      tags:
        release: release/kinetic/{package}/{version}
      url: https://github.com/ipa320/cob_hand-release.git
      version: 0.6.2-0
    source:
      type: git
      url: https://github.com/ipa320/cob_hand.git
      version: indigo_dev
    status: developed
  cob_manipulation:
    doc:
      type: git
      url: https://github.com/ipa320/cob_manipulation.git
      version: kinetic_release_candidate
    release:
      packages:
      - cob_collision_monitor
      - cob_grasp_generation
      - cob_lookat_action
      - cob_manipulation
      - cob_moveit_bringup
      - cob_moveit_interface
      - cob_obstacle_distance_moveit
      - cob_pick_place_action
      tags:
        release: release/kinetic/{package}/{version}
      url: https://github.com/ipa320/cob_manipulation-release.git
      version: 0.7.0-0
    source:
      type: git
      url: https://github.com/ipa320/cob_manipulation.git
      version: kinetic_dev
    status: maintained
  cob_navigation:
    doc:
      type: git
      url: https://github.com/ipa320/cob_navigation.git
      version: indigo_release_candidate
    release:
      packages:
      - cob_linear_nav
      - cob_map_accessibility_analysis
      - cob_mapping_slam
      - cob_navigation
      - cob_navigation_config
      - cob_navigation_global
      - cob_navigation_local
      - cob_navigation_slam
      tags:
        release: release/kinetic/{package}/{version}
      url: https://github.com/ipa320/cob_navigation-release.git
      version: 0.6.5-0
    source:
      type: git
      url: https://github.com/ipa320/cob_navigation.git
      version: indigo_dev
    status: developed
  cob_perception_common:
    doc:
      type: git
      url: https://github.com/ipa320/cob_perception_common.git
      version: indigo_release_candidate
    release:
      packages:
      - cob_3d_mapping_msgs
      - cob_cam3d_throttle
      - cob_image_flip
      - cob_object_detection_msgs
      - cob_object_detection_visualizer
      - cob_perception_common
      - cob_perception_msgs
      - cob_vision_utils
      tags:
        release: release/kinetic/{package}/{version}
      url: https://github.com/ipa320/cob_perception_common-release.git
      version: 0.6.10-0
    source:
      type: git
      url: https://github.com/ipa320/cob_perception_common.git
      version: indigo_dev
    status: developed
<<<<<<< HEAD
  cob_simulation:
    doc:
      type: git
      url: https://github.com/ipa320/cob_simulation.git
      version: indigo_release_candidate
    release:
      packages:
      - cob_bringup_sim
      - cob_gazebo
      - cob_gazebo_objects
      - cob_gazebo_worlds
      - cob_simulation
      tags:
        release: release/kinetic/{package}/{version}
      url: https://github.com/ipa320/cob_simulation-release.git
      version: 0.6.8-0
    source:
      type: git
      url: https://github.com/ipa320/cob_simulation.git
=======
  cob_robots:
    doc:
      type: git
      url: https://github.com/ipa320/cob_robots.git
      version: indigo_release_candidate
    release:
      packages:
      - cob_bringup
      - cob_default_robot_behavior
      - cob_default_robot_config
      - cob_hardware_config
      - cob_moveit_config
      - cob_robots
      tags:
        release: release/kinetic/{package}/{version}
      url: https://github.com/ipa320/cob_robots-release.git
      version: 0.6.7-1
    source:
      type: git
      url: https://github.com/ipa320/cob_robots.git
>>>>>>> ef131607
      version: indigo_dev
    status: maintained
  cob_substitute:
    doc:
      type: git
      url: https://github.com/ipa320/cob_substitute.git
      version: indigo_release_candidate
    release:
      packages:
      - cob_docker_control
      - cob_reflector_referencing
      - cob_safety_controller
      - cob_substitute
      tags:
        release: release/kinetic/{package}/{version}
      url: https://github.com/ipa320/cob_substitute-release.git
      version: 0.6.6-0
    source:
      type: git
      url: https://github.com/ipa320/cob_substitute.git
      version: indigo_dev
    status: developed
  cob_supported_robots:
    doc:
      type: git
      url: https://github.com/ipa320/cob_supported_robots.git
      version: indigo_release_candidate
    release:
      tags:
        release: release/kinetic/{package}/{version}
      url: https://github.com/ipa320/cob_supported_robots-release.git
      version: 0.6.7-0
    source:
      type: git
      url: https://github.com/ipa320/cob_supported_robots.git
      version: indigo_dev
    status: developed
  collada_urdf:
    doc:
      type: git
      url: https://github.com/ros/collada_urdf.git
      version: kinetic-devel
    release:
      packages:
      - collada_parser
      - collada_urdf
      tags:
        release: release/kinetic/{package}/{version}
      url: https://github.com/ros-gbp/collada_urdf-release.git
      version: 1.12.10-0
    source:
      test_pull_requests: true
      type: git
      url: https://github.com/ros/collada_urdf.git
      version: kinetic-devel
    status: maintained
  common_msgs:
    doc:
      type: git
      url: https://github.com/ros/common_msgs.git
      version: jade-devel
    release:
      packages:
      - actionlib_msgs
      - common_msgs
      - diagnostic_msgs
      - geometry_msgs
      - nav_msgs
      - sensor_msgs
      - shape_msgs
      - stereo_msgs
      - trajectory_msgs
      - visualization_msgs
      tags:
        release: release/kinetic/{package}/{version}
      url: https://github.com/ros-gbp/common_msgs-release.git
      version: 1.12.5-0
    source:
      test_pull_requests: true
      type: git
      url: https://github.com/ros/common_msgs.git
      version: jade-devel
    status: maintained
  common_tutorials:
    doc:
      type: git
      url: https://github.com/ros/common_tutorials.git
      version: indigo-devel
    release:
      packages:
      - actionlib_tutorials
      - common_tutorials
      - nodelet_tutorial_math
      - pluginlib_tutorials
      - turtle_actionlib
      tags:
        release: release/kinetic/{package}/{version}
      url: https://github.com/ros-gbp/common_tutorials-release.git
      version: 0.1.10-0
    source:
      type: git
      url: https://github.com/ros/common_tutorials.git
      version: indigo-devel
    status: maintained
  control_msgs:
    doc:
      type: git
      url: https://github.com/ros-controls/control_msgs.git
      version: kinetic-devel
    release:
      tags:
        release: release/kinetic/{package}/{version}
      url: https://github.com/ros-gbp/control_msgs-release.git
      version: 1.4.0-0
    source:
      type: git
      url: https://github.com/ros-controls/control_msgs.git
      version: kinetic-devel
    status: maintained
  control_toolbox:
    doc:
      type: git
      url: https://github.com/ros-controls/control_toolbox.git
      version: kinetic-devel
    release:
      tags:
        release: release/kinetic/{package}/{version}
      url: https://github.com/ros-gbp/control_toolbox-release.git
      version: 1.15.0-0
    source:
      type: git
      url: https://github.com/ros-controls/control_toolbox.git
      version: kinetic-devel
    status: maintained
  convex_decomposition:
    release:
      tags:
        release: release/kinetic/{package}/{version}
      url: https://github.com/ros-gbp/convex_decomposition-release.git
      version: 0.1.11-0
    source:
      type: git
      url: https://github.com/ros/convex_decomposition.git
      version: kinetic-devel
    status: maintained
  cost_map:
    doc:
      type: git
      url: https://github.com/stonier/cost_map.git
      version: release/0.3-indigo-kinetic
    release:
      packages:
      - cost_map
      - cost_map_core
      - cost_map_cv
      - cost_map_demos
      - cost_map_msgs
      - cost_map_ros
      - cost_map_visualisations
      tags:
        release: release/kinetic/{package}/{version}
      url: https://github.com/stonier/cost_map-release.git
      version: 0.3.1-0
    source:
      type: git
      url: https://github.com/stonier/cost_map.git
      version: devel
    status: developed
  costmap_converter:
    doc:
      type: git
      url: https://github.com/rst-tu-dortmund/costmap_converter.git
      version: master
    release:
      tags:
        release: release/kinetic/{package}/{version}
      url: https://github.com/rst-tu-dortmund/costmap_converter-release.git
      version: 0.0.5-0
    source:
      type: git
      url: https://github.com/rst-tu-dortmund/costmap_converter.git
      version: master
    status: developed
  costmap_prohibition_layer:
    doc:
      type: git
      url: https://github.com/rst-tu-dortmund/costmap_prohibition_layer.git
      version: kinetic-devel
    release:
      tags:
        release: release/kinetic/{package}/{version}
      url: https://github.com/rst-tu-dortmund/costmap_prohibition_layer-release.git
      version: 0.0.5-0
    source:
      type: git
      url: https://github.com/rst-tu-dortmund/costmap_prohibition_layer.git
      version: kinetic-devel
    status: developed
  cpf_segmentation_ros:
    doc:
      type: git
      url: https://github.com/MarkusEich/cpf_segmentation_ros.git
      version: master
    source:
      type: git
      url: https://github.com/MarkusEich/cpf_segmentation_ros.git
      version: master
    status: maintained
  cpp_introspection:
    doc:
      type: git
      url: https://github.com/tu-darmstadt-ros-pkg/cpp_introspection.git
      version: master
  cpr_multimaster_tools:
    doc:
      type: git
      url: https://github.com/clearpathrobotics/cpr_multimaster_tools.git
      version: kinetic-devel
    release:
      packages:
      - clock_relay
      - cpr_multimaster_tools
      - message_relay
      - multimaster_launch
      - multimaster_msgs
      - tf2_relay
      tags:
        release: release/kinetic/{package}/{version}
      url: https://github.com/clearpath-gbp/cpr_multimaster_tools-release.git
      version: 0.0.1-0
    source:
      type: git
      url: https://github.com/clearpathrobotics/cpr_multimaster_tools.git
      version: kinetic-devel
    status: developed
  crazyflie:
    doc:
      type: git
      url: https://github.com/whoenig/crazyflie_ros.git
      version: master
    status: maintained
  create_autonomy:
    doc:
      type: git
      url: https://github.com/AutonomyLab/create_autonomy.git
      version: indigo-devel
    source:
      type: git
      url: https://github.com/AutonomyLab/create_autonomy.git
      version: indigo-devel
    status: developed
  csm:
    doc:
      type: git
      url: https://github.com/AndreaCensi/csm.git
      version: master
    release:
      tags:
        release: release/kinetic/{package}/{version}
      url: https://github.com/ros-gbp/csm-release.git
      version: 1.0.2-1
    source:
      type: git
      url: https://github.com/AndreaCensi/csm.git
      version: master
    status: maintained
  cv_camera:
    doc:
      type: git
      url: https://github.com/OTL/cv_camera.git
      version: master
    release:
      tags:
        release: release/kinetic/{package}/{version}
      url: https://github.com/OTL/cv_camera-release.git
      version: 0.1.0-0
    source:
      type: git
      url: https://github.com/OTL/cv_camera.git
      version: master
    status: developed
  dataspeed_can:
    doc:
      type: hg
      url: https://bitbucket.org/dataspeedinc/dataspeed_can
      version: default
    source:
      test_commits: false
      type: hg
      url: https://bitbucket.org/dataspeedinc/dataspeed_can
      version: default
    status: developed
  dbw_mkz_ros:
    doc:
      type: hg
      url: https://bitbucket.org/dataspeedinc/dbw_mkz_ros
      version: default
    source:
      test_commits: false
      type: hg
      url: https://bitbucket.org/dataspeedinc/dbw_mkz_ros
      version: default
    status: developed
  demo_pioneer:
    doc:
      type: git
      url: https://github.com/lagadic/demo_pioneer.git
      version: master
  depth_nav_tools:
    doc:
      type: git
      url: https://github.com/mdrwiega/depth_nav_tools.git
      version: kinetic-devel
    source:
      type: git
      url: https://github.com/mdrwiega/depth_nav_tools.git
      version: kinetic-devel
    status: developed
  depthcloud_encoder:
    doc:
      type: git
      url: https://github.com/RobotWebTools/depthcloud_encoder.git
      version: master
    release:
      tags:
        release: release/kinetic/{package}/{version}
      url: https://github.com/RobotWebTools-release/depthcloud_encoder-release.git
      version: 0.0.5-0
    source:
      type: git
      url: https://github.com/RobotWebTools/depthcloud_encoder.git
      version: master
    status: maintained
  depthimage_to_laserscan:
    doc:
      type: git
      url: https://github.com/ros-perception/depthimage_to_laserscan.git
      version: indigo-devel
    release:
      tags:
        release: release/kinetic/{package}/{version}
      url: https://github.com/ros-gbp/depthimage_to_laserscan-release.git
      version: 1.0.7-0
    source:
      type: git
      url: https://github.com/ros-perception/depthimage_to_laserscan.git
      version: indigo-devel
    status: maintained
  diagnostics:
    doc:
      type: git
      url: https://github.com/ros/diagnostics.git
      version: indigo-devel
    release:
      packages:
      - diagnostic_aggregator
      - diagnostic_analysis
      - diagnostic_common_diagnostics
      - diagnostic_updater
      - diagnostics
      - rosdiagnostic
      - self_test
      - test_diagnostic_aggregator
      tags:
        release: release/kinetic/{package}/{version}
      url: https://github.com/ros-gbp/diagnostics-release.git
      version: 1.9.2-0
    source:
      type: git
      url: https://github.com/ros/diagnostics.git
      version: indigo-devel
    status: maintained
  dr_base:
    release:
      packages:
      - dr_base
      - dr_cmake
      tags:
        release: release/kinetic/{package}/{version}
      url: https://github.com/delftrobotics/dr_base-release.git
      version: 1.0.0-0
  dynamic_reconfigure:
    doc:
      type: git
      url: https://github.com/ros/dynamic_reconfigure.git
      version: master
    release:
      tags:
        release: release/kinetic/{package}/{version}
      url: https://github.com/ros-gbp/dynamic_reconfigure-release.git
      version: 1.5.48-0
    source:
      test_pull_requests: true
      type: git
      url: https://github.com/ros/dynamic_reconfigure.git
      version: master
    status: maintained
  dynamixel-workbench:
    doc:
      type: git
      url: https://github.com/ROBOTIS-GIT/dynamixel-workbench.git
      version: kinetic-devel
    release:
      packages:
      - dynamixel_workbench
      - dynamixel_workbench_controllers
      - dynamixel_workbench_msgs
      - dynamixel_workbench_single_manager
      - dynamixel_workbench_single_manager_gui
      - dynamixel_workbench_toolbox
      - dynamixel_workbench_tutorials
      tags:
        release: release/kinetic/{package}/{version}
      url: https://github.com/ROBOTIS-GIT-release/dynamixel-workbench-release.git
      version: 0.1.5-2
    source:
      type: git
      url: https://github.com/ROBOTIS-GIT/dynamixel-workbench.git
      version: kinetic-devel
    status: developed
  dynamixel_motor:
    doc:
      type: git
      url: https://github.com/arebgun/dynamixel_motor.git
      version: master
    release:
      packages:
      - dynamixel_controllers
      - dynamixel_driver
      - dynamixel_motor
      - dynamixel_msgs
      - dynamixel_tutorials
      tags:
        release: release/kinetic/{package}/{version}
      url: https://github.com/arebgun/dynamixel_motor-release.git
      version: 0.4.1-0
    source:
      type: git
      url: https://github.com/arebgun/dynamixel_motor.git
      version: master
    status: maintained
  dynamixel_sdk:
    doc:
      type: git
      url: https://github.com/ROBOTIS-GIT/DynamixelSDK.git
      version: kinetic-devel
    release:
      tags:
        release: release/kinetic/{package}/{version}
      url: https://github.com/ROBOTIS-GIT-release/DynamixelSDK-release.git
      version: 3.4.5-0
    source:
      type: git
      url: https://github.com/ROBOTIS-GIT/DynamixelSDK.git
      version: kinetic-devel
    status: maintained
  dynpick_driver:
    doc:
      type: git
      url: https://github.com/tork-a/dynpick_driver.git
      version: master
    release:
      tags:
        release: release/kinetic/{package}/{version}
      url: https://github.com/tork-a/dynpick_driver-release.git
      version: 0.1.1-0
    source:
      type: git
      url: https://github.com/tork-a/dynpick_driver.git
      version: master
    status: maintained
  eband_local_planner:
    doc:
      type: git
      url: https://github.com/utexas-bwi/eband_local_planner.git
      version: master
    release:
      tags:
        release: release/kinetic/{package}/{version}
      url: https://github.com/utexas-bwi-gbp/eband_local_planner-release.git
      version: 0.3.1-0
    source:
      type: git
      url: https://github.com/utexas-bwi/eband_local_planner.git
      version: master
    status: maintained
  ecl_core:
    doc:
      type: git
      url: https://github.com/stonier/ecl_core.git
      version: release/0.61-indigo-kinetic
    release:
      packages:
      - ecl_command_line
      - ecl_concepts
      - ecl_containers
      - ecl_converters
      - ecl_core
      - ecl_core_apps
      - ecl_devices
      - ecl_eigen
      - ecl_exceptions
      - ecl_filesystem
      - ecl_formatters
      - ecl_geometry
      - ecl_ipc
      - ecl_linear_algebra
      - ecl_math
      - ecl_mpl
      - ecl_sigslots
      - ecl_statistics
      - ecl_streams
      - ecl_threads
      - ecl_time
      - ecl_type_traits
      - ecl_utilities
      tags:
        release: release/kinetic/{package}/{version}
      url: https://github.com/yujinrobot-release/ecl_core-release.git
      version: 0.61.17-0
    source:
      type: git
      url: https://github.com/stonier/ecl_core.git
      version: release/0.61-indigo-kinetic
    status: developed
  ecl_lite:
    doc:
      type: git
      url: https://github.com/stonier/ecl_lite.git
      version: devel
    release:
      packages:
      - ecl_config
      - ecl_console
      - ecl_converters_lite
      - ecl_errors
      - ecl_io
      - ecl_lite
      - ecl_sigslots_lite
      - ecl_time_lite
      tags:
        release: release/kinetic/{package}/{version}
      url: https://github.com/yujinrobot-release/ecl_lite-release.git
      version: 0.61.6-0
    source:
      type: git
      url: https://github.com/stonier/ecl_lite.git
      version: devel
    status: developed
  ecl_manipulation:
    doc:
      type: git
      url: https://github.com/stonier/ecl_manipulation.git
      version: devel
    release:
      packages:
      - ecl
      - ecl_manipulation
      - ecl_manipulators
      tags:
        release: release/kinetic/{package}/{version}
      url: https://github.com/yujinrobot-release/ecl_manipulation-release.git
      version: 0.60.1-1
    source:
      type: git
      url: https://github.com/stonier/ecl_manipulation.git
      version: devel
    status: developed
  ecl_navigation:
    doc:
      type: git
      url: https://github.com/stonier/ecl_navigation.git
      version: release/0.60-indigo-kinetic
    release:
      packages:
      - ecl_mobile_robot
      - ecl_navigation
      tags:
        release: release/kinetic/{package}/{version}
      url: https://github.com/yujinrobot-release/ecl_navigation-release.git
      version: 0.60.3-0
    source:
      type: git
      url: https://github.com/stonier/ecl_navigation.git
      version: release/0.60-indigo-kinetic
    status: developed
  ecl_tools:
    doc:
      type: git
      url: https://github.com/stonier/ecl_tools.git
      version: release/0.61-indigo-kinetic
    release:
      packages:
      - ecl_build
      - ecl_license
      - ecl_tools
      tags:
        release: release/kinetic/{package}/{version}
      url: https://github.com/yujinrobot-release/ecl_tools-release.git
      version: 0.61.6-0
    source:
      type: git
      url: https://github.com/stonier/ecl_tools.git
      version: devel
    status: developed
  ecto:
    release:
      tags:
        release: release/kinetic/{package}/{version}
      url: https://github.com/ros-gbp/ecto-release.git
      version: 0.6.12-0
    source:
      type: git
      url: https://github.com/plasmodic/ecto.git
      version: master
    status: maintained
  ecto_image_pipeline:
    release:
      tags:
        release: release/kinetic/{package}/{version}
      url: https://github.com/ros-gbp/ecto_image_pipeline-release.git
      version: 0.5.7-0
    source:
      type: git
      url: https://github.com/plasmodic/ecto_image_pipeline.git
      version: master
    status: maintained
  ecto_opencv:
    release:
      tags:
        release: release/kinetic/{package}/{version}
      url: https://github.com/ros-gbp/ecto_opencv-release.git
      version: 0.7.0-0
    source:
      type: git
      url: https://github.com/plasmodic/ecto_opencv.git
      version: master
    status: maintained
  ecto_openni:
    release:
      tags:
        release: release/kinetic/{package}/{version}
      url: https://github.com/ros-gbp/ecto_openni-release.git
      version: 0.4.0-0
    source:
      type: git
      url: https://github.com/plasmodic/ecto_openni.git
      version: master
    status: maintained
  ecto_pcl:
    release:
      tags:
        release: release/kinetic/{package}/{version}
      url: https://github.com/ros-gbp/ecto_pcl-release.git
      version: 0.4.5-0
    source:
      type: git
      url: https://github.com/plasmodic/ecto_pcl.git
      version: master
    status: maintained
  ecto_ros:
    release:
      tags:
        release: release/kinetic/{package}/{version}
      url: https://github.com/ros-gbp/ecto_ros-release.git
      version: 0.4.8-0
    source:
      type: git
      url: https://github.com/plasmodic/ecto_ros.git
      version: master
    status: maintained
  eigen_stl_containers:
    doc:
      type: git
      url: https://github.com/ros/eigen_stl_containers.git
      version: master
    release:
      tags:
        release: release/kinetic/{package}/{version}
      url: https://github.com/ros-gbp/eigen_stl_containers-release.git
      version: 0.1.8-0
    source:
      type: git
      url: https://github.com/ros/eigen_stl_containers.git
      version: master
    status: maintained
  ethercat_grant:
    doc:
      type: git
      url: https://github.com/shadow-robot/ethercat_grant.git
      version: kinetic-devel
    release:
      tags:
        release: release/kinetic/{package}/{version}
      url: https://github.com/shadow-robot/ethercat_grant-release.git
      version: 0.2.1-0
    source:
      type: git
      url: https://github.com/shadow-robot/ethercat_grant.git
      version: kinetic-devel
    status: maintained
  euslisp:
    doc:
      type: git
      url: https://github.com/tork-a/euslisp-release.git
      version: release/kinetic/euslisp
    release:
      tags:
        release: release/kinetic/{package}/{version}
      url: https://github.com/tork-a/euslisp-release.git
      version: 9.23.0-0
    status: developed
  executive_smach:
    doc:
      type: git
      url: https://github.com/ros/executive_smach.git
      version: indigo-devel
    release:
      packages:
      - executive_smach
      - smach
      - smach_msgs
      - smach_ros
      tags:
        release: release/kinetic/{package}/{version}
      url: https://github.com/ros-gbp/executive_smach-release.git
      version: 2.0.1-0
    source:
      type: git
      url: https://github.com/ros/executive_smach.git
      version: indigo-devel
    status: maintained
  executive_smach_visualization:
    doc:
      type: git
      url: https://github.com/ros-visualization/executive_smach_visualization.git
      version: indigo-devel
    release:
      packages:
      - executive_smach_visualization
      - smach_viewer
      tags:
        release: release/kinetic/{package}/{version}
      url: https://github.com/jbohren/executive_smach_visualization-release.git
      version: 2.0.1-0
    source:
      type: git
      url: https://github.com/ros-visualization/executive_smach_visualization.git
      version: indigo-devel
    status: unmaintained
  fanuc:
    doc:
      type: git
      url: https://github.com/ros-industrial/fanuc.git
      version: indigo-devel
    status: developed
  fanuc_experimental:
    doc:
      type: git
      url: https://github.com/ros-industrial/fanuc_experimental.git
      version: indigo-devel
    status: developed
  fawkes_msgs:
    doc:
      type: git
      url: https://git.fawkesrobotics.org/fawkes_msgs.git
      version: master
    source:
      type: git
      url: https://git.fawkesrobotics.org/fawkes_msgs.git
      version: master
    status: developed
  feed_the_troll:
    doc:
      type: git
      url: https://github.com/stonier/feed_the_troll.git
      version: release/0.1-kinetic
    release:
      tags:
        release: release/kinetic/{package}/{version}
      url: https://github.com/stonier/feed_the_troll-release.git
      version: 0.1.1-0
    source:
      type: git
      url: https://github.com/stonier/feed_the_troll.git
      version: devel
    status: developed
  feed_the_troll_msgs:
    doc:
      type: git
      url: https://github.com/stonier/feed_the_troll_msgs.git
      version: release/0.1-indigo-kinetic
    release:
      tags:
        release: release/kinetic/{package}/{version}
      url: https://github.com/stonier/feed_the_troll_msgs-release.git
      version: 0.1.1-0
    status: developed
  fiducials:
    doc:
      type: git
      url: https://github.com/UbiquityRobotics/fiducials.git
      version: kinetic-devel
    release:
      packages:
      - aruco_detect
      - fiducial_detect
      - fiducial_lib
      - fiducial_msgs
      - fiducial_pose
      - fiducial_slam
      - fiducials
      tags:
        release: release/kinetic/{package}/{version}
      url: https://github.com/UbiquityRobotics-release/fiducials-release.git
      version: 0.7.3-0
    source:
      type: git
      url: https://github.com/UbiquityRobotics/fiducials.git
      version: kinetic-devel
    status: developed
  filters:
    doc:
      type: git
      url: https://github.com/ros/filters.git
      version: hydro-devel
    release:
      tags:
        release: release/kinetic/{package}/{version}
      url: https://github.com/ros-gbp/filters-release.git
      version: 1.7.5-0
    source:
      type: git
      url: https://github.com/ros/filters.git
      version: hydro-devel
    status: maintained
  find_object_2d:
    doc:
      type: git
      url: https://github.com/introlab/find-object.git
      version: kinetic-devel
    release:
      tags:
        release: release/kinetic/{package}/{version}
      url: https://github.com/introlab/find_object_2d-release.git
      version: 0.6.1-5
    source:
      type: git
      url: https://github.com/introlab/find-object.git
      version: kinetic-devel
    status: maintained
  follow_waypoints:
    doc:
      type: git
      url: https://github.com/danielsnider/follow_waypoints.git
      version: master
    release:
      tags:
        release: release/kinetic/{package}/{version}
      url: https://github.com/danielsnider/follow_waypoints-release.git
      version: 0.3.0-2
    source:
      test_pull_requests: true
      type: git
      url: https://github.com/danielsnider/follow_waypoints.git
      version: master
    status: maintained
  four_wheel_steering_msgs:
    doc:
      type: git
      url: https://github.com/ros-drivers/four_wheel_steering_msgs.git
      version: master
    release:
      tags:
        release: release/kinetic/{package}/{version}
      url: https://github.com/ros-drivers-gbp/four_wheel_steering_msgs-release.git
      version: 1.0.0-0
    source:
      type: git
      url: https://github.com/ros-drivers/four_wheel_steering_msgs.git
      version: master
    status: developed
  freenect_stack:
    doc:
      type: git
      url: https://github.com/ros-drivers/freenect_stack.git
      version: master
    release:
      packages:
      - freenect_camera
      - freenect_launch
      - freenect_stack
      tags:
        release: release/kinetic/{package}/{version}
      url: https://github.com/ros-drivers-gbp/freenect_stack-release.git
      version: 0.4.2-0
    source:
      type: git
      url: https://github.com/ros-drivers/freenect_stack.git
      version: master
    status: maintained
  frontier_exploration:
    doc:
      type: git
      url: https://github.com/paulbovbel/frontier_exploration.git
      version: indigo-devel
    release:
      tags:
        release: release/kinetic/{package}/{version}
      url: https://github.com/paulbovbel/frontier_exploration-release.git
      version: 0.3.1-0
    source:
      type: git
      url: https://github.com/paulbovbel/frontier_exploration.git
      version: indigo-devel
    status: maintained
  fzi_icl_can:
    doc:
      type: git
      url: https://github.com/fzi-forschungszentrum-informatik/fzi_icl_can.git
      version: master
    release:
      tags:
        release: release/kinetic/{package}/{version}
      url: https://github.com/fzi-forschungszentrum-informatik/fzi_icl_can-release.git
      version: 1.0.9-0
    source:
      type: git
      url: https://github.com/fzi-forschungszentrum-informatik/fzi_icl_can.git
      version: master
    status: maintained
  fzi_icl_comm:
    release:
      tags:
        release: release/kinetic/{package}/{version}
      url: https://github.com/fzi-forschungszentrum-informatik/fzi_icl_comm-release.git
      version: 0.0.2-0
  fzi_icl_core:
    doc:
      type: git
      url: https://github.com/fzi-forschungszentrum-informatik/fzi_icl_core.git
      version: master
    release:
      tags:
        release: release/kinetic/{package}/{version}
      url: https://github.com/fzi-forschungszentrum-informatik/fzi_icl_core-release.git
      version: 1.0.4-0
    source:
      type: git
      url: https://github.com/fzi-forschungszentrum-informatik/fzi_icl_core.git
      version: master
    status: maintained
  gauges:
    doc:
      type: git
      url: https://github.com/UTNuclearRoboticsPublic/gauges.git
      version: master
    release:
      packages:
      - rqt_gauges
      tags:
        release: release/kinetic/{package}/{version}
      url: https://github.com/UTNuclearRoboticsPublic/gauges-release.git
      version: 1.0.7-0
    source:
      type: git
      url: https://github.com/UTNuclearRoboticsPublic/gauges.git
      version: master
    status: maintained
  gazebo_ros_pkgs:
    doc:
      type: git
      url: https://github.com/ros-simulation/gazebo_ros_pkgs.git
      version: kinetic-devel
    release:
      packages:
      - gazebo_dev
      - gazebo_msgs
      - gazebo_plugins
      - gazebo_ros
      - gazebo_ros_control
      - gazebo_ros_pkgs
      tags:
        release: release/kinetic/{package}/{version}
      url: https://github.com/ros-gbp/gazebo_ros_pkgs-release.git
      version: 2.5.13-0
    source:
      test_pull_requests: true
      type: git
      url: https://github.com/ros-simulation/gazebo_ros_pkgs.git
      version: kinetic-devel
    status: maintained
  gencpp:
    doc:
      type: git
      url: https://github.com/ros/gencpp.git
      version: indigo-devel
    release:
      tags:
        release: release/kinetic/{package}/{version}
      url: https://github.com/ros-gbp/gencpp-release.git
      version: 0.5.5-0
    source:
      type: git
      url: https://github.com/ros/gencpp.git
      version: indigo-devel
    status: maintained
  geneus:
    doc:
      type: git
      url: https://github.com/jsk-ros-pkg/geneus.git
      version: master
    release:
      tags:
        release: release/kinetic/{package}/{version}
      url: https://github.com/tork-a/geneus-release.git
      version: 2.2.6-0
    source:
      type: git
      url: https://github.com/jsk-ros-pkg/geneus.git
      version: master
    status: developed
  genjava:
    release:
      tags:
        release: release/kinetic/{package}/{version}
      url: https://github.com/rosjava-release/genjava-release.git
      version: 0.3.3-0
    source:
      type: git
      url: https://github.com/rosjava/genjava.git
      version: kinetic
    status: maintained
  genlisp:
    doc:
      type: git
      url: https://github.com/ros/genlisp.git
      version: groovy-devel
    release:
      tags:
        release: release/kinetic/{package}/{version}
      url: https://github.com/ros-gbp/genlisp-release.git
      version: 0.4.16-0
    source:
      type: git
      url: https://github.com/ros/genlisp.git
      version: groovy-devel
    status: maintained
  genmsg:
    doc:
      type: git
      url: https://github.com/ros/genmsg.git
      version: indigo-devel
    release:
      tags:
        release: release/kinetic/{package}/{version}
      url: https://github.com/ros-gbp/genmsg-release.git
      version: 0.5.8-0
    source:
      test_pull_requests: true
      type: git
      url: https://github.com/ros/genmsg.git
      version: indigo-devel
    status: maintained
  gennodejs:
    doc:
      type: git
      url: https://github.com/RethinkRobotics-opensource/gennodejs.git
      version: kinetic-devel
    release:
      tags:
        release: release/kinetic/{package}/{version}
      url: https://github.com/RethinkRobotics-release/gennodejs-release.git
      version: 2.0.1-0
    source:
      type: git
      url: https://github.com/RethinkRobotics-opensource/gennodejs.git
      version: kinetic-devel
    status: developed
  genpy:
    doc:
      type: git
      url: https://github.com/ros/genpy.git
      version: kinetic-devel
    release:
      tags:
        release: release/kinetic/{package}/{version}
      url: https://github.com/ros-gbp/genpy-release.git
      version: 0.6.5-0
    source:
      test_pull_requests: true
      type: git
      url: https://github.com/ros/genpy.git
      version: kinetic-devel
    status: maintained
  genrs:
    doc:
      type: git
      url: https://github.com/adnanademovic/genrs.git
      version: master
    release:
      tags:
        release: release/kinetic/{package}/{version}
      url: https://github.com/adnanademovic/genrs-release.git
      version: 0.1.0-1
    source:
      type: git
      url: https://github.com/adnanademovic/genrs.git
      version: master
    status: developed
  geographic_info:
    doc:
      type: git
      url: https://github.com/ros-geographic-info/geographic_info.git
      version: master
    release:
      packages:
      - geodesy
      - geographic_info
      - geographic_msgs
      tags:
        release: release/kinetic/{package}/{version}
      url: https://github.com/ros-geographic-info/geographic_info-release.git
      version: 0.5.2-0
    source:
      type: git
      url: https://github.com/ros-geographic-info/geographic_info.git
      version: master
    status: maintained
  geometric_shapes:
    doc:
      type: git
      url: https://github.com/ros-planning/geometric_shapes.git
      version: kinetic-devel
    release:
      tags:
        release: release/kinetic/{package}/{version}
      url: https://github.com/ros-gbp/geometric_shapes-release.git
      version: 0.5.2-0
    source:
      type: git
      url: https://github.com/ros-planning/geometric_shapes.git
      version: kinetic-devel
    status: maintained
  geometry:
    doc:
      type: git
      url: https://github.com/ros/geometry.git
      version: indigo-devel
    release:
      packages:
      - eigen_conversions
      - geometry
      - kdl_conversions
      - tf
      - tf_conversions
      tags:
        release: release/kinetic/{package}/{version}
      url: https://github.com/ros-gbp/geometry-release.git
      version: 1.11.9-0
    source:
      test_pull_requests: true
      type: git
      url: https://github.com/ros/geometry.git
      version: indigo-devel
    status: maintained
  geometry2:
    doc:
      type: git
      url: https://github.com/ros/geometry2.git
      version: indigo-devel
    release:
      packages:
      - geometry2
      - tf2
      - tf2_bullet
      - tf2_eigen
      - tf2_geometry_msgs
      - tf2_kdl
      - tf2_msgs
      - tf2_py
      - tf2_ros
      - tf2_sensor_msgs
      - tf2_tools
      tags:
        release: release/kinetic/{package}/{version}
      url: https://github.com/ros-gbp/geometry2-release.git
      version: 0.5.16-0
    source:
      test_pull_requests: true
      type: git
      url: https://github.com/ros/geometry2.git
      version: indigo-devel
    status: maintained
  geometry_tutorials:
    doc:
      type: git
      url: https://github.com/ros/geometry_tutorials.git
      version: indigo-devel
    release:
      packages:
      - geometry_tutorials
      - turtle_tf
      - turtle_tf2
      tags:
        release: release/kinetic/{package}/{version}
      url: https://github.com/ros-gbp/geometry_tutorials-release.git
      version: 0.2.2-0
    source:
      type: git
      url: https://github.com/ros/geometry_tutorials.git
      version: indigo-devel
    status: maintained
  geonav_transform:
    doc:
      type: git
      url: https://github.com/bsb808/geonav_transform.git
      version: master
    source:
      type: git
      url: https://github.com/bsb808/geonav_transform.git
      version: master
    status: developed
  gl_dependency:
    doc:
      type: git
      url: https://github.com/ros-visualization/gl_dependency.git
      version: kinetic-devel
    release:
      tags:
        release: release/kinetic/{package}/{version}
      url: https://github.com/ros-gbp/gl_dependency-release.git
      version: 1.1.0-0
    source:
      type: git
      url: https://github.com/ros-visualization/gl_dependency.git
      version: kinetic-devel
    status: maintained
  gps_umd:
    doc:
      type: git
      url: https://github.com/swri-robotics/gps_umd.git
      version: master
    release:
      packages:
      - gps_common
      - gps_umd
      - gpsd_client
      tags:
        release: release/kinetic/{package}/{version}
      url: https://github.com/swri-robotics-gbp/gps_umd-release.git
      version: 0.1.9-0
    source:
      type: git
      url: https://github.com/swri-robotics/gps_umd.git
      version: master
    status: maintained
  graph_msgs:
    release:
      tags:
        release: release/kinetic/{package}/{version}
      url: https://github.com/davetcoleman/graph_msgs-release.git
      version: 0.1.0-0
    status: maintained
  grasping_msgs:
    doc:
      type: git
      url: https://github.com/mikeferguson/grasping_msgs.git
      version: master
    release:
      tags:
        release: release/kinetic/{package}/{version}
      url: https://github.com/mikeferguson/grasping_msgs-gbp.git
      version: 0.3.1-0
    status: maintained
  grid_map:
    doc:
      type: git
      url: https://github.com/ethz-asl/grid_map.git
      version: master
    release:
      packages:
      - grid_map
      - grid_map_core
      - grid_map_costmap_2d
      - grid_map_cv
      - grid_map_demos
      - grid_map_filters
      - grid_map_loader
      - grid_map_msgs
      - grid_map_octomap
      - grid_map_pcl
      - grid_map_ros
      - grid_map_rviz_plugin
      - grid_map_visualization
      tags:
        release: release/kinetic/{package}/{version}
      url: https://github.com/ethz-asl/grid_map-release.git
      version: 1.5.2-0
    source:
      test_pull_requests: true
      type: git
      url: https://github.com/ethz-asl/grid_map.git
      version: master
    status: developed
  gscam:
    doc:
      type: git
      url: https://github.com/ros-drivers/gscam.git
      version: master
    release:
      tags:
        release: release/kinetic/{package}/{version}
      url: https://github.com/ros-drivers-gbp/gscam-release.git
      version: 0.2.0-0
    source:
      type: git
      url: https://github.com/ros-drivers/gscam.git
      version: master
    status: unmaintained
  haf_grasping:
    doc:
      type: git
      url: https://github.com/davidfischinger/haf_grasping.git
      version: kinetic
    source:
      type: git
      url: https://github.com/davidfischinger/haf_grasping.git
      version: kinetic
    status: maintained
  hector_gazebo:
    doc:
      type: git
      url: https://github.com/tu-darmstadt-ros-pkg/hector_gazebo.git
      version: kinetic-devel
    release:
      packages:
      - hector_gazebo
      - hector_gazebo_plugins
      - hector_gazebo_thermal_camera
      - hector_gazebo_worlds
      - hector_sensors_gazebo
      tags:
        release: release/kinetic/{package}/{version}
      url: https://github.com/tu-darmstadt-ros-pkg-gbp/hector_gazebo-release.git
      version: 0.5.0-0
    status: maintained
  hector_localization:
    doc:
      type: git
      url: https://github.com/tu-darmstadt-ros-pkg/hector_localization.git
      version: catkin
    release:
      packages:
      - hector_localization
      - hector_pose_estimation
      - hector_pose_estimation_core
      - message_to_tf
      tags:
        release: release/kinetic/{package}/{version}
      url: https://github.com/tu-darmstadt-ros-pkg-gbp/hector_localization-release.git
      version: 0.3.0-0
    status: maintained
  hector_models:
    doc:
      type: git
      url: https://github.com/tu-darmstadt-ros-pkg/hector_models.git
      version: kinetic-devel
    release:
      packages:
      - hector_components_description
      - hector_models
      - hector_sensors_description
      - hector_xacro_tools
      tags:
        release: release/kinetic/{package}/{version}
      url: https://github.com/tu-darmstadt-ros-pkg-gbp/hector_models-release.git
      version: 0.4.2-0
    status: maintained
  hector_navigation:
    doc:
      type: git
      url: https://github.com/tu-darmstadt-ros-pkg/hector_navigation.git
      version: catkin
  hector_nist_arenas_gazebo:
    doc:
      type: git
      url: https://github.com/tu-darmstadt-ros-pkg/hector_nist_arenas_gazebo.git
      version: catkin
  hector_quadrotor:
    doc:
      type: git
      url: https://github.com/tu-darmstadt-ros-pkg/hector_quadrotor.git
      version: kinetic-devel
  hector_quadrotor_apps:
    doc:
      type: git
      url: https://github.com/tu-darmstadt-ros-pkg/hector_quadrotor_apps.git
      version: master
  hector_slam:
    doc:
      type: git
      url: https://github.com/tu-darmstadt-ros-pkg/hector_slam.git
      version: catkin
    release:
      packages:
      - hector_compressed_map_transport
      - hector_geotiff
      - hector_geotiff_plugins
      - hector_imu_attitude_to_tf
      - hector_imu_tools
      - hector_map_server
      - hector_map_tools
      - hector_mapping
      - hector_marker_drawing
      - hector_nav_msgs
      - hector_slam
      - hector_slam_launch
      - hector_trajectory_server
      tags:
        release: release/kinetic/{package}/{version}
      url: https://github.com/tu-darmstadt-ros-pkg-gbp/hector_slam-release.git
      version: 0.3.5-0
    status: maintained
  hector_vision:
    doc:
      type: git
      url: https://github.com/tu-darmstadt-ros-pkg/hector_vision.git
      version: master
  hector_visualization:
    doc:
      type: git
      url: https://github.com/tu-darmstadt-ros-pkg/hector_visualization.git
      version: master
  hector_worldmodel:
    doc:
      type: git
      url: https://github.com/tu-darmstadt-ros-pkg/hector_worldmodel.git
      version: catkin
    release:
      packages:
      - hector_object_tracker
      - hector_worldmodel
      - hector_worldmodel_geotiff_plugins
      - hector_worldmodel_msgs
      tags:
        release: release/kinetic/{package}/{version}
      url: https://github.com/tu-darmstadt-ros-pkg-gbp/hector_worldmodel-release.git
      version: 0.3.4-0
    status: maintained
  hls-lfcd-lds-driver:
    doc:
      type: git
      url: https://github.com/ROBOTIS-GIT/hls_lfcd_lds_driver.git
      version: kinetic-devel
    release:
      packages:
      - hls_lfcd_lds_driver
      tags:
        release: release/kinetic/{package}/{version}
      url: https://github.com/ROBOTIS-GIT-release/hls-lfcd-lds-driver-release.git
      version: 0.1.2-0
    source:
      type: git
      url: https://github.com/ROBOTIS-GIT/hls_lfcd_lds_driver.git
      version: kinetic-devel
    status: maintained
  hokuyo3d:
    doc:
      type: git
      url: https://github.com/at-wat/hokuyo3d.git
      version: indigo-devel
    release:
      tags:
        release: release/kinetic/{package}/{version}
      url: https://github.com/at-wat/hokuyo3d-release.git
      version: 0.1.1-0
    source:
      type: git
      url: https://github.com/at-wat/hokuyo3d.git
      version: indigo-devel
    status: developed
  homer_mapping:
    release:
      packages:
      - homer_map_manager
      - homer_mapnav_msgs
      - homer_mapping
      - homer_nav_libs
      - homer_navigation
      tags:
        release: release/kinetic/{package}/{version}
      url: https://gitlab.uni-koblenz.de/robbie/homer_mapping.git
      version: 0.1.17-1
    status: developed
  homer_msgs:
    release:
      tags:
        release: release/kinetic/{package}/{version}
      url: https://gitlab.uni-koblenz.de/robbie/homer_msgs-release.git
      version: 0.1.6-1
    status: developed
  homer_ptu_msgs:
    release:
      tags:
        release: release/kinetic/{package}/{version}
      url: https://gitlab.uni-koblenz.de/robbie/homer_ptu_msgs-release.git
      version: 0.1.7-2
    status: maintained
  homer_robbie_architecture:
    release:
      tags:
        release: release/kinetic/{package}/{version}
      url: https://gitlab.uni-koblenz.de/robbie/homer_robbie_architecture.git
      version: 1.0.2-3
    status: maintained
  homer_robot_face:
    release:
      packages:
      - homer_mary_tts
      - homer_robot_face
      tags:
        release: release/kinetic/{package}/{version}
      url: https://gitlab.uni-koblenz.de/robbie/homer_robot_face-release.git
      version: 1.0.18-1
    status: developed
  household_objects_database_msgs:
    doc:
      type: git
      url: https://github.com/ros-interactive-manipulation/household_objects_database_msgs.git
      version: hydro-devel
    release:
      tags:
        release: release/kinetic/{package}/{version}
      url: https://github.com/ros-gbp/household_objects_database_msgs-release.git
      version: 0.1.2-0
    source:
      type: git
      url: https://github.com/ros-interactive-manipulation/household_objects_database_msgs.git
      version: hydro-devel
    status: end-of-life
  hrpsys:
    doc:
      type: git
      url: https://github.com/fkanehiro/hrpsys-base.git
      version: master
    release:
      tags:
        release: release/kinetic/{package}/{version}
      url: https://github.com/tork-a/hrpsys-release.git
      version: 315.12.0-0
    source:
      type: git
      url: https://github.com/fkanehiro/hrpsys-base.git
      version: master
    status: developed
  humanoid_msgs:
    doc:
      type: git
      url: https://github.com/ahornung/humanoid_msgs.git
      version: master
    release:
      packages:
      - humanoid_msgs
      - humanoid_nav_msgs
      tags:
        release: release/kinetic/{package}/{version}
      url: https://github.com/ros-gbp/humanoid_msgs-release.git
      version: 0.3.0-0
    source:
      type: git
      url: https://github.com/ahornung/humanoid_msgs.git
      version: devel
    status: maintained
  image_common:
    doc:
      type: git
      url: https://github.com/ros-perception/image_common.git
      version: hydro-devel
    release:
      packages:
      - camera_calibration_parsers
      - camera_info_manager
      - image_common
      - image_transport
      - polled_camera
      tags:
        release: release/kinetic/{package}/{version}
      url: https://github.com/ros-gbp/image_common-release.git
      version: 1.11.12-0
    source:
      type: git
      url: https://github.com/ros-perception/image_common.git
      version: hydro-devel
    status: maintained
  image_overlay_scale_and_compass:
    doc:
      type: git
      url: https://github.com/danielsnider/image_overlay_scale_and_compass.git
      version: master
    release:
      tags:
        release: release/kinetic/{package}/{version}
      url: https://github.com/danielsnider/image_overlay_scale_and_compass-release.git
      version: 0.2.1-0
    source:
      type: git
      url: https://github.com/danielsnider/image_overlay_scale_and_compass.git
      version: master
    status: maintained
  image_pipeline:
    doc:
      type: git
      url: https://github.com/ros-perception/image_pipeline.git
      version: indigo
    release:
      packages:
      - camera_calibration
      - depth_image_proc
      - image_pipeline
      - image_proc
      - image_publisher
      - image_rotate
      - image_view
      - stereo_image_proc
      tags:
        release: release/kinetic/{package}/{version}
      url: https://github.com/ros-gbp/image_pipeline-release.git
      version: 1.12.20-0
    source:
      type: git
      url: https://github.com/ros-perception/image_pipeline.git
      version: indigo
    status: maintained
  image_recognition:
    release:
      packages:
      - image_recognition
      - image_recognition_msgs
      - image_recognition_rqt
      - image_recognition_util
      - openface_ros
      - skybiometry_ros
      - tensorflow_ros
      - tensorflow_ros_rqt
      tags:
        release: release/kinetic/{package}/{version}
      url: https://github.com/tue-robotics/image_recognition-release.git
      version: 0.0.4-0
    source:
      type: git
      url: https://github.com/tue-robotics/image_recognition.git
      version: master
    status: developed
  image_transport_plugins:
    doc:
      type: git
      url: https://github.com/ros-perception/image_transport_plugins.git
      version: indigo-devel
    release:
      packages:
      - compressed_depth_image_transport
      - compressed_image_transport
      - image_transport_plugins
      - theora_image_transport
      tags:
        release: release/kinetic/{package}/{version}
      url: https://github.com/ros-gbp/image_transport_plugins-release.git
      version: 1.9.5-0
    source:
      type: git
      url: https://github.com/ros-perception/image_transport_plugins.git
      version: indigo-devel
    status: maintained
  imagezero_transport:
    release:
      packages:
      - imagezero
      - imagezero_image_transport
      - imagezero_ros
      tags:
        release: release/kinetic/{package}/{version}
      url: https://github.com/swri-robotics-gbp/imagezero_transport-release.git
      version: 0.2.3-0
  imu_pipeline:
    doc:
      type: git
      url: https://github.com/ros-perception/imu_pipeline.git
      version: indigo-devel
    release:
      packages:
      - imu_pipeline
      - imu_processors
      - imu_transformer
      tags:
        release: release/kinetic/{package}/{version}
      url: https://github.com/ros-gbp/imu_pipeline-release.git
      version: 0.2.2-0
    source:
      type: git
      url: https://github.com/ros-perception/imu_pipeline.git
      version: indigo-devel
    status: maintained
  imu_tools:
    doc:
      type: git
      url: https://github.com/ccny-ros-pkg/imu_tools.git
      version: kinetic
    release:
      packages:
      - imu_complementary_filter
      - imu_filter_madgwick
      - imu_tools
      - rviz_imu_plugin
      tags:
        release: release/kinetic/{package}/{version}
      url: https://github.com/uos-gbp/imu_tools-release.git
      version: 1.1.4-0
    source:
      type: git
      url: https://github.com/ccny-ros-pkg/imu_tools.git
      version: kinetic
    status: developed
  industrial_ci:
    doc:
      type: git
      url: https://github.com/ros-industrial/industrial_ci.git
      version: master
    status: maintained
  industrial_core:
    doc:
      type: git
      url: https://github.com/ros-industrial/industrial_core.git
      version: kinetic
    release:
      packages:
      - industrial_core
      - industrial_deprecated
      - industrial_msgs
      - industrial_robot_client
      - industrial_robot_simulator
      - industrial_trajectory_filters
      - industrial_utils
      - simple_message
      tags:
        release: release/kinetic/{package}/{version}
      url: https://github.com/ros-industrial-release/industrial_core-release.git
      version: 0.6.0-0
    source:
      type: git
      url: https://github.com/ros-industrial/industrial_core.git
      version: kinetic
    status: maintained
  innok_heros_driver:
    doc:
      type: git
      url: https://github.com/innokrobotics/innok_heros_driver.git
      version: kinetic
    release:
      tags:
        release: release/kinetic/{package}/{version}
      url: https://github.com/innokrobotics/innok_heros_driver-release.git
      version: 1.0.4-0
    source:
      type: git
      url: https://github.com/innokrobotics/innok_heros_driver.git
      version: kinetic
    status: maintained
  interactive_marker_proxy:
    doc:
      type: git
      url: https://github.com/RobotWebTools/interactive_marker_proxy.git
      version: master
    release:
      tags:
        release: release/kinetic/{package}/{version}
      url: https://github.com/RobotWebTools-release/interactive_marker_proxy-release.git
      version: 0.1.2-0
    source:
      type: git
      url: https://github.com/RobotWebTools/interactive_marker_proxy.git
      version: master
    status: maintained
  interactive_marker_twist_server:
    doc:
      type: git
      url: https://github.com/ros-visualization/interactive_marker_twist_server.git
      version: kinetic-devel
    release:
      tags:
        release: release/kinetic/{package}/{version}
      url: https://github.com/ros-gbp/interactive_marker_twist_server-release.git
      version: 1.2.0-0
    source:
      type: git
      url: https://github.com/ros-visualization/interactive_marker_twist_server.git
      version: kinetic-devel
    status: maintained
  interactive_markers:
    doc:
      type: git
      url: https://github.com/ros-visualization/interactive_markers.git
      version: indigo-devel
    release:
      tags:
        release: release/kinetic/{package}/{version}
      url: https://github.com/ros-gbp/interactive_markers-release.git
      version: 1.11.3-0
    source:
      type: git
      url: https://github.com/ros-visualization/interactive_markers.git
      version: indigo-devel
    status: maintained
  iot_bridge:
    doc:
      type: git
      url: https://github.com/corb555/iot_bridge.git
      version: kinetic-devel
    release:
      tags:
        release: release/kinetic/{package}/{version}
      url: https://github.com/ros-gbp/iot_bridge-release.git
      version: 0.9.0-0
    source:
      type: git
      url: https://github.com/corb555/iot_bridge.git
      version: kinetic-devel
    status: developed
  ivcon:
    release:
      tags:
        release: release/kinetic/{package}/{version}
      url: https://github.com/ros-gbp/ivcon-release.git
      version: 0.1.6-0
    source:
      type: git
      url: https://github.com/ros/ivcon.git
      version: kinetic-devel
    status: maintained
  jaguar:
    release:
      packages:
      - jaguar_control
      - jaguar_description
      - jaguar_msgs
      - jaguar_navigation
      tags:
        release: release/kinetic/{package}/{version}
      url: https://github.com/gstavrinos/jaguar-release.git
      version: 0.1.0-0
    status: developed
  joystick_drivers:
    doc:
      type: git
      url: https://github.com/ros-drivers/joystick_drivers.git
      version: indigo-devel
    release:
      packages:
      - joy
      - joystick_drivers
      - ps3joy
      - spacenav_node
      - wiimote
      tags:
        release: release/kinetic/{package}/{version}
      url: https://github.com/ros-gbp/joystick_drivers-release.git
      version: 1.11.0-0
    source:
      type: git
      url: https://github.com/ros-drivers/joystick_drivers.git
      version: indigo-devel
    status: maintained
  jsk_3rdparty:
    doc:
      type: git
      url: https://github.com/jsk-ros-pkg/jsk_3rdparty.git
      version: master
    release:
      packages:
      - assimp_devel
      - bayesian_belief_networks
      - downward
      - ff
      - ffha
      - jsk_3rdparty
      - julius
      - julius_ros
      - libcmt
      - libsiftfast
      - lpg_planner
      - mini_maxwell
      - nlopt
      - opt_camera
      - pgm_learner
      - rospatlite
      - rosping
      - slic
      - voice_text
      tags:
        release: release/kinetic/{package}/{version}
      url: https://github.com/tork-a/jsk_3rdparty-release.git
      version: 2.1.4-0
    source:
      type: git
      url: https://github.com/jsk-ros-pkg/jsk_3rdparty.git
      version: master
    status: developed
  jsk_common:
    doc:
      type: git
      url: https://github.com/jsk-ros-pkg/jsk_common.git
      version: master
    release:
      packages:
      - dynamic_tf_publisher
      - image_view2
      - jsk_common
      - jsk_data
      - jsk_network_tools
      - jsk_tilt_laser
      - jsk_tools
      - jsk_topic_tools
      - multi_map_server
      - virtual_force_publisher
      tags:
        release: release/kinetic/{package}/{version}
      url: https://github.com/tork-a/jsk_common-release.git
      version: 2.2.2-0
    status: developed
  jsk_common_msgs:
    doc:
      type: git
      url: https://github.com/jsk-ros-pkg/jsk_common_msgs.git
      version: master
    release:
      packages:
      - jsk_common_msgs
      - jsk_footstep_msgs
      - jsk_gui_msgs
      - jsk_hark_msgs
      - posedetection_msgs
      - speech_recognition_msgs
      tags:
        release: release/kinetic/{package}/{version}
      url: https://github.com/tork-a/jsk_common_msgs-release.git
      version: 4.2.0-0
    source:
      type: git
      url: https://github.com/jsk-ros-pkg/jsk_common_msgs.git
      version: master
    status: developed
  jsk_control:
    doc:
      type: git
      url: https://github.com/jsk-ros-pkg/jsk_control.git
      version: master
    release:
      packages:
      - contact_states_observer
      - eus_nlopt
      - eus_qp
      - eus_qpoases
      - joy_mouse
      - jsk_calibration
      - jsk_control
      - jsk_footstep_controller
      - jsk_footstep_planner
      - jsk_ik_server
      - jsk_teleop_joy
      tags:
        release: release/kinetic/{package}/{version}
      url: https://github.com/tork-a/jsk_control-release.git
      version: 0.1.13-0
    status: developed
  jsk_model_tools:
    release:
      packages:
      - eus_assimp
      - euscollada
      - eusurdf
      - jsk_model_tools
      tags:
        release: release/kinetic/{package}/{version}
      url: https://github.com/tork-a/jsk_model_tools-release.git
      version: 0.3.5-0
    status: developed
  jsk_planning:
    release:
      packages:
      - jsk_planning
      - pddl_msgs
      - pddl_planner
      - pddl_planner_viewer
      - task_compiler
      tags:
        release: release/kinetic/{package}/{version}
      url: https://github.com/tork-a/jsk_planning-release.git
      version: 0.1.10-0
    status: developed
  jsk_pr2eus:
    release:
      packages:
      - jsk_pr2eus
      - pr2eus
      - pr2eus_moveit
      - pr2eus_tutorials
      tags:
        release: release/kinetic/{package}/{version}
      url: https://github.com/tork-a/jsk_pr2eus-release.git
      version: 0.3.10-0
    status: developed
  jsk_recognition:
    doc:
      type: git
      url: https://github.com/jsk-ros-pkg/jsk_recognition.git
      version: master
    release:
      packages:
      - checkerboard_detector
      - imagesift
      - jsk_pcl_ros
      - jsk_pcl_ros_utils
      - jsk_perception
      - jsk_recognition
      - jsk_recognition_msgs
      - jsk_recognition_utils
      - resized_image_transport
      tags:
        release: release/kinetic/{package}/{version}
      url: https://github.com/tork-a/jsk_recognition-release.git
      version: 1.1.3-0
    source:
      type: git
      url: https://github.com/jsk-ros-pkg/jsk_recognition.git
      version: master
    status: developed
  jsk_roseus:
    doc:
      type: git
      url: https://github.com/jsk-ros-pkg/jsk_roseus.git
      version: master
    release:
      packages:
      - jsk_roseus
      - roseus
      - roseus_smach
      - roseus_tutorials
      tags:
        release: release/kinetic/{package}/{version}
      url: https://github.com/tork-a/jsk_roseus-release.git
      version: 1.6.2-0
    source:
      type: git
      url: https://github.com/jsk-ros-pkg/jsk_roseus.git
      version: master
    status: developed
  jsk_visualization:
    doc:
      type: git
      url: https://github.com/jsk-ros-pkg/jsk_visualization.git
      version: master
    release:
      packages:
      - jsk_interactive
      - jsk_interactive_marker
      - jsk_interactive_test
      - jsk_rqt_plugins
      - jsk_rviz_plugins
      - jsk_visualization
      tags:
        release: release/kinetic/{package}/{version}
      url: https://github.com/tork-a/jsk_visualization-release.git
      version: 2.1.1-0
    status: developed
  jskeus:
    doc:
      type: git
      url: https://github.com/euslisp/jskeus.git
      version: master
    release:
      tags:
        release: release/kinetic/{package}/{version}
      url: https://github.com/tork-a/jskeus-release.git
      version: 1.1.0-0
    status: developed
  katana_driver:
    doc:
      type: git
      url: https://github.com/uos/katana_driver.git
      version: kinetic
    release:
      packages:
      - katana
      - katana_arm_gazebo
      - katana_description
      - katana_driver
      - katana_gazebo_plugins
      - katana_moveit_ikfast_plugin
      - katana_msgs
      - katana_teleop
      - katana_tutorials
      - kni
      tags:
        release: release/kinetic/{package}/{version}
      url: https://github.com/uos-gbp/katana_driver-release.git
      version: 1.1.2-0
    source:
      test_pull_requests: true
      type: git
      url: https://github.com/uos/katana_driver.git
      version: kinetic
    status: developed
  kdl_parser:
    doc:
      type: git
      url: https://github.com/ros/kdl_parser.git
      version: kinetic-devel
    release:
      packages:
      - kdl_parser
      - kdl_parser_py
      tags:
        release: release/kinetic/{package}/{version}
      url: https://github.com/ros-gbp/kdl_parser-release.git
      version: 1.12.10-0
    source:
      test_pull_requests: true
      type: git
      url: https://github.com/ros/kdl_parser.git
      version: kinetic-devel
    status: maintained
  kobuki:
    doc:
      type: git
      url: https://github.com/yujinrobot/kobuki.git
      version: kinetic
    release:
      packages:
      - kobuki
      - kobuki_auto_docking
      - kobuki_bumper2pc
      - kobuki_capabilities
      - kobuki_controller_tutorial
      - kobuki_description
      - kobuki_keyop
      - kobuki_node
      - kobuki_random_walker
      - kobuki_rapps
      - kobuki_safety_controller
      - kobuki_testsuite
      tags:
        release: release/kinetic/{package}/{version}
      url: https://github.com/yujinrobot-release/kobuki-release.git
      version: 0.7.4-0
    source:
      type: git
      url: https://github.com/yujinrobot/kobuki.git
      version: kinetic
    status: maintained
  kobuki_core:
    doc:
      type: git
      url: https://github.com/yujinrobot/kobuki_core.git
      version: kinetic
    release:
      packages:
      - kobuki_core
      - kobuki_dock_drive
      - kobuki_driver
      - kobuki_ftdi
      tags:
        release: release/kinetic/{package}/{version}
      url: https://github.com/yujinrobot-release/kobuki_core-release.git
      version: 0.7.8-1
    source:
      type: git
      url: https://github.com/yujinrobot/kobuki_core.git
      version: kinetic
    status: maintained
  kobuki_desktop:
    doc:
      type: git
      url: https://github.com/yujinrobot/kobuki_desktop.git
      version: kinetic
    release:
      packages:
      - kobuki_dashboard
      - kobuki_desktop
      - kobuki_gazebo
      - kobuki_gazebo_plugins
      - kobuki_qtestsuite
      - kobuki_rviz_launchers
      tags:
        release: release/kinetic/{package}/{version}
      url: https://github.com/yujinrobot-release/kobuki_desktop-release.git
      version: 0.5.7-0
    source:
      type: git
      url: https://github.com/yujinrobot/kobuki_desktop.git
      version: kinetic
    status: maintained
  kobuki_msgs:
    doc:
      type: git
      url: https://github.com/yujinrobot/kobuki_msgs.git
      version: kinetic
    release:
      tags:
        release: release/kinetic/{package}/{version}
      url: https://github.com/yujinrobot-release/kobuki_msgs-release.git
      version: 0.7.0-0
    source:
      type: git
      url: https://github.com/yujinrobot/kobuki_msgs.git
      version: kinetic
    status: maintained
  kobuki_soft:
    doc:
      type: git
      url: https://github.com/yujinrobot/kobuki_soft.git
      version: kinetic
    release:
      packages:
      - kobuki_soft
      - kobuki_softapps
      - kobuki_softnode
      tags:
        release: release/kinetic/{package}/{version}
      url: https://github.com/yujinrobot-release/kobuki_soft-release.git
      version: 0.1.3-0
    source:
      type: git
      url: https://github.com/yujinrobot/kobuki_soft.git
      version: kinetic
    status: maintained
  korg_nanokontrol:
    doc:
      type: git
      url: https://github.com/ros-drivers/korg_nanokontrol.git
      version: master
    release:
      tags:
        release: release/kinetic/{package}/{version}
      url: https://github.com/ros-gbp/korg_nanokontrol-release.git
      version: 0.1.2-0
    source:
      type: git
      url: https://github.com/ros-drivers/korg_nanokontrol.git
      version: master
    status: maintained
  kuka:
    doc:
      type: git
      url: https://github.com/ros-industrial/kuka.git
      version: indigo-devel
    source:
      type: git
      url: https://github.com/ros-industrial/kuka.git
      version: indigo-devel
    status: developed
  kuka_experimental:
    doc:
      type: git
      url: https://github.com/ros-industrial/kuka_experimental.git
      version: indigo-devel
    source:
      type: git
      url: https://github.com/ros-industrial/kuka_experimental.git
      version: indigo-devel
    status: developed
  kvh_drivers:
    doc:
      type: git
      url: https://github.com/ros-drivers/kvh_drivers.git
      version: master
    release:
      packages:
      - kvh
      tags:
        release: release/kinetic/{package}/{version}
      url: https://github.com/ros-drivers-gbp/kvh_drivers-release.git
      version: 1.0.3-0
    source:
      type: git
      url: https://github.com/ros-drivers/kvh_drivers.git
      version: master
    status: maintained
  laser_assembler:
    doc:
      type: git
      url: https://github.com/ros-perception/laser_assembler.git
      version: hydro-devel
    release:
      tags:
        release: release/kinetic/{package}/{version}
      url: https://github.com/ros-gbp/laser_assembler-release.git
      version: 1.7.4-0
    source:
      type: git
      url: https://github.com/ros-perception/laser_assembler.git
      version: hydro-devel
    status: maintained
  laser_filtering:
    doc:
      type: git
      url: https://github.com/DLu/laser_filtering.git
      version: hydro_devel
    release:
      packages:
      - laser_filtering
      - map_laser
      tags:
        release: release/kinetic/{package}/{version}
      url: https://github.com/wu-robotics/laser_filtering_release.git
      version: 0.0.4-0
    source:
      type: git
      url: https://github.com/DLu/laser_filtering.git
      version: hydro_devel
    status: maintained
  laser_filters:
    doc:
      type: git
      url: https://github.com/ros-perception/laser_filters.git
      version: indigo-devel
    release:
      tags:
        release: release/kinetic/{package}/{version}
      url: https://github.com/ros-gbp/laser_filters-release.git
      version: 1.8.3-0
    source:
      type: git
      url: https://github.com/ros-perception/laser_filters.git
      version: indigo-devel
    status: maintained
  laser_geometry:
    doc:
      type: git
      url: https://github.com/ros-perception/laser_geometry.git
      version: indigo-devel
    release:
      tags:
        release: release/kinetic/{package}/{version}
      url: https://github.com/ros-gbp/laser_geometry-release.git
      version: 1.6.4-0
    source:
      type: git
      url: https://github.com/ros-perception/laser_geometry.git
      version: indigo-devel
    status: maintained
  laser_pipeline:
    doc:
      type: git
      url: https://github.com/ros-perception/laser_pipeline.git
      version: hydro-devel
    release:
      tags:
        release: release/kinetic/{package}/{version}
      url: https://github.com/ros-gbp/laser_pipeline-release.git
      version: 1.6.2-0
    source:
      type: git
      url: https://github.com/ros-perception/laser_pipeline.git
      version: hydro-devel
    status: maintained
  laser_proc:
    doc:
      type: git
      url: https://github.com/ros-perception/laser_proc.git
      version: indigo-devel
    release:
      tags:
        release: release/kinetic/{package}/{version}
      url: https://github.com/ros-gbp/laser_proc-release.git
      version: 0.1.4-0
    source:
      type: git
      url: https://github.com/ros-perception/laser_proc.git
      version: indigo-devel
    status: maintained
  leap_motion:
    doc:
      type: git
      url: https://github.com/ros-drivers/leap_motion.git
      version: hydro
    release:
      tags:
        release: release/kinetic/{package}/{version}
      url: https://github.com/ros-gbp/leap_motion-release.git
      version: 0.0.11-0
    source:
      type: git
      url: https://github.com/ros-drivers/leap_motion.git
      version: hydro
    status: maintained
  leptrino_force_torque:
    doc:
      type: git
      url: https://github.com/hiveground-ros-package/leptrino_force_torque.git
      version: master
    status: maintained
  libcreate:
    doc:
      type: git
      url: https://github.com/AutonomyLab/libcreate.git
      version: master
    source:
      type: git
      url: https://github.com/AutonomyLab/libcreate.git
      version: master
    status: developed
  libfreenect:
    doc:
      type: git
      url: https://github.com/ros-drivers/libfreenect.git
      version: ros-devel
    release:
      tags:
        release: release/kinetic/{package}/{version}
      url: https://github.com/ros-drivers-gbp/libfreenect-ros-release.git
      version: 0.5.1-0
    status: maintained
  libg2o:
    release:
      tags:
        release: release/kinetic/{package}/{version}
      url: https://github.com/ros-gbp/libg2o-release.git
      version: 2016.4.24-0
    status: maintained
  librealsense:
    doc:
      type: git
      url: https://github.com/IntelRealSense/librealsense.git
      version: master
    release:
      tags:
        release: release/kinetic/{package}/{version}
      url: https://github.com/intel-ros/librealsense-release.git
      version: 1.12.1-0
    source:
      type: git
      url: https://github.com/IntelRealSense/librealsense.git
      version: master
    status: maintained
  libsegwayrmp:
    doc:
      type: git
      url: https://github.com/segwayrmp/libsegwayrmp.git
      version: master
    release:
      tags:
        release: release/kinetic/{package}/{version}
      url: https://github.com/segwayrmp/libsegwayrmp-release.git
    source:
      type: git
      url: https://github.com/segwayrmp/libsegwayrmp.git
      version: master
    status: maintained
  libsick_ldmrs:
    doc:
      type: git
      url: https://github.com/SICKAG/libsick_ldmrs.git
      version: master
    source:
      type: git
      url: https://github.com/SICKAG/libsick_ldmrs.git
      version: master
  libuvc:
    doc:
      type: git
      url: https://github.com/ktossell/libuvc.git
      version: master
    release:
      tags:
        release: release/kinetic/{package}/{version}
      url: https://github.com/ktossell/libuvc-release.git
      version: 0.0.5-2
    status: unmaintained
  libuvc_ros:
    doc:
      type: git
      url: https://github.com/ros-drivers/libuvc_ros.git
      version: master
    release:
      packages:
      - libuvc_camera
      - libuvc_ros
      tags:
        release: release/kinetic/{package}/{version}
      url: https://github.com/ros-drivers-gbp/libuvc_ros-release.git
      version: 0.0.9-0
    source:
      type: git
      url: https://github.com/ros-drivers/libuvc_ros.git
      version: master
    status: unmaintained
  lidar_camera_calibration:
    doc:
      type: git
      url: https://github.com/ankitdhall/lidar_camera_calibration.git
      version: master
    source:
      type: git
      url: https://github.com/ankitdhall/lidar_camera_calibration.git
      version: master
  linux_peripheral_interfaces:
    doc:
      type: git
      url: https://github.com/ros-drivers/linux_peripheral_interfaces.git
      version: kinetic
    release:
      packages:
      - laptop_battery_monitor
      - libsensors_monitor
      - linux_peripheral_interfaces
      tags:
        release: release/kinetic/{package}/{version}
      url: https://github.com/ros-gbp/linux_peripheral_interfaces-release.git
      version: 0.2.0-0
    source:
      type: git
      url: https://github.com/ros-drivers/linux_peripheral_interfaces.git
      version: kinetic
    status: maintained
  lms1xx:
    doc:
      type: git
      url: https://github.com/clearpathrobotics/lms1xx.git
      version: master
    release:
      tags:
        release: release/kinetic/{package}/{version}
      url: https://github.com/clearpath-gbp/lms1xx-release.git
      version: 0.1.6-0
    source:
      type: git
      url: https://github.com/clearpathrobotics/lms1xx.git
      version: master
    status: maintained
  log4cpp:
    doc:
      type: git
      url: https://github.com/orocos-toolchain/log4cpp.git
      version: toolchain-2.9
    release:
      tags:
        release: release/kinetic/{package}/{version}
      url: https://github.com/orocos-gbp/log4cpp-release.git
      version: 2.9.0-0
    source:
      type: git
      url: https://github.com/orocos-toolchain/log4cpp.git
      version: toolchain-2.9
    status: maintained
  log_server:
    release:
      tags:
        release: release/kinetic/{package}/{version}
      url: https://github.com/easymov/log_server-release.git
      version: 0.1.4-1
    status: developed
  look_at_pose:
    doc:
      type: git
      url: https://github.com/UTNuclearRoboticsPublic/look_at_pose.git
      version: kinetic
    release:
      tags:
        release: release/kinetic/{package}/{version}
      url: https://github.com/UTNuclearRoboticsPublic/look_at_pose-release.git
      version: 0.7.7-0
    source:
      test_pull_requests: true
      type: git
      url: https://github.com/UTNuclearRoboticsPublic/look_at_pose.git
      version: kinetic
    status: maintained
  lost_comms_recovery:
    doc:
      type: git
      url: https://github.com/danielsnider/lost_comms_recovery.git
      version: master
    release:
      tags:
        release: release/kinetic/{package}/{version}
      url: https://github.com/danielsnider/lost_comms_recovery-release.git
      version: 0.1.0-0
    source:
      type: git
      url: https://github.com/danielsnider/lost_comms_recovery.git
      version: master
    status: maintained
  lpms_imu:
    doc:
      type: git
      url: https://github.com/larics/lpms_imu.git
      version: master
    source:
      type: git
      url: https://github.com/larics/lpms_imu.git
      version: master
    status: maintained
  lusb:
    doc:
      type: hg
      url: https://bitbucket.org/dataspeedinc/lusb
      version: default
    source:
      test_commits: false
      type: hg
      url: https://bitbucket.org/dataspeedinc/lusb
      version: default
    status: developed
  lyap_control:
    doc:
      type: git
      url: https://bitbucket.org/AndyZe/lyap_control.git
      version: master
    release:
      tags:
        release: release/kinetic/{package}/{version}
      url: https://github.com/AndyZe/lyap_control-release.git
      version: 0.0.13-0
    source:
      type: git
      url: https://bitbucket.org/AndyZe/lyap_control.git
      version: master
    status: maintained
  m_explore:
    doc:
      type: git
      url: https://github.com/hrnr/m-explore.git
      version: kinetic-devel
    release:
      packages:
      - explore_lite
      - multirobot_map_merge
      tags:
        release: release/kinetic/{package}/{version}
      url: https://github.com/hrnr/m-explore-release.git
      version: 2.0.0-1
    source:
      type: git
      url: https://github.com/hrnr/m-explore.git
      version: kinetic-devel
    status: developed
  magni_robot:
    doc:
      type: git
      url: https://github.com/UbiquityRobotics/magni_robot.git
      version: indigo-devel
    release:
      packages:
      - magni_bringup
      - magni_demos
      - magni_description
      - magni_nav
      - magni_robot
      - magni_teleop
      tags:
        release: release/kinetic/{package}/{version}
      url: https://github.com/UbiquityRobotics-release/magni_robot-release.git
      version: 0.1.1-0
    status: developed
  manipulation_msgs:
    doc:
      type: git
      url: https://github.com/ros-interactive-manipulation/manipulation_msgs.git
      version: hydro-devel
    release:
      tags:
        release: release/kinetic/{package}/{version}
      url: https://github.com/ros-gbp/manipulation_msgs-release.git
      version: 0.2.1-0
    source:
      type: git
      url: https://github.com/ros-interactive-manipulation/manipulation_msgs.git
      version: hydro-devel
    status: end-of-life
  manipulator_h:
    doc:
      type: git
      url: https://github.com/ROBOTIS-GIT/ROBOTIS-MANIPULATOR-H.git
      version: kinetic-devel
    release:
      packages:
      - manipulator_h_base_module_msgs
      - manipulator_h_bringup
      - manipulator_h_description
      - manipulator_h_gazebo
      - manipulator_h_gui
      - manipulator_h_kinematics_dynamics
      tags:
        release: release/kinetic/{package}/{version}
      url: https://github.com/ROBOTIS-GIT-release/ROBOTIS-MANIPULATOR-H-release.git
      version: 0.2.3-0
    source:
      type: git
      url: https://github.com/ROBOTIS-GIT/ROBOTIS-MANIPULATOR-H.git
      version: kinetic-devel
    status: maintained
  mapviz:
    doc:
      type: git
      url: https://github.com/swri-robotics/mapviz.git
      version: kinetic-devel
    release:
      packages:
      - mapviz
      - mapviz_plugins
      - multires_image
      - tile_map
      tags:
        release: release/kinetic/{package}/{version}
      url: https://github.com/swri-robotics-gbp/mapviz-release.git
      version: 0.2.3-0
    source:
      type: git
      url: https://github.com/swri-robotics/mapviz.git
      version: kinetic-devel
    status: developed
  marker_msgs:
    doc:
      type: git
      url: https://github.com/tuw-robotics/marker_msgs.git
      version: master
    release:
      tags:
        release: release/kinetic/{package}/{version}
      url: https://github.com/tuw-robotics/marker_msgs-release.git
      version: 0.0.5-0
    source:
      type: git
      url: https://github.com/tuw-robotics/marker_msgs.git
      version: master
    status: maintained
  marker_rviz_plugin:
    doc:
      type: git
      url: https://github.com/tuw-robotics/marker_rviz_plugin.git
      version: master
    release:
      tags:
        release: release/kinetic/{package}/{version}
      url: https://github.com/tuw-robotics/marker_rviz_plugin-release.git
      version: 0.0.2-0
    source:
      type: git
      url: https://github.com/tuw-robotics/marker_rviz_plugin.git
      version: master
    status: maintained
  marshmallow:
    release:
      tags:
        release: release/kinetic/{package}/{version}
      url: https://github.com/asmodehn/marshmallow-rosrelease.git
      version: 2.9.1-1
    status: maintained
  marti_common:
    doc:
      type: git
      url: https://github.com/swri-robotics/marti_common.git
      version: master
    release:
      packages:
      - marti_data_structures
      - swri_console_util
      - swri_geometry_util
      - swri_image_util
      - swri_math_util
      - swri_nodelet
      - swri_opencv_util
      - swri_prefix_tools
      - swri_roscpp
      - swri_rospy
      - swri_route_util
      - swri_serial_util
      - swri_string_util
      - swri_system_util
      - swri_transform_util
      - swri_yaml_util
      tags:
        release: release/kinetic/{package}/{version}
      url: https://github.com/swri-robotics-gbp/marti_common-release.git
      version: 1.0.0-0
    source:
      type: git
      url: https://github.com/swri-robotics/marti_common.git
      version: master
    status: developed
  marti_messages:
    doc:
      type: git
      url: https://github.com/swri-robotics/marti_messages.git
      version: master
    release:
      packages:
      - marti_can_msgs
      - marti_common_msgs
      - marti_nav_msgs
      - marti_perception_msgs
      - marti_sensor_msgs
      - marti_visualization_msgs
      tags:
        release: release/kinetic/{package}/{version}
      url: https://github.com/swri-robotics-gbp/marti_messages-release.git
      version: 0.0.9-0
    source:
      type: git
      url: https://github.com/swri-robotics/marti_messages.git
      version: master
    status: developed
  marvelmind_nav:
    release:
      tags:
        release: release/kinetic/{package}/{version}
      url: https://github.com/MarvelmindRobotics/marvelmind_nav-release.git
      version: 1.0.6-0
  mav_comm:
    release:
      packages:
      - mav_comm
      - mav_msgs
      tags:
        release: release/kinetic/{package}/{version}
      url: https://github.com/ethz-asl/mav_comm-release.git
      version: 3.2.0-1
  mavlink:
    doc:
      type: git
      url: https://github.com/mavlink/mavlink-gbp-release.git
      version: release/kinetic/mavlink
    release:
      tags:
        release: release/kinetic/{package}/{version}
      url: https://github.com/mavlink/mavlink-gbp-release.git
      version: 2017.7.7-0
    source:
      type: git
      url: https://github.com/mavlink/mavlink-gbp-release.git
      version: release/kinetic/mavlink
    status: maintained
  mavros:
    doc:
      type: git
      url: https://github.com/mavlink/mavros.git
      version: master
    release:
      packages:
      - libmavconn
      - mavros
      - mavros_extras
      - mavros_msgs
      - test_mavros
      tags:
        release: release/kinetic/{package}/{version}
      url: https://github.com/mavlink/mavros-release.git
      version: 0.19.0-0
    source:
      type: git
      url: https://github.com/mavlink/mavros.git
      version: master
    status: developed
  md49_base_controller:
    doc:
      type: git
      url: https://github.com/Scheik/md49_base_controller.git
      version: kinetic-devel
    release:
      packages:
      - md49_base_controller
      - md49_messages
      - md49_serialport
      tags:
        release: release/kinetic/{package}/{version}
      url: https://github.com/Scheik/md49_base_controller-release.git
      version: 0.1.4-1
    source:
      type: git
      url: https://github.com/Scheik/md49_base_controller.git
      version: kinetic-devel
    status: developed
  media_export:
    doc:
      type: git
      url: https://github.com/ros/media_export.git
      version: indigo-devel
    release:
      tags:
        release: release/kinetic/{package}/{version}
      url: https://github.com/ros-gbp/media_export-release.git
      version: 0.2.0-0
    source:
      type: git
      url: https://github.com/ros/media_export.git
      version: indigo-devel
    status: maintained
  message_generation:
    doc:
      type: git
      url: https://github.com/ros/message_generation.git
      version: kinetic-devel
    release:
      tags:
        release: release/kinetic/{package}/{version}
      url: https://github.com/ros-gbp/message_generation-release.git
      version: 0.4.0-0
    source:
      type: git
      url: https://github.com/ros/message_generation.git
      version: kinetic-devel
    status: maintained
  message_runtime:
    doc:
      type: git
      url: https://github.com/ros/message_runtime.git
      version: groovy-devel
    release:
      tags:
        release: release/kinetic/{package}/{version}
      url: https://github.com/ros-gbp/message_runtime-release.git
      version: 0.4.12-0
    source:
      type: git
      url: https://github.com/ros/message_runtime.git
      version: groovy-devel
    status: maintained
  metapackages:
    doc:
      type: git
      url: https://github.com/ros/metapackages.git
      version: kinetic-devel
    release:
      packages:
      - desktop
      - desktop_full
      - perception
      - robot
      - ros_base
      - ros_core
      - simulators
      - viz
      tags:
        release: release/kinetic/{package}/{version}
      url: https://github.com/ros-gbp/metapackages-release.git
      version: 1.3.1-0
    source:
      type: git
      url: https://github.com/ros/metapackages.git
      version: kinetic-devel
    status: maintained
  micros_swarm_framework:
    doc:
      type: git
      url: https://github.com/xuefengchang/micros_swarm_framework.git
      version: master
    release:
      tags:
        release: release/kinetic/{package}/{version}
      url: https://github.com/xuefengchang/micros_swarm_framework-release.git
      version: 0.0.15-2
    source:
      type: git
      url: https://github.com/xuefengchang/micros_swarm_framework.git
      version: master
    status: developed
  microstrain_3dmgx2_imu:
    doc:
      type: git
      url: https://github.com/ros-drivers/microstrain_3dmgx2_imu.git
      version: indigo-devel
    release:
      tags:
        release: release/kinetic/{package}/{version}
      url: https://github.com/ros-gbp/microstrain_3dmgx2_imu-release.git
      version: 1.5.12-1
    source:
      type: git
      url: https://github.com/ros-drivers/microstrain_3dmgx2_imu.git
      version: indigo-devel
    status: maintained
  mobility_base_ros:
    doc:
      type: hg
      url: https://bitbucket.org/dataspeedinc/mobility_base_ros
      version: default
    source:
      test_commits: false
      type: hg
      url: https://bitbucket.org/dataspeedinc/mobility_base_ros
      version: default
    status: developed
  mobility_base_simulator:
    doc:
      type: hg
      url: https://bitbucket.org/dataspeedinc/mobility_base_simulator
      version: default
    source:
      test_commits: false
      type: hg
      url: https://bitbucket.org/dataspeedinc/mobility_base_simulator
      version: default
    status: developed
  motoman:
    doc:
      type: git
      url: https://github.com/ros-industrial/motoman.git
      version: kinetic-devel
    source:
      type: git
      url: https://github.com/ros-industrial/motoman.git
      version: kinetic-devel
    status: maintained
  motoman_experimental:
    doc:
      type: git
      url: https://github.com/ros-industrial/motoman_experimental.git
      version: kinetic-devel
    status: developed
  move_base_to_manip:
    doc:
      type: git
      url: https://github.com/UTNuclearRoboticsPublic/move_base_to_manip.git
      version: kinetic
    release:
      tags:
        release: release/kinetic/{package}/{version}
      url: https://github.com/UTNuclearRoboticsPublic/move_base_to_manip-release.git
      version: 1.0.18-1
    source:
      type: git
      url: https://github.com/UTNuclearRoboticsPublic/move_base_to_manip.git
      version: kinetic
    status: maintained
  move_basic:
    doc:
      type: git
      url: https://github.com/UbiquityRobotics/move_basic.git
      version: kinetic-devel
    release:
      tags:
        release: release/kinetic/{package}/{version}
      url: https://github.com/UbiquityRobotics-release/move_basic-release.git
      version: 0.2.1-0
    source:
      test_pull_requests: true
      type: git
      url: https://github.com/UbiquityRobotics/move_basic.git
      version: kinetic-devel
    status: developed
  moveit:
    doc:
      type: git
      url: https://github.com/ros-planning/moveit.git
      version: kinetic-devel
    release:
      packages:
      - moveit
      - moveit_commander
      - moveit_controller_manager_example
      - moveit_core
      - moveit_fake_controller_manager
      - moveit_kinematics
      - moveit_planners
      - moveit_planners_ompl
      - moveit_plugins
      - moveit_ros
      - moveit_ros_benchmarks
      - moveit_ros_control_interface
      - moveit_ros_manipulation
      - moveit_ros_move_group
      - moveit_ros_perception
      - moveit_ros_planning
      - moveit_ros_planning_interface
      - moveit_ros_robot_interaction
      - moveit_ros_visualization
      - moveit_ros_warehouse
      - moveit_runtime
      - moveit_setup_assistant
      - moveit_simple_controller_manager
      tags:
        release: release/kinetic/{package}/{version}
      url: https://github.com/ros-gbp/moveit-release.git
      version: 0.9.8-0
    source:
      type: git
      url: https://github.com/ros-planning/moveit.git
      version: kinetic-devel
    status: developed
  moveit_msgs:
    doc:
      type: git
      url: https://github.com/ros-planning/moveit_msgs.git
      version: jade-devel
    release:
      tags:
        release: release/kinetic/{package}/{version}
      url: https://github.com/ros-gbp/moveit_msgs-release.git
      version: 0.9.1-0
    source:
      type: git
      url: https://github.com/ros-planning/moveit_msgs.git
      version: jade-devel
    status: maintained
  moveit_python:
    doc:
      type: git
      url: https://github.com/mikeferguson/moveit_python.git
      version: master
    release:
      tags:
        release: release/kinetic/{package}/{version}
      url: https://github.com/mikeferguson/moveit_python-release.git
      version: 0.2.17-1
    status: developed
  moveit_resources:
    doc:
      type: git
      url: https://github.com/ros-planning/moveit_resources.git
      version: master
    release:
      tags:
        release: release/kinetic/{package}/{version}
      url: https://github.com/ros-gbp/moveit_resources-release.git
      version: 0.6.2-0
    source:
      type: git
      url: https://github.com/ros-planning/moveit_resources.git
      version: master
    status: developed
  moveit_sim_controller:
    doc:
      type: git
      url: https://github.com/davetcoleman/moveit_sim_controller.git
      version: kinetic-devel
    release:
      tags:
        release: release/kinetic/{package}/{version}
      url: https://github.com/davetcoleman/moveit_sim_controller-release.git
      version: 0.1.0-0
    source:
      type: git
      url: https://github.com/davetcoleman/moveit_sim_controller.git
      version: kinetic-devel
    status: maintained
  moveit_tutorials:
    doc:
      type: git
      url: https://github.com/ros-planning/moveit_tutorials.git
      version: kinetic-devel
  moveit_visual_tools:
    doc:
      type: git
      url: https://github.com/davetcoleman/moveit_visual_tools.git
      version: kinetic-devel
    release:
      tags:
        release: release/kinetic/{package}/{version}
      url: https://github.com/davetcoleman/moveit_visual_tools-release.git
      version: 3.3.0-0
    source:
      type: git
      url: https://github.com/davetcoleman/moveit_visual_tools.git
      version: kinetic-devel
    status: developed
  mqtt_bridge:
    doc:
      type: git
      url: https://github.com/groove-x/mqtt_bridge.git
      version: master
    release:
      tags:
        release: release/kinetic/{package}/{version}
      url: https://github.com/groove-x/mqtt_bridge-release.git
      version: 0.1.5-0
    source:
      type: git
      url: https://github.com/groove-x/mqtt_bridge.git
      version: master
    status: developed
  mrpt_navigation:
    doc:
      type: git
      url: https://github.com/mrpt-ros-pkg/mrpt_navigation.git
      version: master
    release:
      packages:
      - mrpt_bridge
      - mrpt_local_obstacles
      - mrpt_localization
      - mrpt_map
      - mrpt_msgs
      - mrpt_navigation
      - mrpt_rawlog
      - mrpt_reactivenav2d
      - mrpt_tutorials
      tags:
        release: release/kinetic/{package}/{version}
      url: https://github.com/mrpt-ros-pkg-release/mrpt_navigation-release.git
      version: 0.1.18-0
    source:
      type: git
      url: https://github.com/mrpt-ros-pkg/mrpt_navigation.git
      version: compat-mrpt-1.3
    status: maintained
  mrpt_slam:
    doc:
      type: git
      url: https://github.com/mrpt-ros-pkg/mrpt_slam.git
      version: master
    release:
      packages:
      - mrpt_ekf_slam_2d
      - mrpt_ekf_slam_3d
      - mrpt_graphslam_2d
      - mrpt_icp_slam_2d
      - mrpt_rbpf_slam
      - mrpt_slam
      tags:
        release: release/kinetic/{package}/{version}
      url: https://github.com/mrpt-ros-pkg-release/mrpt_slam-release.git
      version: 0.1.5-0
    source:
      type: git
      url: https://github.com/mrpt-ros-pkg/mrpt_slam.git
      version: compat-mrpt-1.3
    status: maintained
  msp:
    doc:
      type: git
      url: https://github.com/christianrauch/msp.git
      version: master
    release:
      tags:
        release: release/kinetic/{package}/{version}
      url: https://github.com/christianrauch/msp-release.git
      version: 2.0.2-0
    source:
      type: git
      url: https://github.com/christianrauch/msp.git
      version: master
    status: developed
  multimaster_fkie:
    doc:
      type: git
      url: https://github.com/fkie/multimaster_fkie.git
      version: kinetic-devel
    release:
      packages:
      - default_cfg_fkie
      - master_discovery_fkie
      - master_sync_fkie
      - multimaster_fkie
      - multimaster_msgs_fkie
      - node_manager_fkie
      tags:
        release: release/kinetic/{package}/{version}
      url: https://github.com/fkie-release/multimaster_fkie-release.git
      version: 0.7.5-0
    source:
      type: git
      url: https://github.com/fkie/multimaster_fkie.git
      version: kinetic-devel
    status: developed
  multisense_ros:
    doc:
      type: hg
      url: https://bitbucket.org/crl/multisense_ros
      version: default
    release:
      packages:
      - multisense
      - multisense_bringup
      - multisense_cal_check
      - multisense_description
      - multisense_lib
      - multisense_ros
      tags:
        release: release/kinetic/{package}/{version}
      url: https://github.com/carnegieroboticsllc/multisense_ros-release.git
      version: 4.0.0-0
    source:
      type: hg
      url: https://bitbucket.org/crl/multisense_ros
      version: default
    status: maintained
  multiwii:
    doc:
      depends:
      - msp
      type: git
      url: https://github.com/christianrauch/ros-multiwii.git
      version: master
    release:
      tags:
        release: release/kinetic/{package}/{version}
      url: https://github.com/christianrauch/ros-multiwii-release.git
      version: 2.0.1-0
    source:
      test_commits: false
      type: git
      url: https://github.com/christianrauch/ros-multiwii.git
      version: master
    status: developed
  muse_bldc_motor_drive:
    doc:
      type: git
      url: https://bitbucket.org/muserobotics/muse_ros_package.git
      version: master
  mvsim:
    doc:
      type: git
      url: https://github.com/ual-arm-ros-pkg/mvsim.git
      version: master
    release:
      tags:
        release: release/kinetic/{package}/{version}
      url: https://github.com/ual-arm-ros-pkg-release/mvsim-release.git
      version: 0.1.2-0
    source:
      type: git
      url: https://github.com/ual-arm-ros-pkg/mvsim.git
      version: master
    status: maintained
  nao_dcm_robot:
    doc:
      type: git
      url: https://github.com/ros-naoqi/nao_dcm_robot.git
      version: master
    release:
      packages:
      - nao_dcm_bringup
      tags:
        release: release/kinetic/{package}/{version}
      url: https://github.com/ros-naoqi/nao_dcm_robot-release.git
      version: 0.0.4-0
    source:
      type: git
      url: https://github.com/ros-naoqi/nao_dcm_robot.git
      version: master
    status: maintained
  nao_meshes:
    doc:
      type: git
      url: https://github.com/ros-naoqi/nao_meshes.git
      version: master
    release:
      tags:
        release: release/kinetic/{package}/{version}
      url: https://github.com/ros-naoqi/nao_meshes-release.git
      version: 0.1.11-1
    source:
      type: git
      url: https://github.com/ros-naoqi/nao_meshes.git
      version: master
    status: maintained
  nao_moveit_config:
    doc:
      type: git
      url: https://github.com/ros-naoqi/nao_moveit_config.git
      version: master
    release:
      tags:
        release: release/kinetic/{package}/{version}
      url: https://github.com/ros-naoqi/nao_moveit_config-release.git
      version: 0.0.11-0
    source:
      type: git
      url: https://github.com/ros-naoqi/nao_moveit_config.git
      version: master
    status: maintained
  nao_robot:
    doc:
      type: git
      url: https://github.com/ros-naoqi/nao_robot.git
      version: master
    release:
      packages:
      - nao_apps
      - nao_bringup
      - nao_description
      - nao_robot
      tags:
        release: release/kinetic/{package}/{version}
      url: https://github.com/ros-naoqi/nao_robot-release.git
      version: 0.5.15-0
    source:
      type: git
      url: https://github.com/ros-naoqi/nao_robot.git
      version: master
    status: maintained
  nao_virtual:
    doc:
      type: git
      url: https://github.com/ros-naoqi/nao_virtual.git
      version: master
    release:
      packages:
      - nao_control
      tags:
        release: release/kinetic/{package}/{version}
      url: https://github.com/ros-naoqi/nao_virtual-release.git
      version: 0.0.6-0
    source:
      type: git
      url: https://github.com/ros-naoqi/nao_virtual.git
      version: master
    status: maintained
  naoqi_bridge:
    doc:
      type: git
      url: https://github.com/ros-naoqi/naoqi_bridge.git
      version: master
    release:
      packages:
      - naoqi_apps
      - naoqi_bridge
      - naoqi_driver_py
      - naoqi_pose
      - naoqi_sensors_py
      - naoqi_tools
      tags:
        release: release/kinetic/{package}/{version}
      url: https://github.com/ros-naoqi/naoqi_bridge-release.git
      version: 0.5.5-0
    source:
      type: git
      url: https://github.com/ros-naoqi/naoqi_bridge.git
      version: master
    status: maintained
  naoqi_bridge_msgs:
    doc:
      type: git
      url: https://github.com/ros-naoqi/naoqi_bridge_msgs.git
      version: master
    release:
      tags:
        release: release/kinetic/{package}/{version}
      url: https://github.com/ros-naoqi/naoqi_bridge_msgs-release.git
      version: 0.0.6-0
    source:
      type: git
      url: https://github.com/ros-naoqi/naoqi_bridge_msgs.git
      version: master
    status: maintained
  naoqi_dcm_driver:
    doc:
      type: git
      url: https://github.com/ros-naoqi/naoqi_dcm_driver.git
      version: master
    release:
      tags:
        release: release/kinetic/{package}/{version}
      url: https://github.com/ros-naoqi/naoqi_dcm_driver-release.git
      version: 0.0.2-0
    source:
      type: git
      url: https://github.com/ros-naoqi/naoqi_dcm_driver.git
      version: master
    status: maintained
  naoqi_driver:
    doc:
      type: git
      url: https://github.com/ros-naoqi/naoqi_driver.git
      version: master
    release:
      tags:
        release: release/kinetic/{package}/{version}
      url: https://github.com/ros-naoqi/naoqi_driver-release.git
      version: 0.5.9-0
    source:
      type: git
      url: https://github.com/ros-naoqi/naoqi_driver.git
      version: master
    status: maintained
  naoqi_libqi:
    release:
      tags:
        release: release/kinetic/{package}/{version}
      url: https://github.com/ros-naoqi/libqi-release.git
      version: 2.5.0-3
    status: maintained
  naoqi_libqicore:
    release:
      tags:
        release: release/kinetic/{package}/{version}
      url: https://github.com/ros-naoqi/libqicore-release.git
      version: 2.3.1-1
    status: maintained
  nav_pcontroller:
    doc:
      type: git
      url: https://github.com/code-iai/nav_pcontroller.git
      version: master
    release:
      tags:
        release: release/kinetic/{package}/{version}
      url: https://github.com/code-iai-release/nav_pcontroller-release.git
      version: 0.1.4-0
    source:
      type: git
      url: https://github.com/code-iai/nav_pcontroller.git
      version: master
    status: maintained
  navigation:
    doc:
      type: git
      url: https://github.com/ros-planning/navigation.git
      version: kinetic-devel
    release:
      packages:
      - amcl
      - base_local_planner
      - carrot_planner
      - clear_costmap_recovery
      - costmap_2d
      - dwa_local_planner
      - fake_localization
      - global_planner
      - map_server
      - move_base
      - move_slow_and_clear
      - nav_core
      - navfn
      - navigation
      - robot_pose_ekf
      - rotate_recovery
      - voxel_grid
      tags:
        release: release/kinetic/{package}/{version}
      url: https://github.com/ros-gbp/navigation-release.git
      version: 1.14.0-0
    source:
      test_commits: false
      test_pull_requests: true
      type: git
      url: https://github.com/ros-planning/navigation.git
      version: kinetic-devel
    status: maintained
  navigation_2d:
    doc:
      type: git
      url: https://github.com/skasperski/navigation_2d.git
      version: kinetic
    release:
      packages:
      - nav2d
      - nav2d_exploration
      - nav2d_karto
      - nav2d_localizer
      - nav2d_msgs
      - nav2d_navigator
      - nav2d_operator
      - nav2d_remote
      - nav2d_tutorials
      tags:
        release: release/kinetic/{package}/{version}
      url: https://github.com/skasperski/navigation_2d-release.git
      version: 0.3.2-0
    source:
      type: git
      url: https://github.com/skasperski/navigation_2d.git
      version: kinetic
    status: maintained
  navigation_layers:
    doc:
      type: git
      url: https://github.com/DLu/navigation_layers.git
      version: indigo
    release:
      packages:
      - navigation_layers
      - range_sensor_layer
      - social_navigation_layers
      tags:
        release: release/kinetic/{package}/{version}
      url: https://github.com/wu-robotics/navigation_layers_release.git
      version: 0.3.1-1
    source:
      type: git
      url: https://github.com/DLu/navigation_layers.git
      version: indigo
    status: maintained
  navigation_msgs:
    doc:
      type: git
      url: https://github.com/ros-planning/navigation_msgs.git
      version: jade-devel
    release:
      packages:
      - map_msgs
      - move_base_msgs
      tags:
        release: release/kinetic/{package}/{version}
      url: https://github.com/ros-gbp/navigation_msgs-release.git
      version: 1.13.0-0
    status: maintained
  navigation_tutorials:
    doc:
      type: git
      url: https://github.com/ros-planning/navigation_tutorials.git
      version: indigo-devel
    release:
      packages:
      - laser_scan_publisher_tutorial
      - navigation_stage
      - navigation_tutorials
      - odometry_publisher_tutorial
      - point_cloud_publisher_tutorial
      - robot_setup_tf_tutorial
      - roomba_stage
      - simple_navigation_goals_tutorial
      tags:
        release: release/kinetic/{package}/{version}
      url: https://github.com/ros-gbp/navigation_tutorials-release.git
      version: 0.2.3-0
    source:
      type: git
      url: https://github.com/ros-planning/navigation_tutorials.git
      version: indigo-devel
    status: maintained
  nerian_sp1:
    doc:
      type: git
      url: https://github.com/nerian-vision/nerian_sp1.git
      version: master
    release:
      tags:
        release: release/kinetic/{package}/{version}
      url: https://github.com/nerian-vision/nerian_sp1-release.git
      version: 1.6.2-0
    source:
      type: git
      url: https://github.com/nerian-vision/nerian_sp1.git
      version: master
    status: developed
  netft_utils:
    doc:
      type: git
      url: https://github.com/UTNuclearRoboticsPublic/netft_utils.git
      version: master
    source:
      type: git
      url: https://github.com/UTNuclearRoboticsPublic/netft_utils.git
      version: master
    status: maintained
  nmea_comms:
    doc:
      type: git
      url: https://github.com/ros-drivers/nmea_comms.git
      version: jade-devel
    release:
      tags:
        release: release/kinetic/{package}/{version}
      url: https://github.com/ros-drivers-gbp/nmea_comms-release.git
      version: 1.1.0-0
    source:
      type: git
      url: https://github.com/ros-drivers/nmea_comms.git
      version: jade-devel
    status: maintained
  nmea_msgs:
    doc:
      type: git
      url: https://github.com/ros-drivers/nmea_msgs.git
      version: jade-devel
    release:
      tags:
        release: release/kinetic/{package}/{version}
      url: https://github.com/ros-drivers-gbp/nmea_msgs-release.git
      version: 1.0.0-0
    source:
      type: git
      url: https://github.com/ros-drivers/nmea_msgs.git
      version: jade-devel
    status: maintained
  nmea_navsat_driver:
    doc:
      type: git
      url: https://github.com/ros-drivers/nmea_navsat_driver.git
      version: jade-devel
    release:
      tags:
        release: release/kinetic/{package}/{version}
      url: https://github.com/ros-drivers-gbp/nmea_navsat_driver-release.git
      version: 0.5.0-0
    source:
      type: git
      url: https://github.com/ros-drivers/nmea_navsat_driver.git
      version: jade-devel
    status: maintained
  nodelet_core:
    doc:
      type: git
      url: https://github.com/ros/nodelet_core.git
      version: indigo-devel
    release:
      packages:
      - nodelet
      - nodelet_core
      - nodelet_topic_tools
      tags:
        release: release/kinetic/{package}/{version}
      url: https://github.com/ros-gbp/nodelet_core-release.git
      version: 1.9.10-0
    source:
      test_pull_requests: true
      type: git
      url: https://github.com/ros/nodelet_core.git
      version: indigo-devel
    status: maintained
  ntpd_driver:
    doc:
      type: git
      url: https://github.com/vooon/ntpd_driver.git
      version: master
    release:
      tags:
        release: release/kinetic/{package}/{version}
      url: https://github.com/vooon/ntpd_driver-release.git
      version: 1.2.0-0
    source:
      type: git
      url: https://github.com/vooon/ntpd_driver.git
      version: master
    status: maintained
  object_recognition_capture:
    release:
      tags:
        release: release/kinetic/{package}/{version}
      url: https://github.com/ros-gbp/object_recognition_capture-release.git
      version: 0.3.2-0
    source:
      type: git
      url: https://github.com/wg-perception/capture.git
      version: master
    status: maintained
  object_recognition_core:
    release:
      tags:
        release: release/kinetic/{package}/{version}
      url: https://github.com/ros-gbp/object_recognition_core-release.git
      version: 0.6.7-0
    source:
      type: git
      url: https://github.com/wg-perception/object_recognition_core.git
      version: master
    status: maintained
  object_recognition_msgs:
    doc:
      type: git
      url: https://github.com/wg-perception/object_recognition_msgs.git
      version: master
    release:
      tags:
        release: release/kinetic/{package}/{version}
      url: https://github.com/ros-gbp/object_recognition_msgs-release.git
      version: 0.4.1-0
    source:
      type: git
      url: https://github.com/wg-perception/object_recognition_msgs.git
      version: master
    status: maintained
  object_recognition_reconstruction:
    release:
      tags:
        release: release/kinetic/{package}/{version}
      url: https://github.com/ros-gbp/object_recognition_reconstruction-release.git
      version: 0.3.6-0
    source:
      type: git
      url: https://github.com/wg-perception/reconstruction.git
      version: master
    status: maintained
  object_recognition_ros:
    release:
      tags:
        release: release/kinetic/{package}/{version}
      url: https://github.com/ros-gbp/object_recognition_ros-release.git
      version: 0.3.7-0
    source:
      type: git
      url: https://github.com/wg-perception/object_recognition_ros.git
      version: master
    status: maintained
  object_recognition_ros_visualization:
    release:
      tags:
        release: release/kinetic/{package}/{version}
      url: https://github.com/ros-gbp/object_recognition_ros_visualization-release.git
      version: 0.3.8-0
    source:
      type: git
      url: https://github.com/wg-perception/object_recognition_ros_visualization.git
      version: master
  object_recognition_tod:
    release:
      tags:
        release: release/kinetic/{package}/{version}
      url: https://github.com/ros-gbp/object_recognition_tod-release.git
      version: 0.5.6-0
    source:
      type: git
      url: https://github.com/wg-perception/tod.git
      version: master
    status: maintained
  object_recognition_transparent_objects:
    release:
      tags:
        release: release/kinetic/{package}/{version}
      url: https://github.com/ros-gbp/object_recognition_transparent_objects-release.git
      version: 0.4.2-0
    source:
      type: git
      url: https://github.com/wg-perception/transparent_objects.git
      version: master
    status: maintained
  ocl:
    doc:
      type: git
      url: https://github.com/orocos-toolchain/ocl.git
      version: toolchain-2.9
    release:
      tags:
        release: release/kinetic/{package}/{version}
      url: https://github.com/orocos-gbp/ocl-release.git
      version: 2.9.0-1
    source:
      type: git
      url: https://github.com/orocos-toolchain/ocl.git
      version: toolchain-2.9
    status: maintained
  octomap:
    doc:
      type: git
      url: https://github.com/OctoMap/octomap.git
      version: v1.7.1
    release:
      packages:
      - dynamic_edt_3d
      - octomap
      - octovis
      tags:
        release: release/kinetic/{package}/{version}
      url: https://github.com/ros-gbp/octomap-release.git
      version: 1.8.1-0
    source:
      type: git
      url: https://github.com/OctoMap/octomap.git
      version: devel
    status: developed
  octomap_mapping:
    doc:
      type: git
      url: https://github.com/OctoMap/octomap_mapping.git
      version: kinetic-devel
    release:
      packages:
      - octomap_mapping
      - octomap_server
      tags:
        release: release/kinetic/{package}/{version}
      url: https://github.com/ros-gbp/octomap_mapping-release.git
      version: 0.6.1-0
    source:
      type: git
      url: https://github.com/OctoMap/octomap_mapping.git
      version: kinetic-devel
    status: maintained
  octomap_msgs:
    doc:
      type: git
      url: https://github.com/OctoMap/octomap_msgs.git
      version: kinetic-devel
    release:
      tags:
        release: release/kinetic/{package}/{version}
      url: https://github.com/ros-gbp/octomap_msgs-release.git
      version: 0.3.3-0
    source:
      type: git
      url: https://github.com/OctoMap/octomap_msgs.git
      version: kinetic-devel
    status: maintained
  octomap_ros:
    doc:
      type: git
      url: https://github.com/OctoMap/octomap_ros.git
      version: indigo-devel
    release:
      tags:
        release: release/kinetic/{package}/{version}
      url: https://github.com/ros-gbp/octomap_ros-release.git
      version: 0.4.0-0
    source:
      type: git
      url: https://github.com/OctoMap/octomap_ros.git
      version: indigo-devel
    status: maintained
  octomap_rviz_plugins:
    doc:
      type: git
      url: https://github.com/OctoMap/octomap_rviz_plugins.git
      version: kinetic-devel
    release:
      tags:
        release: release/kinetic/{package}/{version}
      url: https://github.com/ros-gbp/octomap_rviz_plugins-release.git
      version: 0.2.0-0
    source:
      type: git
      url: https://github.com/OctoMap/octomap_rviz_plugins.git
      version: kinetic-devel
    status: maintained
  oculusprime:
    doc:
      type: git
      url: https://github.com/xaxxontech/oculusprime_ros.git
      version: master
    release:
      tags:
        release: release/kinetic/{package}/{version}
      url: https://github.com/xaxxontech/oculusprime_ros-release.git
      version: 0.1.3-0
    source:
      type: git
      url: https://github.com/xaxxontech/oculusprime_ros.git
      version: master
    status: developed
  omip:
    doc:
      type: git
      url: https://github.com/tu-rbo/omip.git
      version: kinetic
    source:
      type: git
      url: https://github.com/tu-rbo/omip.git
      version: kinetic
    status: maintained
  omip_msgs:
    doc:
      type: git
      url: https://github.com/tu-rbo/omip_msgs.git
      version: kinetic
    source:
      type: git
      url: https://github.com/tu-rbo/omip_msgs.git
      version: kinetic
    status: maintained
  ompl:
    release:
      tags:
        release: release/kinetic/{package}/{version}
      url: https://github.com/ros-gbp/ompl-release.git
      version: 1.2.1-1
    status: maintained
  open_karto:
    doc:
      type: git
      url: https://github.com/ros-perception/open_karto.git
      version: indigo-devel
    release:
      tags:
        release: release/kinetic/{package}/{version}
      url: https://github.com/ros-gbp/open_karto-release.git
      version: 1.1.4-0
    status: maintained
  opencv3:
    release:
      tags:
        release: release/kinetic/{package}/{version}
      url: https://github.com/ros-gbp/opencv3-release.git
      version: 3.2.0-4
    status: maintained
  opencv_apps:
    doc:
      type: git
      url: https://github.com/ros-perception/opencv_apps.git
      version: indigo
    release:
      tags:
        release: release/kinetic/{package}/{version}
      url: https://github.com/ros-perception/opencv_apps-release.git
      version: 1.12.0-0
    source:
      type: git
      url: https://github.com/ros-perception/opencv_apps.git
      version: indigo
    status: developed
  opencv_candidate:
    release:
      tags:
        release: release/kinetic/{package}/{version}
      url: https://github.com/ros-gbp/opencv_candidate-release.git
      version: 0.2.5-0
    source:
      type: git
      url: https://github.com/wg-perception/opencv_candidate.git
      version: master
    status: maintained
  openhrp3:
    doc:
      type: git
      url: https://github.com/fkanehiro/openhrp3.git
      version: master
    release:
      tags:
        release: release/kinetic/{package}/{version}
      url: https://github.com/tork-a/openhrp3-release.git
      version: 3.1.9-1
    source:
      type: git
      url: https://github.com/fkanehiro/openhrp3.git
      version: master
    status: developed
  openni2_camera:
    doc:
      type: git
      url: https://github.com/ros-drivers/openni2_camera.git
      version: indigo-devel
    release:
      tags:
        release: release/kinetic/{package}/{version}
      url: https://github.com/ros-gbp/openni2_camera-release.git
      version: 0.2.7-0
    source:
      type: git
      url: https://github.com/ros-drivers/openni2_camera.git
      version: indigo-devel
    status: maintained
  openni2_launch:
    doc:
      type: git
      url: https://github.com/ros-drivers/openni2_launch.git
      version: indigo-devel
    release:
      tags:
        release: release/kinetic/{package}/{version}
      url: https://github.com/ros-gbp/openni2_launch.git
      version: 0.2.2-0
    source:
      type: git
      url: https://github.com/ros-drivers/openni2_launch.git
      version: indigo-devel
    status: maintained
  openni_camera:
    doc:
      type: git
      url: https://github.com/ros-drivers/openni_camera.git
      version: indigo-devel
    release:
      tags:
        release: release/kinetic/{package}/{version}
      url: https://github.com/ros-gbp/openni_camera-release.git
      version: 1.9.5-0
    source:
      type: git
      url: https://github.com/ros-drivers/openni_camera.git
      version: indigo-devel
    status: maintained
  openni_launch:
    doc:
      type: git
      url: https://github.com/ros-drivers/openni_launch.git
      version: indigo-devel
    release:
      tags:
        release: release/kinetic/{package}/{version}
      url: https://github.com/ros-gbp/openni_launch-release.git
      version: 1.9.8-0
    source:
      type: git
      url: https://github.com/ros-drivers/openni_launch.git
      version: indigo-devel
    status: maintained
  openrtm_aist:
    doc:
      type: git
      url: https://github.com/tork-a/openrtm_aist-release.git
      version: release/indigo/openrtm_aist
    release:
      tags:
        release: release/kinetic/{package}/{version}
      url: https://github.com/tork-a/openrtm_aist-release.git
      version: 1.1.0-2
    status: developed
  openrtm_aist_python:
    release:
      tags:
        release: release/kinetic/{package}/{version}
      url: https://github.com/tork-a/openrtm_aist_python-release.git
      version: 1.1.0-1
    status: developed
  openslam_gmapping:
    doc:
      type: git
      url: https://github.com/ros-perception/openslam_gmapping.git
      version: master
    release:
      tags:
        release: release/kinetic/{package}/{version}
      url: https://github.com/ros-gbp/openslam_gmapping-release.git
      version: 0.1.2-0
    source:
      type: git
      url: https://github.com/ros-perception/openslam_gmapping.git
      version: master
    status: maintained
  optris_drivers:
    doc:
      type: git
      url: https://github.com/ohm-ros-pkg/optris_drivers.git
      version: kinetic-devel
  orocos_kinematics_dynamics:
    doc:
      type: git
      url: https://github.com/orocos/orocos_kinematics_dynamics.git
      version: master
    release:
      packages:
      - orocos_kdl
      - orocos_kinematics_dynamics
      - python_orocos_kdl
      tags:
        release: release/kinetic/{package}/{version}
      url: https://github.com/smits/orocos-kdl-release.git
      version: 1.3.1-0
    source:
      type: git
      url: https://github.com/orocos/orocos_kinematics_dynamics.git
      version: master
    status: maintained
  oros_tools:
    release:
      tags:
        release: release/kinetic/{package}/{version}
      url: https://github.com/easymov/oros_tools-release.git
      version: 0.1.1-0
    status: developed
  oros_tools_examples:
    release:
      tags:
        release: release/kinetic/{package}/{version}
      url: https://github.com/easymov/oros_tools_examples-release.git
      version: 0.1.3-0
    status: developed
  osrf_gear:
    doc:
      type: git
      url: https://bitbucket.org/osrf/gear.git
      version: master
    source:
      type: git
      url: https://bitbucket.org/osrf/gear.git
      version: master
  oxford_gps_eth:
    doc:
      type: hg
      url: https://bitbucket.org/DataspeedInc/oxford_gps_eth
      version: default
    release:
      tags:
        release: release/kinetic/{package}/{version}
      url: https://github.com/DataspeedInc-release/oxford_gps_eth-release.git
      version: 0.0.4-0
    source:
      type: hg
      url: https://bitbucket.org/DataspeedInc/oxford_gps_eth
      version: default
    status: maintained
  p2os:
    doc:
      type: git
      url: https://github.com/allenh1/p2os.git
      version: master
    release:
      packages:
      - p2os_doc
      - p2os_driver
      - p2os_launch
      - p2os_msgs
      - p2os_teleop
      - p2os_urdf
      tags:
        release: release/kinetic/{package}/{version}
      url: https://github.com/allenh1/p2os-release.git
      version: 2.1.0-0
    source:
      type: git
      url: https://github.com/allenh1/p2os.git
      version: master
    status: maintained
  parameter_pa:
    doc:
      type: git
      url: https://github.com/peterweissig/ros_parameter.git
      version: master
    release:
      tags:
        release: release/kinetic/{package}/{version}
      url: https://github.com/peterweissig/ros_parameter-release.git
      version: 1.1.0-0
    source:
      type: git
      url: https://github.com/peterweissig/ros_parameter.git
      version: master
    status: maintained
  parrot_arsdk:
    release:
      tags:
        release: release/kinetic/{package}/{version}
      url: https://github.com/AutonomyLab/parrot_arsdk-release.git
      version: 3.12.6-0
    source:
      type: git
      url: https://github.com/AutonomyLab/parrot_arsdk.git
      version: indigo-devel
    status: developed
  pcdfilter_pa:
    doc:
      type: git
      url: https://github.com/peterweissig/ros_pcdfilter.git
      version: master
    source:
      type: git
      url: https://github.com/peterweissig/ros_pcdfilter.git
      version: master
    status: maintained
  pcl_conversions:
    doc:
      type: git
      url: https://github.com/ros-perception/pcl_conversions.git
      version: indigo-devel
    release:
      tags:
        release: release/kinetic/{package}/{version}
      url: https://github.com/ros-gbp/pcl_conversions-release.git
      version: 0.2.1-0
    source:
      type: git
      url: https://github.com/ros-perception/pcl_conversions.git
      version: indigo-devel
    status: maintained
  pcl_msgs:
    doc:
      type: git
      url: https://github.com/ros-perception/pcl_msgs.git
      version: indigo-devel
    release:
      tags:
        release: release/kinetic/{package}/{version}
      url: https://github.com/ros-gbp/pcl_msgs-release.git
      version: 0.2.0-0
    source:
      type: git
      url: https://github.com/ros-perception/pcl_msgs.git
      version: indigo-devel
    status: maintained
  people:
    doc:
      type: git
      url: https://github.com/wg-perception/people.git
      version: indigo-devel
    release:
      packages:
      - face_detector
      - people
      - people_msgs
      - people_tracking_filter
      tags:
        release: release/kinetic/{package}/{version}
      url: https://github.com/OSUrobotics/people-release.git
      version: 1.0.10-1
    source:
      type: git
      url: https://github.com/wg-perception/people.git
      version: indigo-devel
    status: maintained
  pepper_dcm_robot:
    doc:
      type: git
      url: https://github.com/ros-naoqi/pepper_dcm_robot.git
      version: master
    release:
      packages:
      - pepper_dcm_bringup
      tags:
        release: release/kinetic/{package}/{version}
      url: https://github.com/ros-naoqi/pepper_dcm_robot-release.git
      version: 0.0.3-0
    source:
      type: git
      url: https://github.com/ros-naoqi/pepper_dcm_robot.git
      version: master
    status: developed
  pepper_meshes:
    release:
      tags:
        release: release/kinetic/{package}/{version}
      url: https://github.com/ros-naoqi/pepper_meshes-release.git
      version: 0.2.3-2
    status: maintained
  pepper_moveit_config:
    doc:
      type: git
      url: https://github.com/ros-naoqi/pepper_moveit_config.git
      version: master
    release:
      tags:
        release: release/kinetic/{package}/{version}
      url: https://github.com/ros-naoqi/pepper_moveit_config-release.git
      version: 0.0.8-0
    source:
      type: git
      url: https://github.com/ros-naoqi/pepper_moveit_config.git
      version: master
    status: maintained
  pepper_robot:
    doc:
      type: git
      url: https://github.com/ros-naoqi/pepper_robot.git
      version: master
    release:
      packages:
      - pepper_bringup
      - pepper_description
      - pepper_robot
      - pepper_sensors_py
      tags:
        release: release/kinetic/{package}/{version}
      url: https://github.com/ros-naoqi/pepper_robot-release.git
      version: 0.1.10-0
    source:
      type: git
      url: https://github.com/ros-naoqi/pepper_robot.git
      version: master
    status: maintained
  pepper_virtual:
    doc:
      type: git
      url: https://github.com/ros-naoqi/pepper_virtual.git
      version: master
    release:
      packages:
      - pepper_control
      - pepper_gazebo_plugin
      tags:
        release: release/kinetic/{package}/{version}
      url: https://github.com/ros-naoqi/pepper_virtual-release.git
      version: 0.0.3-0
    source:
      type: git
      url: https://github.com/ros-naoqi/pepper_virtual.git
      version: master
    status: developed
  pepperl_fuchs:
    doc:
      type: git
      url: https://github.com/dillenberger/pepperl_fuchs.git
      version: master
    release:
      packages:
      - pepperl_fuchs_r2000
      tags:
        release: release/kinetic/{package}/{version}
      url: https://github.com/dillenberger/pepperl_fuchs-release.git
      version: 0.1.3-0
    source:
      type: git
      url: https://github.com/dillenberger/pepperl_fuchs.git
      version: master
    status: maintained
  perception_pcl:
    doc:
      type: git
      url: https://github.com/ros-perception/perception_pcl.git
      version: kinetic-devel
    release:
      packages:
      - pcl_ros
      - perception_pcl
      tags:
        release: release/kinetic/{package}/{version}
      url: https://github.com/ros-gbp/perception_pcl-release.git
      version: 1.4.1-0
    source:
      type: git
      url: https://github.com/ros-perception/perception_pcl.git
      version: kinetic-devel
    status: maintained
  phidgets_drivers:
    doc:
      type: git
      url: https://github.com/ros-drivers/phidgets_drivers.git
      version: kinetic
    release:
      packages:
      - libphidget21
      - phidgets_api
      - phidgets_drivers
      - phidgets_imu
      tags:
        release: release/kinetic/{package}/{version}
      url: https://github.com/ros-drivers-gbp/phidgets_drivers-release.git
      version: 0.7.3-0
    source:
      test_pull_requests: true
      type: git
      url: https://github.com/ros-drivers/phidgets_drivers.git
      version: kinetic
    status: maintained
  phoxi_camera:
    release:
      tags:
        release: release/kinetic/{package}/{version}
      url: https://github.com/photoneo/phoxi_camera-release.git
    status: developed
  pid:
    doc:
      type: git
      url: https://bitbucket.org/AndyZe/pid.git
      version: master
    release:
      tags:
        release: release/kinetic/{package}/{version}
      url: https://github.com/AndyZe/pid-release.git
      version: 0.0.20-0
    source:
      type: git
      url: https://bitbucket.org/AndyZe/pid.git
      version: master
    status: maintained
  pioneer_bringup:
    doc:
      type: git
      url: https://github.com/amineHorseman/pioneer_bringup.git
      version: master
    source:
      type: git
      url: https://github.com/amineHorseman/pioneer_bringup.git
      version: master
    status: maintained
  pioneer_teleop:
    doc:
      type: git
      url: https://github.com/amineHorseman/pioneer_teleop.git
      version: master
    source:
      type: git
      url: https://github.com/amineHorseman/pioneer_teleop.git
      version: master
    status: maintained
  plotjuggler:
    doc:
      type: git
      url: https://github.com/facontidavide/PlotJuggler.git
      version: master
    release:
      tags:
        release: release/kinetic/{package}/{version}
      url: https://github.com/facontidavide/plotjuggler-release.git
      version: 1.1.3-0
    source:
      type: git
      url: https://github.com/facontidavide/PlotJuggler.git
      version: master
    status: developed
  pluginlib:
    doc:
      type: git
      url: https://github.com/ros/pluginlib.git
      version: kinetic-devel
    release:
      tags:
        release: release/kinetic/{package}/{version}
      url: https://github.com/ros-gbp/pluginlib-release.git
      version: 1.10.5-0
    source:
      test_pull_requests: true
      type: git
      url: https://github.com/ros/pluginlib.git
      version: kinetic-devel
    status: maintained
  pointcloud_to_laserscan:
    doc:
      type: git
      url: https://github.com/ros-perception/pointcloud_to_laserscan.git
      version: indigo-devel
    release:
      tags:
        release: release/kinetic/{package}/{version}
      url: https://github.com/ros-gbp/pointcloud_to_laserscan-release.git
      version: 1.3.1-0
    source:
      type: git
      url: https://github.com/ros-perception/pointcloud_to_laserscan.git
      version: indigo-devel
    status: maintained
  pointgrey_camera_driver:
    doc:
      type: git
      url: https://github.com/ros-drivers/pointgrey_camera_driver.git
      version: master
    release:
      packages:
      - image_exposure_msgs
      - pointgrey_camera_description
      - pointgrey_camera_driver
      - statistics_msgs
      - wfov_camera_msgs
      tags:
        release: release/kinetic/{package}/{version}
      url: https://github.com/ros-drivers-gbp/pointgrey_camera_driver-release.git
      version: 0.13.1-0
    source:
      test_pull_requests: true
      type: git
      url: https://github.com/ros-drivers/pointgrey_camera_driver.git
      version: master
    status: maintained
  pose_cov_ops:
    doc:
      type: git
      url: https://github.com/mrpt-ros-pkg/pose_cov_ops.git
      version: master
    release:
      tags:
        release: release/kinetic/{package}/{version}
      url: https://github.com/mrpt-ros-pkg-release/pose_cov_ops-release.git
      version: 0.1.5-0
    source:
      type: git
      url: https://github.com/mrpt-ros-pkg/pose_cov_ops.git
      version: master
    status: maintained
  pr2_common:
    doc:
      type: git
      url: https://github.com/pr2/pr2_common.git
      version: kinetic-devel
    release:
      packages:
      - pr2_common
      - pr2_dashboard_aggregator
      - pr2_description
      - pr2_machine
      - pr2_msgs
      tags:
        release: release/kinetic/{package}/{version}
      url: https://github.com/pr2-gbp/pr2_common-release.git
      version: 1.12.0-0
    source:
      type: git
      url: https://github.com/pr2/pr2_common.git
      version: kinetic-devel
    status: maintained
  puma_motor_driver:
    release:
      packages:
      - puma_motor_driver
      - puma_motor_msgs
      tags:
        release: release/kinetic/{package}/{version}
      url: https://github.com/clearpath-gbp/puma_motor_driver-release.git
      version: 0.1.2-0
    status: maintained
  py_trees:
    doc:
      type: git
      url: https://github.com/stonier/py_trees.git
      version: release/0.5-kinetic
    release:
      tags:
        release: release/kinetic/{package}/{version}
      url: https://github.com/stonier/py_trees-release.git
      version: 0.5.10-0
    source:
      type: git
      url: https://github.com/stonier/py_trees.git
      version: devel
    status: developed
  py_trees_msgs:
    doc:
      type: git
      url: https://github.com/stonier/py_trees_msgs.git
      version: release/0.3-kinetic
    release:
      tags:
        release: release/kinetic/{package}/{version}
      url: https://github.com/stonier/py_trees_msgs-release.git
      version: 0.3.5-0
    source:
      type: git
      url: https://github.com/stonier/py_trees_msgs.git
      version: devel
    status: developed
  py_trees_ros:
    doc:
      type: git
      url: https://github.com/stonier/py_trees_ros.git
      version: release/0.5-kinetic
    release:
      tags:
        release: release/kinetic/{package}/{version}
      url: https://github.com/stonier/py_trees_ros-release.git
      version: 0.5.13-0
    source:
      type: git
      url: https://github.com/stonier/py_trees_ros.git
      version: devel
    status: developed
  pyros:
    doc:
      type: git
      url: https://github.com/asmodehn/pyros.git
      version: master
    release:
      tags:
        release: release/kinetic/{package}/{version}
      url: https://github.com/asmodehn/pyros-rosrelease.git
      version: 0.3.2-0
    source:
      type: git
      url: https://github.com/asmodehn/pyros.git
      version: master
    status: developed
  pyros_common:
    release:
      tags:
        release: release/kinetic/{package}/{version}
      url: https://github.com/asmodehn/pyros-common-rosrelease.git
      version: 0.4.2-1
    status: developed
  pyros_config:
    doc:
      type: git
      url: https://github.com/asmodehn/pyros-config-rosrelease.git
      version: release/kinetic/pyros_config
    release:
      tags:
        release: release/kinetic/{package}/{version}
      url: https://github.com/asmodehn/pyros-config-rosrelease.git
      version: 0.2.0-0
    status: developed
  pyros_test:
    doc:
      type: git
      url: https://github.com/asmodehn/pyros-test.git
      version: devel
    release:
      tags:
        release: release/kinetic/{package}/{version}
      url: https://github.com/asmodehn/pyros-test-release.git
      version: 0.0.6-0
    source:
      type: git
      url: https://github.com/asmodehn/pyros-test.git
      version: devel
    status: developed
  pyros_utils:
    doc:
      type: git
      url: https://github.com/asmodehn/pyros-utils.git
      version: devel
    release:
      tags:
        release: release/kinetic/{package}/{version}
      url: https://github.com/asmodehn/pyros-utils-release.git
      version: 0.1.4-0
    source:
      type: git
      url: https://github.com/asmodehn/pyros-utils.git
      version: devel
    status: developed
  python-ftputil:
    release:
      tags:
        release: release/kinetic/{package}/{version}
      url: https://github.com/asmodehn/ftputil-rosrelease.git
      version: 3.3.0-3
    status: developed
  python_qt_binding:
    doc:
      type: git
      url: https://github.com/ros-visualization/python_qt_binding.git
      version: kinetic-devel
    release:
      tags:
        release: release/kinetic/{package}/{version}
      url: https://github.com/ros-gbp/python_qt_binding-release.git
      version: 0.3.2-0
    source:
      type: git
      url: https://github.com/ros-visualization/python_qt_binding.git
      version: kinetic-devel
    status: maintained
  pyzmp:
    doc:
      type: git
      url: https://github.com/asmodehn/pyzmp.git
      version: master
    release:
      tags:
        release: release/kinetic/{package}/{version}
      url: https://github.com/asmodehn/pyzmp-rosrelease.git
      version: 0.0.14-7
    source:
      type: git
      url: https://github.com/asmodehn/pyzmp.git
      version: master
    status: developed
  qb_chain:
    doc:
      type: git
      url: https://bitbucket.org/qbrobotics/qbchain-ros.git
      version: production-kinetic
    release:
      packages:
      - qb_chain
      - qb_chain_control
      - qb_chain_description
      tags:
        release: release/kinetic/{package}/{version}
      url: https://bitbucket.org/qbrobotics/qbchain-ros-release.git
      version: 1.0.3-0
    source:
      type: git
      url: https://bitbucket.org/qbrobotics/qbchain-ros.git
      version: production-kinetic
    status: developed
  qb_device:
    doc:
      type: git
      url: https://bitbucket.org/qbrobotics/qbdevice-ros.git
      version: production-kinetic
    release:
      packages:
      - qb_device
      - qb_device_bringup
      - qb_device_control
      - qb_device_description
      - qb_device_driver
      - qb_device_hardware_interface
      - qb_device_msgs
      - qb_device_srvs
      tags:
        release: release/kinetic/{package}/{version}
      url: https://bitbucket.org/qbrobotics/qbdevice-ros-release.git
      version: 1.0.8-0
    source:
      type: git
      url: https://bitbucket.org/qbrobotics/qbdevice-ros.git
      version: production-kinetic
    status: developed
  qb_hand:
    doc:
      type: git
      url: https://bitbucket.org/qbrobotics/qbhand-ros.git
      version: production-kinetic
    release:
      packages:
      - qb_hand
      - qb_hand_control
      - qb_hand_description
      - qb_hand_hardware_interface
      tags:
        release: release/kinetic/{package}/{version}
      url: https://bitbucket.org/qbrobotics/qbhand-ros-release.git
      version: 1.0.5-0
    source:
      type: git
      url: https://bitbucket.org/qbrobotics/qbhand-ros.git
      version: production-kinetic
    status: developed
  qb_move:
    doc:
      type: git
      url: https://bitbucket.org/qbrobotics/qbmove-ros.git
      version: production-kinetic
    release:
      packages:
      - qb_move
      - qb_move_control
      - qb_move_description
      - qb_move_hardware_interface
      tags:
        release: release/kinetic/{package}/{version}
      url: https://bitbucket.org/qbrobotics/qbmove-ros-release.git
      version: 1.0.5-0
    source:
      type: git
      url: https://bitbucket.org/qbrobotics/qbmove-ros.git
      version: production-kinetic
    status: developed
  qt_gui_core:
    doc:
      type: git
      url: https://github.com/ros-visualization/qt_gui_core.git
      version: kinetic-devel
    release:
      packages:
      - qt_dotgraph
      - qt_gui
      - qt_gui_app
      - qt_gui_core
      - qt_gui_cpp
      - qt_gui_py_common
      tags:
        release: release/kinetic/{package}/{version}
      url: https://github.com/ros-gbp/qt_gui_core-release.git
      version: 0.3.4-0
    source:
      test_pull_requests: true
      type: git
      url: https://github.com/ros-visualization/qt_gui_core.git
      version: kinetic-devel
    status: maintained
  qt_ros:
    release:
      packages:
      - qt_build
      - qt_create
      - qt_ros
      - qt_tutorials
      tags:
        release: release/kinetic/{package}/{version}
      url: https://github.com/yujinrobot-release/qt_ros-release.git
      version: 0.2.9-0
    status: maintained
  qwt_dependency:
    doc:
      type: git
      url: https://github.com/ros-visualization/qwt_dependency.git
      version: kinetic-devel
    release:
      tags:
        release: release/kinetic/{package}/{version}
      url: https://github.com/ros-gbp/qwt_dependency-release.git
      version: 1.1.0-0
    source:
      type: git
      url: https://github.com/ros-visualization/qwt_dependency.git
      version: kinetic-devel
    status: maintained
  random_numbers:
    doc:
      type: git
      url: https://github.com/ros-planning/random_numbers.git
      version: master
    release:
      tags:
        release: release/kinetic/{package}/{version}
      url: https://github.com/ros-gbp/random_numbers-release.git
      version: 0.3.1-0
    source:
      type: git
      url: https://github.com/ros-planning/random_numbers.git
      version: master
    status: maintained
  razor_imu_9dof:
    doc:
      type: git
      url: https://github.com/KristofRobot/razor_imu_9dof.git
      version: indigo-devel
    release:
      tags:
        release: release/kinetic/{package}/{version}
      url: https://github.com/KristofRobot/razor_imu_9dof-release.git
      version: 1.1.1-0
    source:
      type: git
      url: https://github.com/KristofRobot/razor_imu_9dof.git
      version: indigo-devel
    status: maintained
  rb1_base_common:
    doc:
      type: git
      url: https://github.com/RobotnikAutomation/rb1_base_common.git
      version: kinetic-devel
    release:
      packages:
      - rb1_base_common
      - rb1_base_description
      - rb1_base_pad
      tags:
        release: release/kinetic/{package}/{version}
      url: https://github.com/RobotnikAutomation/rb1_base_common-release.git
      version: 1.1.0-0
    source:
      type: git
      url: https://github.com/RobotnikAutomation/rb1_base_common.git
      version: kinetic-devel
    status: maintained
  rb1_base_sim:
    doc:
      type: git
      url: https://github.com/RobotnikAutomation/rb1_base_sim.git
      version: kinetic-devel
    release:
      packages:
      - rb1_base_2dnav
      - rb1_base_control
      - rb1_base_gazebo
      - rb1_base_purepursuit
      - rb1_base_sim
      tags:
        release: release/kinetic/{package}/{version}
      url: https://github.com/RobotnikAutomation/rb1_base_sim-release.git
      version: 1.0.2-0
    source:
      type: git
      url: https://github.com/RobotnikAutomation/rb1_base_sim.git
      version: kinetic-devel
    status: maintained
  rbcar_common:
    doc:
      type: git
      url: https://github.com/RobotnikAutomation/rbcar_common.git
      version: kinetic-devel
    release:
      packages:
      - rbcar_common
      - rbcar_description
      - rbcar_pad
      tags:
        release: release/kinetic/{package}/{version}
      url: https://github.com/RobotnikAutomation/rbcar_common-release.git
      version: 1.0.5-1
    source:
      type: git
      url: https://github.com/RobotnikAutomation/rbcar_common.git
      version: kinetic-devel
    status: maintained
  rbcar_sim:
    doc:
      type: git
      url: https://github.com/RobotnikAutomation/rbcar_sim.git
      version: kinetic-devel
    release:
      packages:
      - rbcar_control
      - rbcar_gazebo
      - rbcar_joystick
      - rbcar_robot_control
      - rbcar_sim
      - rbcar_sim_bringup
      tags:
        release: release/kinetic/{package}/{version}
      url: https://github.com/RobotnikAutomation/rbcar_sim-release.git
      version: 1.0.4-1
    source:
      type: git
      url: https://github.com/RobotnikAutomation/rbcar_sim.git
      version: kinetic-devel
    status: maintained
  rcll_fawkes_sim:
    doc:
      type: git
      url: https://github.com/timn/ros-rcll_fawkes_sim.git
      version: master
    source:
      type: git
      url: https://github.com/timn/ros-rcll_fawkes_sim.git
      version: master
    status: developed
  rcll_fawkes_sim_msgs:
    doc:
      type: git
      url: https://github.com/timn/ros-rcll_fawkes_sim_msgs.git
      version: master
    source:
      type: git
      url: https://github.com/timn/ros-rcll_fawkes_sim_msgs.git
      version: master
    status: developed
  rcll_refbox_peer:
    doc:
      type: git
      url: https://github.com/timn/ros-rcll_refbox_peer.git
      version: master
    source:
      type: git
      url: https://github.com/timn/ros-rcll_refbox_peer.git
      version: master
    status: developed
  rcll_ros:
    doc:
      type: git
      url: https://github.com/timn/ros-rcll_ros.git
      version: master
    source:
      type: git
      url: https://github.com/timn/ros-rcll_ros.git
      version: master
    status: developed
  rcll_ros_msgs:
    doc:
      type: git
      url: https://github.com/timn/ros-rcll_ros_msgs.git
      version: master
    source:
      type: git
      url: https://github.com/timn/ros-rcll_ros_msgs.git
      version: master
    status: developed
  realsense_camera:
    doc:
      type: git
      url: https://github.com/intel-ros/realsense.git
      version: indigo-devel
    release:
      tags:
        release: release/kinetic/{package}/{version}
      url: https://github.com/intel-ros/realsense-release.git
      version: 1.8.0-0
    source:
      test_pull_requests: true
      type: git
      url: https://github.com/intel-ros/realsense.git
      version: indigo-devel
    status: maintained
  realtime_tools:
    doc:
      type: git
      url: https://github.com/ros-controls/realtime_tools.git
      version: kinetic-devel
    release:
      tags:
        release: release/kinetic/{package}/{version}
      url: https://github.com/ros-gbp/realtime_tools-release.git
      version: 1.10.0-0
    source:
      type: git
      url: https://github.com/ros-controls/realtime_tools.git
      version: kinetic-devel
    status: maintained
  resource_retriever:
    doc:
      type: git
      url: https://github.com/ros/resource_retriever.git
      version: kinetic-devel
    release:
      tags:
        release: release/kinetic/{package}/{version}
      url: https://github.com/ros-gbp/resource_retriever-release.git
      version: 1.12.3-0
    source:
      test_pull_requests: true
      type: git
      url: https://github.com/ros/resource_retriever.git
      version: kinetic-devel
    status: maintained
  rfsm:
    doc:
      type: git
      url: https://github.com/orocos/rFSM.git
      version: master
    release:
      tags:
        release: release/kinetic/{package}/{version}
      url: https://github.com/orocos-gbp/rfsm-release.git
      version: 1.0.1-0
    source:
      type: git
      url: https://github.com/orocos/rFSM.git
      version: master
    status: maintained
  rgbd_launch:
    doc:
      type: git
      url: https://github.com/ros-drivers/rgbd_launch.git
      version: jade-devel
    release:
      tags:
        release: release/kinetic/{package}/{version}
      url: https://github.com/ros-gbp/rgbd_launch-release.git
      version: 2.2.2-0
    source:
      type: git
      url: https://github.com/ros-drivers/rgbd_launch.git
      version: jade-devel
    status: maintained
  robot_controllers:
    doc:
      type: git
      url: https://github.com/fetchrobotics/robot_controllers.git
      version: indigo-devel
    release:
      packages:
      - robot_controllers
      - robot_controllers_interface
      - robot_controllers_msgs
      tags:
        release: release/kinetic/{package}/{version}
      url: https://github.com/fetchrobotics-gbp/robot_controllers-release.git
      version: 0.5.2-0
    status: maintained
  robot_localization:
    doc:
      type: git
      url: https://github.com/cra-ros-pkg/robot_localization.git
      version: kinetic-devel
    release:
      tags:
        release: release/kinetic/{package}/{version}
      url: https://github.com/cra-ros-pkg/robot_localization-release.git
      version: 2.4.0-0
    source:
      test_pull_requests: true
      type: git
      url: https://github.com/cra-ros-pkg/robot_localization.git
      version: kinetic-devel
    status: maintained
  robot_model:
    doc:
      type: git
      url: https://github.com/ros/robot_model.git
      version: kinetic-devel
    release:
      packages:
      - joint_state_publisher
      - robot_model
      - urdf
      - urdf_parser_plugin
      tags:
        release: release/kinetic/{package}/{version}
      url: https://github.com/ros-gbp/robot_model-release.git
      version: 1.12.11-0
    source:
      test_pull_requests: true
      type: git
      url: https://github.com/ros/robot_model.git
      version: kinetic-devel
    status: maintained
  robot_pose_publisher:
    doc:
      type: git
      url: https://github.com/GT-RAIL/robot_pose_publisher.git
      version: master
    release:
      tags:
        release: release/kinetic/{package}/{version}
      url: https://github.com/gt-rail-release/robot_pose_publisher-release.git
      version: 0.2.4-0
    source:
      type: git
      url: https://github.com/GT-RAIL/robot_pose_publisher.git
      version: develop
    status: maintained
  robot_self_filter:
    release:
      tags:
        release: release/kinetic/{package}/{version}
      url: https://github.com/pr2-gbp/robot_self_filter-gbp.git
      version: 0.1.30-1
    source:
      type: git
      url: https://github.com/pr2/robot_self_filter.git
      version: indigo-devel
    status: maintained
  robot_state_publisher:
    doc:
      type: git
      url: https://github.com/ros/robot_state_publisher.git
      version: kinetic-devel
    release:
      tags:
        release: release/kinetic/{package}/{version}
      url: https://github.com/ros-gbp/robot_state_publisher-release.git
      version: 1.13.4-0
    source:
      test_pull_requests: true
      type: git
      url: https://github.com/ros/robot_state_publisher.git
      version: kinetic-devel
    status: maintained
  robot_upstart:
    doc:
      type: git
      url: https://github.com/clearpathrobotics/robot_upstart.git
      version: jade-devel
    release:
      tags:
        release: release/kinetic/{package}/{version}
      url: https://github.com/clearpath-gbp/robot_upstart-release.git
      version: 0.2.2-0
    source:
      type: git
      url: https://github.com/clearpathrobotics/robot_upstart.git
      version: jade-devel
    status: maintained
  robotis_controller_msgs:
    doc:
      type: git
      url: https://github.com/ROBOTIS-GIT/ROBOTIS-Framework-msgs.git
      version: kinetic-devel
    release:
      tags:
        release: release/kinetic/{package}/{version}
      url: https://github.com/ROBOTIS-GIT-release/ROBOTIS-Framework-msgs-release.git
      version: 0.1.1-0
    source:
      type: git
      url: https://github.com/ROBOTIS-GIT/ROBOTIS-Framework-msgs.git
      version: kinetic-devel
    status: maintained
  robotis_framework:
    doc:
      type: git
      url: https://github.com/ROBOTIS-GIT/ROBOTIS-Framework.git
      version: kinetic-devel
    release:
      packages:
      - robotis_controller
      - robotis_device
      - robotis_framework
      - robotis_framework_common
      tags:
        release: release/kinetic/{package}/{version}
      url: https://github.com/ROBOTIS-GIT-release/ROBOTIS-Framework-release.git
      version: 0.2.5-0
    source:
      type: git
      url: https://github.com/ROBOTIS-GIT/ROBOTIS-Framework.git
      version: kinetic-devel
    status: maintained
  robotis_math:
    doc:
      type: git
      url: https://github.com/ROBOTIS-GIT/ROBOTIS-Math.git
      version: kinetic-devel
    release:
      tags:
        release: release/kinetic/{package}/{version}
      url: https://github.com/ROBOTIS-GIT-release/ROBOTIS-Math-release.git
      version: 0.2.3-0
    source:
      type: git
      url: https://github.com/ROBOTIS-GIT/ROBOTIS-Math.git
      version: kinetic-devel
    status: maintained
  robotis_utility:
    doc:
      type: git
      url: https://github.com/ROBOTIS-GIT/ROBOTIS-Utility.git
      version: kinetic-devel
    release:
      packages:
      - robotis_utility
      - ros_madplay_player
      - ros_mpg321_player
      tags:
        release: release/kinetic/{package}/{version}
      url: https://github.com/ROBOTIS-GIT-release/ROBOTIS-Utility-release.git
      version: 0.1.2-0
    source:
      type: git
      url: https://github.com/ROBOTIS-GIT/ROBOTIS-Utility.git
      version: kinetic-devel
    status: maintained
  robotnik_msgs:
    doc:
      type: git
      url: https://github.com/RobotnikAutomation/robotnik_msgs.git
      version: kinetic-devel
    release:
      tags:
        release: release/kinetic/{package}/{version}
      url: https://github.com/RobotnikAutomation/robotnik_msgs-release.git
      version: 0.2.1-0
    source:
      type: git
      url: https://github.com/RobotnikAutomation/robotnik_msgs.git
      version: kinetic-devel
    status: maintained
  robotnik_sensors:
    doc:
      type: git
      url: https://github.com/RobotnikAutomation/robotnik_sensors.git
      version: kinetic-devel
    release:
      tags:
        release: release/kinetic/{package}/{version}
      url: https://github.com/RobotnikAutomation/robotnik_sensors-release.git
      version: 1.1.1-0
    source:
      type: git
      url: https://github.com/RobotnikAutomation/robotnik_sensors.git
      version: kinetic-devel
    status: maintained
  roch:
    doc:
      type: git
      url: https://github.com/SawYer-Robotics/roch.git
      version: kinetic
    release:
      packages:
      - roch
      - roch_follower
      - roch_navigation
      - roch_rapps
      - roch_teleop
      tags:
        release: release/kinetic/{package}/{version}
      url: https://github.com/SawYerRobotics-release/roch-release.git
      version: 2.0.11-0
    source:
      type: git
      url: https://github.com/SawYer-Robotics/roch.git
      version: kinetic
    status: maintained
  roch_robot:
    doc:
      type: git
      url: https://github.com/SawYer-Robotics/roch_robot.git
      version: kinetic
    release:
      packages:
      - roch_base
      - roch_bringup
      - roch_capabilities
      - roch_control
      - roch_description
      - roch_ftdi
      - roch_msgs
      - roch_robot
      - roch_safety_controller
      - roch_sensorpc
      tags:
        release: release/kinetic/{package}/{version}
      url: https://github.com/SawYerRobotics-release/roch_robot-release.git
      version: 2.0.13-2
    source:
      type: git
      url: https://github.com/SawYer-Robotics/roch_robot.git
      version: kinetic
    status: maintained
  rocon_app_platform:
    doc:
      type: git
      url: https://github.com/robotics-in-concert/rocon_app_platform.git
      version: release/0.9-indigo-kinetic-gopher
    release:
      packages:
      - rocon_app_manager
      - rocon_app_platform
      - rocon_app_utilities
      - rocon_apps
      tags:
        release: release/kinetic/{package}/{version}
      url: https://github.com/yujinrobot-release/rocon_app_platform-release.git
      version: 0.9.1-0
    source:
      type: git
      url: https://github.com/robotics-in-concert/rocon_app_platform.git
      version: release/0.9-indigo-kinetic-gopher
    status: developed
  rocon_msgs:
    doc:
      type: git
      url: https://github.com/robotics-in-concert/rocon_msgs.git
      version: release/0.9-kinetic
    release:
      packages:
      - concert_msgs
      - concert_service_msgs
      - concert_workflow_engine_msgs
      - gateway_msgs
      - rocon_app_manager_msgs
      - rocon_device_msgs
      - rocon_interaction_msgs
      - rocon_msgs
      - rocon_service_pair_msgs
      - rocon_std_msgs
      - rocon_tutorial_msgs
      - scheduler_msgs
      tags:
        release: release/kinetic/{package}/{version}
      url: https://github.com/yujinrobot-release/rocon_msgs-release.git
      version: 0.9.0-1
    source:
      type: git
      url: https://github.com/robotics-in-concert/rocon_msgs.git
      version: release/0.9-kinetic
    status: developed
  rocon_multimaster:
    doc:
      type: git
      url: https://github.com/robotics-in-concert/rocon_multimaster.git
      version: release/0.8-kinetic
    release:
      packages:
      - rocon_gateway
      - rocon_gateway_tests
      - rocon_gateway_utils
      - rocon_hub
      - rocon_hub_client
      - rocon_multimaster
      - rocon_test
      - rocon_unreliable_experiments
      tags:
        release: release/kinetic/{package}/{version}
      url: https://github.com/yujinrobot-release/rocon_multimaster-release.git
      version: 0.8.1-2
    source:
      type: git
      url: https://github.com/robotics-in-concert/rocon_multimaster.git
      version: release/0.8-kinetic
    status: developed
  rocon_tools:
    doc:
      type: git
      url: https://github.com/robotics-in-concert/rocon_tools.git
      version: release/0.3-kinetic
    release:
      packages:
      - rocon_bubble_icons
      - rocon_console
      - rocon_ebnf
      - rocon_icons
      - rocon_interactions
      - rocon_launch
      - rocon_master_info
      - rocon_python_comms
      - rocon_python_redis
      - rocon_python_utils
      - rocon_python_wifi
      - rocon_semantic_version
      - rocon_tools
      - rocon_uri
      tags:
        release: release/kinetic/{package}/{version}
      url: https://github.com/yujinrobot-release/rocon_tools-release.git
      version: 0.3.2-1
    source:
      type: git
      url: https://github.com/robotics-in-concert/rocon_tools.git
      version: release/0.3-kinetic
    status: developed
  rodi_robot:
    doc:
      type: git
      url: https://github.com/rodibot/rodi_robot.git
      version: master
    release:
      tags:
        release: release/kinetic/{package}/{version}
      url: https://github.com/benjayah/rodi_robot-release.git
      version: 0.0.1-0
    source:
      type: git
      url: https://github.com/rodibot/rodi_robot.git
      version: master
    status: maintained
  romeo_robot:
    doc:
      type: git
      url: https://github.com/ros-aldebaran/romeo_robot.git
      version: master
    release:
      packages:
      - romeo_bringup
      - romeo_description
      - romeo_robot
      - romeo_sensors_py
      tags:
        release: release/kinetic/{package}/{version}
      url: https://github.com/ros-aldebaran/romeo_robot-release.git
      version: 0.1.5-0
    source:
      type: git
      url: https://github.com/ros-aldebaran/romeo_robot.git
      version: master
    status: maintained
  romeo_virtual:
    doc:
      type: git
      url: https://github.com/ros-aldebaran/romeo_virtual.git
      version: master
    release:
      packages:
      - romeo_control
      - romeo_gazebo_plugin
      tags:
        release: release/kinetic/{package}/{version}
      url: https://github.com/ros-aldebaran/romeo_virtual-release.git
      version: 0.2.2-0
    source:
      type: git
      url: https://github.com/ros-aldebaran/romeo_virtual.git
      version: master
    status: developed
  roomblock:
    doc:
      type: git
      url: https://github.com/tork-a/roomblock.git
      version: master
    release:
      packages:
      - roomblock
      - roomblock_bringup
      - roomblock_description
      - roomblock_mapping
      - roomblock_navigation
      tags:
        release: release/kinetic/{package}/{version}
      url: https://github.com/tork-a/roomblock-release.git
      version: 0.0.2-0
    source:
      type: git
      url: https://github.com/tork-a/roomblock.git
      version: master
    status: developed
  ros:
    doc:
      type: git
      url: https://github.com/ros/ros.git
      version: kinetic-devel
    release:
      packages:
      - mk
      - ros
      - rosbash
      - rosboost_cfg
      - rosbuild
      - rosclean
      - roscreate
      - roslang
      - roslib
      - rosmake
      - rosunit
      tags:
        release: release/kinetic/{package}/{version}
      url: https://github.com/ros-gbp/ros-release.git
      version: 1.13.5-0
    source:
      test_pull_requests: true
      type: git
      url: https://github.com/ros/ros.git
      version: kinetic-devel
    status: maintained
  ros_additive_manufacturing:
    doc:
      type: git
      url: https://gitlab.com/InstitutMaupertuis/ros_additive_manufacturing.git
      version: kinetic
    status: developed
  ros_canopen:
    doc:
      type: git
      url: https://github.com/ros-industrial/ros_canopen.git
      version: jade-devel
    release:
      packages:
      - can_msgs
      - canopen_402
      - canopen_chain_node
      - canopen_master
      - canopen_motor_node
      - ros_canopen
      - socketcan_bridge
      - socketcan_interface
      tags:
        release: release/kinetic/{package}/{version}
      url: https://github.com/ros-industrial-release/ros_canopen-release.git
      version: 0.7.5-0
    source:
      type: git
      url: https://github.com/ros-industrial/ros_canopen.git
      version: jade-devel
    status: maintained
  ros_comm:
    doc:
      type: git
      url: https://github.com/ros/ros_comm.git
      version: kinetic-devel
    release:
      packages:
      - message_filters
      - ros_comm
      - rosbag
      - rosbag_storage
      - rosconsole
      - roscpp
      - rosgraph
      - roslaunch
      - roslz4
      - rosmaster
      - rosmsg
      - rosnode
      - rosout
      - rosparam
      - rospy
      - rosservice
      - rostest
      - rostopic
      - roswtf
      - topic_tools
      - xmlrpcpp
      tags:
        release: release/kinetic/{package}/{version}
      url: https://github.com/ros-gbp/ros_comm-release.git
      version: 1.12.7-0
    source:
      test_pull_requests: true
      type: git
      url: https://github.com/ros/ros_comm.git
      version: kinetic-devel
    status: maintained
  ros_comm_msgs:
    doc:
      type: git
      url: https://github.com/ros/ros_comm_msgs.git
      version: indigo-devel
    release:
      packages:
      - rosgraph_msgs
      - std_srvs
      tags:
        release: release/kinetic/{package}/{version}
      url: https://github.com/ros-gbp/ros_comm_msgs-release.git
      version: 1.11.2-0
    source:
      type: git
      url: https://github.com/ros/ros_comm_msgs.git
      version: indigo-devel
    status: maintained
  ros_control:
    doc:
      type: git
      url: https://github.com/ros-controls/ros_control.git
      version: kinetic-devel
    release:
      packages:
      - combined_robot_hw
      - combined_robot_hw_tests
      - controller_interface
      - controller_manager
      - controller_manager_msgs
      - controller_manager_tests
      - hardware_interface
      - joint_limits_interface
      - ros_control
      - rqt_controller_manager
      - transmission_interface
      tags:
        release: release/kinetic/{package}/{version}
      url: https://github.com/ros-gbp/ros_control-release.git
      version: 0.11.5-0
    source:
      type: git
      url: https://github.com/ros-controls/ros_control.git
      version: kinetic-devel
    status: maintained
  ros_control_boilerplate:
    doc:
      type: git
      url: https://github.com/davetcoleman/ros_control_boilerplate.git
      version: kinetic-devel
    release:
      tags:
        release: release/kinetic/{package}/{version}
      url: https://github.com/davetcoleman/ros_control_boilerplate-release.git
      version: 0.4.1-0
    source:
      test_pull_requests: true
      type: git
      url: https://github.com/davetcoleman/ros_control_boilerplate.git
      version: kinetic-devel
    status: developed
  ros_controllers:
    doc:
      type: git
      url: https://github.com/ros-controls/ros_controllers.git
      version: kinetic-devel
    release:
      packages:
      - diff_drive_controller
      - effort_controllers
      - force_torque_sensor_controller
      - forward_command_controller
      - gripper_action_controller
      - imu_sensor_controller
      - joint_state_controller
      - joint_trajectory_controller
      - position_controllers
      - ros_controllers
      - rqt_joint_trajectory_controller
      - velocity_controllers
      tags:
        release: release/kinetic/{package}/{version}
      url: https://github.com/ros-gbp/ros_controllers-release.git
      version: 0.12.3-0
    source:
      type: git
      url: https://github.com/ros-controls/ros_controllers.git
      version: kinetic-devel
    status: maintained
  ros_emacs_utils:
    doc:
      type: git
      url: https://github.com/code-iai/ros_emacs_utils.git
      version: master
    release:
      packages:
      - ros_emacs_utils
      - rosemacs
      - roslisp_repl
      - slime_ros
      - slime_wrapper
      tags:
        release: release/kinetic/{package}/{version}
      url: https://github.com/code-iai-release/ros_emacs_utils-release.git
      version: 0.4.11-0
    source:
      type: git
      url: https://github.com/code-iai/ros_emacs_utils.git
      version: master
    status: maintained
  ros_numpy:
    doc:
      type: git
      url: https://github.com/eric-wieser/ros_numpy.git
      version: master
    release:
      tags:
        release: release/kinetic/{package}/{version}
      url: https://github.com/eric-wieser/ros_numpy-release.git
      version: 0.0.2-0
    source:
      type: git
      url: https://github.com/eric-wieser/ros_numpy.git
      version: master
    status: developed
  ros_opcua_communication:
    doc:
      type: git
      url: https://github.com/iirob/ros_opcua_communication.git
      version: kinetic-devel
    source:
      type: git
      url: https://github.com/iirob/ros_opcua_communication.git
      version: kinetic-devel
    status: developed
  ros_peerjs:
    release:
      tags:
        release: release/kinetic/{package}/{version}
      url: https://github.com/easymov/ros_peerjs-release.git
      version: 0.1.8-0
    status: developed
  ros_tutorials:
    doc:
      type: git
      url: https://github.com/ros/ros_tutorials.git
      version: kinetic-devel
    release:
      packages:
      - ros_tutorials
      - roscpp_tutorials
      - rospy_tutorials
      - turtlesim
      tags:
        release: release/kinetic/{package}/{version}
      url: https://github.com/ros-gbp/ros_tutorials-release.git
      version: 0.7.1-0
    source:
      test_pull_requests: true
      type: git
      url: https://github.com/ros/ros_tutorials.git
      version: kinetic-devel
    status: maintained
  ros_type_introspection:
    doc:
      type: git
      url: https://github.com/facontidavide/ros_type_introspection.git
      version: master
    release:
      tags:
        release: release/kinetic/{package}/{version}
      url: https://github.com/facontidavide/ros_type_introspection-release.git
      version: 0.6.3-0
    source:
      type: git
      url: https://github.com/facontidavide/ros_type_introspection.git
      version: master
    status: developed
  ros_wild:
    release:
      tags:
        release: release/kinetic/{package}/{version}
      url: https://github.com/yuma-m/ros_wild-release.git
      version: 0.5.0-0
    source:
      type: git
      url: https://github.com/yuma-m/ros_wild.git
      version: master
    status: developed
  rosaria:
    doc:
      type: git
      url: https://github.com/amor-ros-pkg/rosaria.git
      version: master
    source:
      type: git
      url: https://github.com/amor-ros-pkg/rosaria.git
      version: master
    status: maintained
  rosauth:
    doc:
      type: git
      url: https://github.com/GT-RAIL/rosauth.git
      version: master
    release:
      tags:
        release: release/kinetic/{package}/{version}
      url: https://github.com/gt-rail-release/rosauth-release.git
      version: 0.1.7-0
    source:
      type: git
      url: https://github.com/GT-RAIL/rosauth.git
      version: develop
    status: maintained
  rosbag_migration_rule:
    release:
      tags:
        release: release/kinetic/{package}/{version}
      url: https://github.com/ros-gbp/rosbag_migration_rule-release.git
      version: 1.0.0-0
    status: maintained
  rosbridge_suite:
    doc:
      type: git
      url: https://github.com/RobotWebTools/rosbridge_suite.git
      version: master
    release:
      packages:
      - rosapi
      - rosbridge_library
      - rosbridge_server
      - rosbridge_suite
      tags:
        release: release/kinetic/{package}/{version}
      url: https://github.com/RobotWebTools-release/rosbridge_suite-release.git
      version: 0.7.17-0
    source:
      type: git
      url: https://github.com/RobotWebTools/rosbridge_suite.git
      version: develop
    status: maintained
  rosconsole_bridge:
    doc:
      type: git
      url: https://github.com/ros/rosconsole_bridge.git
      version: indigo-devel
    release:
      tags:
        release: release/kinetic/{package}/{version}
      url: https://github.com/ros-gbp/rosconsole_bridge-release.git
      version: 0.4.4-0
    source:
      test_pull_requests: true
      type: git
      url: https://github.com/ros/rosconsole_bridge.git
      version: indigo-devel
    status: maintained
  roscpp_core:
    doc:
      type: git
      url: https://github.com/ros/roscpp_core.git
      version: kinetic-devel
    release:
      packages:
      - cpp_common
      - roscpp_core
      - roscpp_serialization
      - roscpp_traits
      - rostime
      tags:
        release: release/kinetic/{package}/{version}
      url: https://github.com/ros-gbp/roscpp_core-release.git
      version: 0.6.2-0
    source:
      test_pull_requests: true
      type: git
      url: https://github.com/ros/roscpp_core.git
      version: kinetic-devel
    status: maintained
  rosdoc_lite:
    doc:
      type: git
      url: https://github.com/ros-infrastructure/rosdoc_lite.git
      version: master
    release:
      tags:
        release: release/kinetic/{package}/{version}
      url: https://github.com/ros-gbp/rosdoc_lite-release.git
      version: 0.2.7-0
    source:
      type: git
      url: https://github.com/ros-infrastructure/rosdoc_lite.git
      version: master
    status: maintained
  rosflight:
    doc:
      type: git
      url: https://github.com/rosflight/rosflight.git
      version: master
    release:
      packages:
      - rosflight
      - rosflight_msgs
      - rosflight_pkgs
      - rosflight_utils
      tags:
        release: release/kinetic/{package}/{version}
      url: https://github.com/rosflight/rosflight-release.git
      version: 0.1.3-0
    source:
      type: git
      url: https://github.com/rosflight/rosflight.git
      version: master
    status: developed
  rosjava:
    release:
      tags:
        release: release/kinetic/{package}/{version}
      url: https://github.com/rosjava-release/rosjava-release.git
      version: 0.3.0-0
    source:
      type: git
      url: https://github.com/rosjava/rosjava.git
      version: kinetic
    status: maintained
  rosjava_bootstrap:
    release:
      tags:
        release: release/kinetic/{package}/{version}
      url: https://github.com/rosjava-release/rosjava_bootstrap-release.git
      version: 0.3.2-0
    source:
      type: git
      url: https://github.com/rosjava/rosjava_bootstrap.git
      version: kinetic
    status: maintained
  rosjava_build_tools:
    release:
      tags:
        release: release/kinetic/{package}/{version}
      url: https://github.com/rosjava-release/rosjava_build_tools-release.git
      version: 0.3.2-0
    source:
      type: git
      url: https://github.com/rosjava/rosjava_build_tools.git
      version: kinetic
    status: maintained
  rosjava_core:
    release:
      tags:
        release: release/kinetic/{package}/{version}
      url: https://github.com/rosjava-release/rosjava_core-release.git
      version: 0.3.5-0
    source:
      type: git
      url: https://github.com/rosjava/rosjava_core.git
      version: kinetic
    status: maintained
  rosjava_extras:
    release:
      tags:
        release: release/kinetic/{package}/{version}
      url: https://github.com/rosjava-release/rosjava_extras-release.git
      version: 0.3.3-0
    source:
      type: git
      url: https://github.com/rosjava/rosjava_extras.git
      version: kinetic
    status: maintained
  rosjava_messages:
    release:
      tags:
        release: release/kinetic/{package}/{version}
      url: https://github.com/rosjava-release/rosjava_messages-release.git
      version: 0.3.0-0
    source:
      type: git
      url: https://github.com/rosjava/rosjava_messages.git
      version: kinetic
    status: maintained
  rosjava_test_msgs:
    release:
      tags:
        release: release/kinetic/{package}/{version}
      url: https://github.com/rosjava-release/rosjava_test_msgs-release.git
      version: 0.3.0-0
    status: maintained
  roslint:
    doc:
      type: git
      url: https://github.com/ros/roslint.git
      version: master
    release:
      tags:
        release: release/kinetic/{package}/{version}
      url: https://github.com/ros-gbp/roslint-release.git
      version: 0.11.0-0
    source:
      type: git
      url: https://github.com/ros/roslint.git
      version: master
    status: maintained
  roslisp:
    doc:
      type: git
      url: https://github.com/ros/roslisp.git
      version: master
    release:
      tags:
        release: release/kinetic/{package}/{version}
      url: https://github.com/ros-gbp/roslisp-release.git
      version: 1.9.21-0
    source:
      type: git
      url: https://github.com/ros/roslisp.git
      version: master
    status: maintained
  roslisp_common:
    doc:
      type: git
      url: https://github.com/ros/roslisp_common.git
      version: master
    release:
      packages:
      - actionlib_lisp
      - cl_tf
      - cl_tf2
      - cl_transforms
      - cl_transforms_stamped
      - cl_urdf
      - cl_utils
      - roslisp_common
      - roslisp_utilities
      tags:
        release: release/kinetic/{package}/{version}
      url: https://github.com/ros-gbp/roslisp_common-release.git
      version: 0.2.9-0
    source:
      type: git
      url: https://github.com/ros/roslisp_common.git
      version: master
    status: developed
  rospack:
    doc:
      type: git
      url: https://github.com/ros/rospack.git
      version: jade-devel
    release:
      tags:
        release: release/kinetic/{package}/{version}
      url: https://github.com/ros-gbp/rospack-release.git
      version: 2.3.3-0
    source:
      test_pull_requests: true
      type: git
      url: https://github.com/ros/rospack.git
      version: jade-devel
    status: maintained
  rosparam_handler:
    doc:
      type: git
      url: https://github.com/cbandera/rosparam_handler.git
      version: master
    release:
      tags:
        release: release/kinetic/{package}/{version}
      url: https://github.com/cbandera/rosparam_handler-release.git
      version: 0.1.1-0
    source:
      type: git
      url: https://github.com/cbandera/rosparam_handler.git
      version: master
    status: maintained
  rosparam_shortcuts:
    doc:
      type: git
      url: https://github.com/davetcoleman/rosparam_shortcuts.git
      version: kinetic-devel
    release:
      tags:
        release: release/kinetic/{package}/{version}
      url: https://github.com/davetcoleman/rosparam_shortcuts-release.git
      version: 0.2.1-0
    source:
      test_pull_requests: true
      type: git
      url: https://github.com/davetcoleman/rosparam_shortcuts.git
      version: kinetic-devel
    status: maintained
  rospilot:
    release:
      tags:
        release: release/kinetic/{package}/{version}
      url: https://github.com/rospilot/rospilot-release.git
      version: 1.3.7-0
    source:
      type: git
      url: https://github.com/rospilot/rospilot.git
      version: kinetic
    status: developed
  rospy_message_converter:
    release:
      tags:
        release: release/kinetic/{package}/{version}
      url: https://github.com/baalexander/rospy_message_converter-release.git
      version: 0.4.0-1
  rosserial:
    doc:
      type: git
      url: https://github.com/ros-drivers/rosserial.git
      version: jade-devel
    release:
      packages:
      - rosserial
      - rosserial_arduino
      - rosserial_client
      - rosserial_embeddedlinux
      - rosserial_mbed
      - rosserial_msgs
      - rosserial_python
      - rosserial_server
      - rosserial_test
      - rosserial_tivac
      - rosserial_windows
      - rosserial_xbee
      tags:
        release: release/kinetic/{package}/{version}
      url: https://github.com/ros-gbp/rosserial-release.git
      version: 0.7.6-0
    source:
      type: git
      url: https://github.com/ros-drivers/rosserial.git
      version: jade-devel
    status: maintained
  rostune:
    release:
      tags:
        release: release/kinetic/{package}/{version}
      url: https://github.com/roboskel/rostune-release.git
      version: 1.0.5-1
    source:
      type: git
      url: https://github.com/roboskel/rostune.git
      version: master
    status: developed
  roswww:
    doc:
      type: git
      url: https://github.com/tork-a/roswww.git
      version: develop
    release:
      tags:
        release: release/kinetic/{package}/{version}
      url: https://github.com/ros-gbp/roswww-release.git
      version: 0.1.10-0
    source:
      test_pull_requests: true
      type: git
      url: https://github.com/tork-a/roswww.git
      version: develop
    status: maintained
  rplidar_ros:
    doc:
      type: git
      url: https://github.com/robopeak/rplidar_ros.git
      version: master
    release:
      tags:
        release: release/kinetic/{package}/{version}
      url: https://github.com/kintzhao/rplidar_ros-release.git
      version: 1.5.7-0
    source:
      type: git
      url: https://github.com/robopeak/rplidar_ros.git
      version: master
    status: maintained
  rqt:
    doc:
      type: git
      url: https://github.com/ros-visualization/rqt.git
      version: kinetic-devel
    release:
      packages:
      - rqt
      - rqt_gui
      - rqt_gui_cpp
      - rqt_gui_py
      - rqt_py_common
      tags:
        release: release/kinetic/{package}/{version}
      url: https://github.com/ros-gbp/rqt-release.git
      version: 0.5.0-0
    source:
      type: git
      url: https://github.com/ros-visualization/rqt.git
      version: kinetic-devel
    status: maintained
  rqt_action:
    doc:
      type: git
      url: https://github.com/ros-visualization/rqt_action.git
      version: master
    release:
      tags:
        release: release/kinetic/{package}/{version}
      url: https://github.com/ros-gbp/rqt_action-release.git
      version: 0.4.9-0
    source:
      type: git
      url: https://github.com/ros-visualization/rqt_action.git
      version: master
    status: maintained
  rqt_bag:
    doc:
      type: git
      url: https://github.com/ros-visualization/rqt_bag.git
      version: master
    release:
      packages:
      - rqt_bag
      - rqt_bag_plugins
      tags:
        release: release/kinetic/{package}/{version}
      url: https://github.com/ros-gbp/rqt_bag-release.git
      version: 0.4.8-0
    source:
      type: git
      url: https://github.com/ros-visualization/rqt_bag.git
      version: master
    status: maintained
  rqt_common_plugins:
    doc:
      type: git
      url: https://github.com/ros-visualization/rqt_common_plugins.git
      version: master
    release:
      tags:
        release: release/kinetic/{package}/{version}
      url: https://github.com/ros-gbp/rqt_common_plugins-release.git
      version: 0.4.8-0
    source:
      type: git
      url: https://github.com/ros-visualization/rqt_common_plugins.git
      version: master
    status: maintained
  rqt_console:
    doc:
      type: git
      url: https://github.com/ros-visualization/rqt_console.git
      version: master
    release:
      tags:
        release: release/kinetic/{package}/{version}
      url: https://github.com/ros-gbp/rqt_console-release.git
      version: 0.4.8-0
    source:
      type: git
      url: https://github.com/ros-visualization/rqt_console.git
      version: master
    status: maintained
  rqt_dep:
    doc:
      type: git
      url: https://github.com/ros-visualization/rqt_dep.git
      version: master
    release:
      tags:
        release: release/kinetic/{package}/{version}
      url: https://github.com/ros-gbp/rqt_dep-release.git
      version: 0.4.8-0
    source:
      type: git
      url: https://github.com/ros-visualization/rqt_dep.git
      version: master
    status: maintained
  rqt_ez_publisher:
    doc:
      type: git
      url: https://github.com/OTL/rqt_ez_publisher.git
      version: kinetic-devel
    release:
      tags:
        release: release/kinetic/{package}/{version}
      url: https://github.com/OTL/rqt_ez_publisher-release.git
      version: 0.4.0-0
    source:
      type: git
      url: https://github.com/OTL/rqt_ez_publisher.git
      version: kinetic-devel
    status: developed
  rqt_graph:
    doc:
      type: git
      url: https://github.com/ros-visualization/rqt_graph.git
      version: master
    release:
      tags:
        release: release/kinetic/{package}/{version}
      url: https://github.com/ros-gbp/rqt_graph-release.git
      version: 0.4.8-0
    source:
      test_pull_requests: true
      type: git
      url: https://github.com/ros-visualization/rqt_graph.git
      version: master
    status: maintained
  rqt_image_view:
    doc:
      type: git
      url: https://github.com/ros-visualization/rqt_image_view.git
      version: master
    release:
      tags:
        release: release/kinetic/{package}/{version}
      url: https://github.com/ros-gbp/rqt_image_view-release.git
      version: 0.4.8-0
    source:
      test_pull_requests: true
      type: git
      url: https://github.com/ros-visualization/rqt_image_view.git
      version: master
    status: maintained
  rqt_launch:
    doc:
      type: git
      url: https://github.com/ros-visualization/rqt_launch.git
      version: master
    release:
      tags:
        release: release/kinetic/{package}/{version}
      url: https://github.com/ros-gbp/rqt_launch-release.git
      version: 0.4.8-0
    source:
      test_pull_requests: true
      type: git
      url: https://github.com/ros-visualization/rqt_launch.git
      version: master
    status: maintained
  rqt_launchtree:
    doc:
      type: git
      url: https://github.com/pschillinger/rqt_launchtree.git
      version: master
    release:
      tags:
        release: release/kinetic/{package}/{version}
      url: https://github.com/pschillinger/rqt_launchtree-release.git
      version: 0.2.0-0
    source:
      type: git
      url: https://github.com/pschillinger/rqt_launchtree.git
      version: kinetic
    status: maintained
  rqt_logger_level:
    doc:
      type: git
      url: https://github.com/ros-visualization/rqt_logger_level.git
      version: master
    release:
      tags:
        release: release/kinetic/{package}/{version}
      url: https://github.com/ros-gbp/rqt_logger_level-release.git
      version: 0.4.8-0
    source:
      type: git
      url: https://github.com/ros-visualization/rqt_logger_level.git
      version: master
    status: maintained
  rqt_moveit:
    doc:
      type: git
      url: https://github.com/ros-visualization/rqt_moveit.git
      version: master
    release:
      tags:
        release: release/kinetic/{package}/{version}
      url: https://github.com/ros-gbp/rqt_moveit-release.git
      version: 0.5.7-0
    source:
      test_pull_requests: true
      type: git
      url: https://github.com/ros-visualization/rqt_moveit.git
      version: master
    status: maintained
  rqt_msg:
    doc:
      type: git
      url: https://github.com/ros-visualization/rqt_msg.git
      version: master
    release:
      tags:
        release: release/kinetic/{package}/{version}
      url: https://github.com/ros-gbp/rqt_msg-release.git
      version: 0.4.8-0
    source:
      type: git
      url: https://github.com/ros-visualization/rqt_msg.git
      version: master
    status: maintained
  rqt_multiplot_plugin:
    doc:
      type: git
      url: https://github.com/ethz-asl/rqt_multiplot_plugin.git
      version: master
    release:
      packages:
      - rqt_multiplot
      tags:
        release: release/kinetic/{package}/{version}
      url: https://github.com/ethz-asl/rqt_multiplot_plugin-release.git
      version: 0.0.7-2
    source:
      type: git
      url: https://github.com/ethz-asl/rqt_multiplot_plugin.git
      version: master
    status: developed
  rqt_nav_view:
    doc:
      type: git
      url: https://github.com/ros-visualization/rqt_nav_view.git
      version: master
    release:
      tags:
        release: release/kinetic/{package}/{version}
      url: https://github.com/ros-gbp/rqt_nav_view-release.git
      version: 0.5.7-0
    source:
      type: git
      url: https://github.com/ros-visualization/rqt_nav_view.git
      version: master
    status: maintained
  rqt_plot:
    doc:
      type: git
      url: https://github.com/ros-visualization/rqt_plot.git
      version: master
    release:
      tags:
        release: release/kinetic/{package}/{version}
      url: https://github.com/ros-gbp/rqt_plot-release.git
      version: 0.4.8-0
    source:
      type: git
      url: https://github.com/ros-visualization/rqt_plot.git
      version: master
    status: maintained
  rqt_pose_view:
    doc:
      type: git
      url: https://github.com/ros-visualization/rqt_pose_view.git
      version: master
    release:
      tags:
        release: release/kinetic/{package}/{version}
      url: https://github.com/ros-gbp/rqt_pose_view-release.git
      version: 0.5.7-0
    source:
      type: git
      url: https://github.com/ros-visualization/rqt_pose_view.git
      version: master
    status: maintained
  rqt_publisher:
    doc:
      type: git
      url: https://github.com/ros-visualization/rqt_publisher.git
      version: master
    release:
      tags:
        release: release/kinetic/{package}/{version}
      url: https://github.com/ros-gbp/rqt_publisher-release.git
      version: 0.4.8-0
    source:
      type: git
      url: https://github.com/ros-visualization/rqt_publisher.git
      version: master
    status: maintained
  rqt_py_console:
    doc:
      type: git
      url: https://github.com/ros-visualization/rqt_py_console.git
      version: master
    release:
      tags:
        release: release/kinetic/{package}/{version}
      url: https://github.com/ros-gbp/rqt_py_console-release.git
      version: 0.4.8-0
    source:
      type: git
      url: https://github.com/ros-visualization/rqt_py_console.git
      version: master
    status: maintained
  rqt_py_trees:
    doc:
      type: git
      url: https://github.com/stonier/rqt_py_trees.git
      version: release/0.3-kinetic
    release:
      tags:
        release: release/kinetic/{package}/{version}
      url: https://github.com/stonier/rqt_py_trees-release.git
      version: 0.3.1-0
    source:
      type: git
      url: https://github.com/stonier/rqt_py_trees.git
      version: devel
    status: developed
  rqt_reconfigure:
    doc:
      type: git
      url: https://github.com/ros-visualization/rqt_reconfigure.git
      version: master
    release:
      tags:
        release: release/kinetic/{package}/{version}
      url: https://github.com/ros-gbp/rqt_reconfigure-release.git
      version: 0.4.8-0
    source:
      test_pull_requests: true
      type: git
      url: https://github.com/ros-visualization/rqt_reconfigure.git
      version: master
    status: maintained
  rqt_robot_dashboard:
    doc:
      type: git
      url: https://github.com/ros-visualization/rqt_robot_dashboard.git
      version: master
    release:
      tags:
        release: release/kinetic/{package}/{version}
      url: https://github.com/ros-gbp/rqt_robot_dashboard-release.git
      version: 0.5.7-0
    source:
      test_pull_requests: true
      type: git
      url: https://github.com/ros-visualization/rqt_robot_dashboard.git
      version: master
    status: maintained
  rqt_robot_monitor:
    doc:
      type: git
      url: https://github.com/ros-visualization/rqt_robot_monitor.git
      version: master
    release:
      tags:
        release: release/kinetic/{package}/{version}
      url: https://github.com/ros-gbp/rqt_robot_monitor-release.git
      version: 0.5.7-0
    source:
      type: git
      url: https://github.com/ros-visualization/rqt_robot_monitor.git
      version: master
    status: maintained
  rqt_robot_plugins:
    doc:
      type: git
      url: https://github.com/ros-visualization/rqt_robot_plugins.git
      version: master
    release:
      tags:
        release: release/kinetic/{package}/{version}
      url: https://github.com/ros-gbp/rqt_robot_plugins-release.git
      version: 0.5.7-0
    source:
      type: git
      url: https://github.com/ros-visualization/rqt_robot_plugins.git
      version: master
    status: maintained
  rqt_robot_steering:
    doc:
      type: git
      url: https://github.com/ros-visualization/rqt_robot_steering.git
      version: master
    release:
      tags:
        release: release/kinetic/{package}/{version}
      url: https://github.com/ros-gbp/rqt_robot_steering-release.git
      version: 0.5.7-0
    source:
      type: git
      url: https://github.com/ros-visualization/rqt_robot_steering.git
      version: master
    status: maintained
  rqt_runtime_monitor:
    doc:
      type: git
      url: https://github.com/ros-visualization/rqt_runtime_monitor.git
      version: master
    release:
      tags:
        release: release/kinetic/{package}/{version}
      url: https://github.com/ros-gbp/rqt_runtime_monitor-release.git
      version: 0.5.7-0
    source:
      type: git
      url: https://github.com/ros-visualization/rqt_runtime_monitor.git
      version: master
    status: maintained
  rqt_rviz:
    doc:
      type: git
      url: https://github.com/ros-visualization/rqt_rviz.git
      version: master
    release:
      tags:
        release: release/kinetic/{package}/{version}
      url: https://github.com/ros-gbp/rqt_rviz-release.git
      version: 0.5.7-0
    source:
      test_pull_requests: true
      type: git
      url: https://github.com/ros-visualization/rqt_rviz.git
      version: master
    status: maintained
  rqt_service_caller:
    doc:
      type: git
      url: https://github.com/ros-visualization/rqt_service_caller.git
      version: master
    release:
      tags:
        release: release/kinetic/{package}/{version}
      url: https://github.com/ros-gbp/rqt_service_caller-release.git
      version: 0.4.8-0
    source:
      type: git
      url: https://github.com/ros-visualization/rqt_service_caller.git
      version: master
    status: maintained
  rqt_shell:
    doc:
      type: git
      url: https://github.com/ros-visualization/rqt_shell.git
      version: master
    release:
      tags:
        release: release/kinetic/{package}/{version}
      url: https://github.com/ros-gbp/rqt_shell-release.git
      version: 0.4.8-0
    source:
      type: git
      url: https://github.com/ros-visualization/rqt_shell.git
      version: master
    status: maintained
  rqt_srv:
    doc:
      type: git
      url: https://github.com/ros-visualization/rqt_srv.git
      version: master
    release:
      tags:
        release: release/kinetic/{package}/{version}
      url: https://github.com/ros-gbp/rqt_srv-release.git
      version: 0.4.8-0
    source:
      type: git
      url: https://github.com/ros-visualization/rqt_srv.git
      version: master
    status: maintained
  rqt_tf_tree:
    doc:
      type: git
      url: https://github.com/ros-visualization/rqt_tf_tree.git
      version: master
    release:
      tags:
        release: release/kinetic/{package}/{version}
      url: https://github.com/ros-gbp/rqt_tf_tree-release.git
      version: 0.5.8-0
    source:
      test_pull_requests: true
      type: git
      url: https://github.com/ros-visualization/rqt_tf_tree.git
      version: master
    status: maintained
  rqt_top:
    doc:
      type: git
      url: https://github.com/ros-visualization/rqt_top.git
      version: master
    release:
      tags:
        release: release/kinetic/{package}/{version}
      url: https://github.com/ros-gbp/rqt_top-release.git
      version: 0.4.8-0
    source:
      type: git
      url: https://github.com/ros-visualization/rqt_top.git
      version: master
    status: maintained
  rqt_topic:
    doc:
      type: git
      url: https://github.com/ros-visualization/rqt_topic.git
      version: master
    release:
      tags:
        release: release/kinetic/{package}/{version}
      url: https://github.com/ros-gbp/rqt_topic-release.git
      version: 0.4.8-0
    source:
      type: git
      url: https://github.com/ros-visualization/rqt_topic.git
      version: master
    status: maintained
  rqt_web:
    doc:
      type: git
      url: https://github.com/ros-visualization/rqt_web.git
      version: master
    release:
      tags:
        release: release/kinetic/{package}/{version}
      url: https://github.com/ros-gbp/rqt_web-release.git
      version: 0.4.8-0
    source:
      type: git
      url: https://github.com/ros-visualization/rqt_web.git
      version: master
    status: maintained
  rqt_wrapper:
    doc:
      type: git
      url: https://github.com/stonier/rqt_wrapper.git
      version: release/0.1-kinetic
    release:
      tags:
        release: release/kinetic/{package}/{version}
      url: https://github.com/yujinrobot-release/rqt_wrapper-release.git
      version: 0.1.4-0
    source:
      type: git
      url: https://github.com/stonier/rqt_wrapper.git
      version: devel
    status: developed
  rrt_exploration:
    doc:
      type: git
      url: https://github.com/hasauino/rrt_exploration.git
      version: kinetic-devel
    source:
      type: git
      url: https://github.com/hasauino/rrt_exploration.git
      version: kinetic-devel
    status: maintained
  rtabmap:
    doc:
      type: git
      url: https://github.com/introlab/rtabmap.git
      version: kinetic-devel
    release:
      tags:
        release: release/kinetic/{package}/{version}
      url: https://github.com/introlab/rtabmap-release.git
      version: 0.11.13-0
    source:
      type: git
      url: https://github.com/introlab/rtabmap.git
      version: kinetic-devel
    status: maintained
  rtabmap_ros:
    doc:
      type: git
      url: https://github.com/introlab/rtabmap_ros.git
      version: kinetic-devel
    release:
      tags:
        release: release/kinetic/{package}/{version}
      url: https://github.com/introlab/rtabmap_ros-release.git
      version: 0.11.13-0
    source:
      type: git
      url: https://github.com/introlab/rtabmap_ros.git
      version: kinetic-devel
    status: maintained
  rtctree:
    release:
      tags:
        release: release/kinetic/{package}/{version}
      url: https://github.com/tork-a/rtctree-release.git
      version: 3.0.1-0
    status: developed
  rtshell:
    release:
      tags:
        release: release/kinetic/{package}/{version}
      url: https://github.com/tork-a/rtshell-release.git
      version: 3.0.1-2
    status: developed
  rtsprofile:
    release:
      tags:
        release: release/kinetic/{package}/{version}
      url: https://github.com/tork-a/rtsprofile-release.git
      version: 2.0.0-0
    status: developed
  rtt:
    doc:
      type: git
      url: https://github.com/orocos-toolchain/rtt.git
      version: toolchain-2.9
    release:
      tags:
        release: release/kinetic/{package}/{version}
      url: https://github.com/orocos-gbp/rtt-release.git
      version: 2.9.0-2
    source:
      type: git
      url: https://github.com/orocos-toolchain/rtt.git
      version: toolchain-2.9
    status: maintained
  rtt_geometry:
    doc:
      type: git
      url: https://github.com/orocos/rtt_geometry.git
      version: toolchain-2.9
    release:
      packages:
      - eigen_typekit
      - kdl_typekit
      - rtt_geometry
      tags:
        release: release/kinetic/{package}/{version}
      url: https://github.com/orocos-gbp/rtt_geometry-release.git
      version: 2.9.1-0
    source:
      type: git
      url: https://github.com/orocos/rtt_geometry.git
      version: toolchain-2.9
    status: maintained
  rtt_ros_integration:
    doc:
      type: git
      url: https://github.com/orocos/rtt_ros_integration.git
      version: toolchain-2.9
    release:
      packages:
      - rtt_actionlib
      - rtt_actionlib_msgs
      - rtt_common_msgs
      - rtt_diagnostic_msgs
      - rtt_dynamic_reconfigure
      - rtt_geometry_msgs
      - rtt_kdl_conversions
      - rtt_nav_msgs
      - rtt_ros
      - rtt_ros_comm
      - rtt_ros_integration
      - rtt_ros_msgs
      - rtt_rosclock
      - rtt_roscomm
      - rtt_rosdeployment
      - rtt_rosgraph_msgs
      - rtt_rosnode
      - rtt_rospack
      - rtt_rosparam
      - rtt_sensor_msgs
      - rtt_shape_msgs
      - rtt_std_msgs
      - rtt_std_srvs
      - rtt_stereo_msgs
      - rtt_tf
      - rtt_trajectory_msgs
      - rtt_visualization_msgs
      tags:
        release: release/kinetic/{package}/{version}
      url: https://github.com/orocos-gbp/rtt_ros_integration-release.git
      version: 2.9.0-0
    source:
      type: git
      url: https://github.com/orocos/rtt_ros_integration.git
      version: toolchain-2.9
    status: maintained
  rviz:
    doc:
      type: git
      url: https://github.com/ros-visualization/rviz.git
      version: kinetic-devel
    release:
      tags:
        release: release/kinetic/{package}/{version}
      url: https://github.com/ros-gbp/rviz-release.git
      version: 1.12.11-0
    source:
      test_pull_requests: true
      type: git
      url: https://github.com/ros-visualization/rviz.git
      version: kinetic-devel
    status: maintained
  rviz_visual_tools:
    doc:
      type: git
      url: https://github.com/davetcoleman/rviz_visual_tools.git
      version: kinetic-devel
    release:
      tags:
        release: release/kinetic/{package}/{version}
      url: https://github.com/davetcoleman/rviz_visual_tools-release.git
      version: 3.4.1-0
    source:
      test_pull_requests: true
      type: git
      url: https://github.com/davetcoleman/rviz_visual_tools.git
      version: kinetic-devel
    status: developed
  sbg_driver:
    doc:
      type: git
      url: https://github.com/ENSTABretagneRobotics/sbg_ros_driver.git
      version: master
    release:
      tags:
        release: release/kinetic/{package}/{version}
      url: https://github.com/ENSTABretagneRobotics/sbg_ros_driver-release.git
      version: 1.0.7-0
    source:
      type: git
      url: https://github.com/ENSTABretagneRobotics/sbg_ros_driver.git
      version: master
    status: developed
  scan_tools:
    doc:
      type: git
      url: https://github.com/ccny-ros-pkg/scan_tools.git
      version: indigo
    release:
      packages:
      - laser_ortho_projector
      - laser_scan_matcher
      - laser_scan_sparsifier
      - laser_scan_splitter
      - ncd_parser
      - polar_scan_matcher
      - scan_to_cloud_converter
      - scan_tools
      tags:
        release: release/kinetic/{package}/{version}
      url: https://github.com/ros-gbp/scan_tools-release.git
      version: 0.3.2-0
    source:
      type: git
      url: https://github.com/ccny-ros-pkg/scan_tools.git
      version: indigo
    status: maintained
  schunk_canopen_driver:
    doc:
      type: git
      url: https://github.com/fzi-forschungszentrum-informatik/schunk_canopen_driver.git
      version: master
    release:
      tags:
        release: release/kinetic/{package}/{version}
      url: https://github.com/fzi-forschungszentrum-informatik/schunk_canopen_driver-release.git
      version: 1.0.6-0
    source:
      type: git
      url: https://github.com/fzi-forschungszentrum-informatik/schunk_canopen_driver.git
      version: master
    status: maintained
  schunk_modular_robotics:
    doc:
      type: git
      url: https://github.com/ipa320/schunk_modular_robotics.git
      version: indigo_release_candidate
    release:
      packages:
      - schunk_description
      - schunk_libm5api
      - schunk_modular_robotics
      - schunk_powercube_chain
      - schunk_sdh
      - schunk_simulated_tactile_sensors
      tags:
        release: release/kinetic/{package}/{version}
      url: https://github.com/ipa320/schunk_modular_robotics-release.git
      version: 0.6.9-0
    source:
      type: git
      url: https://github.com/ipa320/schunk_modular_robotics.git
      version: indigo_dev
    status: developed
  schunk_svh_driver:
    doc:
      type: git
      url: https://github.com/fzi-forschungszentrum-informatik/schunk_svh_driver.git
      version: master
    release:
      tags:
        release: release/kinetic/{package}/{version}
      url: https://github.com/fzi-forschungszentrum-informatik/schunk_svh_driver-release.git
      version: 0.2.0-0
    source:
      type: git
      url: https://github.com/fzi-forschungszentrum-informatik/schunk_svh_driver.git
      version: master
    status: developed
  segway_rmp:
    doc:
      type: git
      url: https://github.com/segwayrmp/segway-rmp-ros-pkg.git
      version: master
    release:
      tags:
        release: release/kinetic/{package}/{version}
      url: https://github.com/segwayrmp/segway_rmp-release.git
    source:
      type: git
      url: https://github.com/segwayrmp/segway_rmp.git
      version: master
    status: maintained
  serial:
    doc:
      type: git
      url: https://github.com/wjwwood/serial.git
      version: master
    release:
      tags:
        release: release/kinetic/{package}/{version}
      url: https://github.com/wjwwood/serial-release.git
      version: 1.2.1-0
    source:
      type: git
      url: https://github.com/wjwwood/serial.git
      version: master
    status: maintained
  shared_autonomy_manipulation:
    doc:
      type: git
      url: https://github.com/SharedAutonomyToolkit/shared_autonomy_manipulation.git
      version: hydro-devel
    release:
      packages:
      - safe_teleop_base
      - safe_teleop_stage
      tags:
        release: release/kinetic/{package}/{version}
      url: https://github.com/ros-gbp/shared_autonomy_manipulation-release.git
      version: 0.0.2-0
    source:
      type: git
      url: https://github.com/SharedAutonomyToolkit/shared_autonomy_manipulation.git
      version: hydro-devel
    status: unmaintained
  sick_ldmrs_laser:
    doc:
      type: git
      url: https://github.com/SICKAG/sick_ldmrs_laser.git
      version: kinetic
    source:
      test_commits: false
      type: git
      url: https://github.com/SICKAG/sick_ldmrs_laser.git
      version: kinetic
  sick_tim:
    doc:
      type: git
      url: https://github.com/uos/sick_tim.git
      version: kinetic
    release:
      tags:
        release: release/kinetic/{package}/{version}
      url: https://github.com/uos-gbp/sick_tim-release.git
      version: 0.0.10-0
    source:
      test_pull_requests: true
      type: git
      url: https://github.com/uos/sick_tim.git
      version: kinetic
    status: developed
  sick_visionary_t:
    doc:
      type: git
      url: https://github.com/SICKAG/sick_visionary_t.git
      version: indigo_release_candidate
    release:
      packages:
      - sick_visionary_t
      - sick_visionary_t_driver
      tags:
        release: release/kinetic/{package}/{version}
      url: https://github.com/SICKAG/sick_visionary_t-release.git
      version: 0.0.5-0
    source:
      type: git
      url: https://github.com/SICKAG/sick_visionary_t.git
      version: indigo-devel
    status: maintained
  simple_drive:
    doc:
      type: git
      url: https://github.com/danielsnider/simple_drive.git
      version: master
    release:
      tags:
        release: release/kinetic/{package}/{version}
      url: https://github.com/danielsnider/simple_drive-release.git
      version: 0.1.0-0
    source:
      type: git
      url: https://github.com/danielsnider/simple_drive.git
      version: master
    status: maintained
  simple_grasping:
    doc:
      type: git
      url: https://github.com/mikeferguson/simple_grasping.git
      version: master
    release:
      tags:
        release: release/kinetic/{package}/{version}
      url: https://github.com/fetchrobotics-gbp/simple_grasping-release.git
      version: 0.2.2-0
    status: developed
  slam_gmapping:
    doc:
      type: git
      url: https://github.com/ros-perception/slam_gmapping.git
      version: hydro-devel
    release:
      packages:
      - gmapping
      - slam_gmapping
      tags:
        release: release/kinetic/{package}/{version}
      url: https://github.com/ros-gbp/slam_gmapping-release.git
      version: 1.3.8-0
    source:
      type: git
      url: https://github.com/ros-perception/slam_gmapping.git
      version: hydro-devel
    status: maintained
  slam_karto:
    doc:
      type: git
      url: https://github.com/ros-perception/slam_karto.git
      version: indigo-devel
    release:
      tags:
        release: release/kinetic/{package}/{version}
      url: https://github.com/ros-gbp/slam_karto-release.git
      version: 0.7.3-0
    status: maintained
  smartek_camera:
    doc:
      type: git
      url: https://github.com/larics/smartek_camera.git
      version: master
    source:
      type: git
      url: https://github.com/larics/smartek_camera.git
      version: master
    status: maintained
  soem:
    doc:
      type: git
      url: https://github.com/smits/soem.git
      version: master
    release:
      tags:
        release: release/kinetic/{package}/{version}
      url: https://github.com/smits/soem-gbp.git
      version: 1.3.0-0
    source:
      test_pull_requests: true
      type: git
      url: https://github.com/smits/soem.git
      version: master
    status: maintained
  sophus:
    release:
      tags:
        release: release/kinetic/{package}/{version}
      url: https://github.com/yujinrobot-release/sophus-release.git
      version: 0.9.1-0
    source:
      type: git
      url: https://github.com/stonier/sophus.git
      version: indigo
    status: maintained
  sophus_ros_toolkit:
    doc:
      type: git
      url: https://github.com/stonier/sophus_ros_toolkit.git
      version: release/0.1-indigo-kinetic
    release:
      packages:
      - sophus_ros_conversions
      tags:
        release: release/kinetic/{package}/{version}
      url: https://github.com/yujinrobot-release/sophus_ros_toolkit-release.git
      version: 0.1.3-0
    source:
      type: git
      url: https://github.com/stonier/sophus_ros_toolkit.git
      version: devel
    status: developed
  sparse_bundle_adjustment:
    doc:
      type: git
      url: https://github.com/ros-perception/sparse_bundle_adjustment.git
      version: indigo-devel
    release:
      tags:
        release: release/kinetic/{package}/{version}
      url: https://github.com/ros-gbp/sparse_bundle_adjustment-release.git
      version: 0.3.2-0
    status: maintained
  srdfdom:
    doc:
      type: git
      url: https://github.com/ros-planning/srdfdom.git
      version: kinetic-devel
    release:
      tags:
        release: release/kinetic/{package}/{version}
      url: https://github.com/ros-gbp/srdfdom-release.git
      version: 0.4.2-1
    source:
      type: git
      url: https://github.com/ros-planning/srdfdom.git
      version: kinetic-devel
    status: maintained
  srv_tools:
    release:
      packages:
      - bag_tools
      - launch_tools
      - plot_tools
      - pointcloud_tools
      - srv_tools
      - tf_tools
      tags:
        release: release/kinetic/{package}/{version}
      url: https://github.com/srv/srv_tools-release.git
      version: 0.0.3-0
    source:
      type: git
      url: https://github.com/srv/srv_tools.git
      version: kinetic
    status: developed
  stage:
    doc:
      type: git
      url: https://github.com/ros-gbp/stage-release.git
      version: release/kinetic/stage
    release:
      tags:
        release: release/kinetic/{package}/{version}
      url: https://github.com/ros-gbp/stage-release.git
      version: 4.1.1-1
    source:
      type: git
      url: https://github.com/ros-gbp/stage-release.git
      version: release/kinetic/stage
    status: maintained
  stage_ros:
    doc:
      type: git
      url: https://github.com/ros-simulation/stage_ros.git
      version: master
    release:
      tags:
        release: release/kinetic/{package}/{version}
      url: https://github.com/ros-gbp/stage_ros-release.git
      version: 1.7.5-0
    source:
      type: git
      url: https://github.com/ros-simulation/stage_ros.git
      version: master
    status: maintained
  std_capabilities:
    doc:
      type: git
      url: https://github.com/osrf/std_capabilities.git
      version: master
    release:
      tags:
        release: release/kinetic/{package}/{version}
      url: https://github.com/ros-gbp/std_capabilities-release.git
      version: 0.1.0-0
    source:
      type: git
      url: https://github.com/osrf/std_capabilities.git
      version: master
    status: maintained
  std_msgs:
    doc:
      type: git
      url: https://github.com/ros/std_msgs.git
      version: groovy-devel
    release:
      tags:
        release: release/kinetic/{package}/{version}
      url: https://github.com/ros-gbp/std_msgs-release.git
      version: 0.5.11-0
    source:
      type: git
      url: https://github.com/ros/std_msgs.git
      version: groovy-devel
    status: maintained
  stdr_simulator:
    doc:
      type: git
      url: https://github.com/stdr-simulator-ros-pkg/stdr_simulator.git
      version: indigo-devel
    release:
      packages:
      - stdr_gui
      - stdr_launchers
      - stdr_msgs
      - stdr_parser
      - stdr_resources
      - stdr_robot
      - stdr_samples
      - stdr_server
      - stdr_simulator
      tags:
        release: release/kinetic/{package}/{version}
      url: https://github.com/stdr-simulator-ros-pkg/stdr_simulator-release.git
      version: 0.3.2-0
    source:
      type: git
      url: https://github.com/stdr-simulator-ros-pkg/stdr_simulator.git
      version: indigo-devel
    status: developed
  summit_x_common:
    doc:
      type: git
      url: https://github.com/RobotnikAutomation/summit_x_common.git
      version: kinetic-devel
    release:
      packages:
      - summit_x_common
      - summit_x_description
      tags:
        release: release/kinetic/{package}/{version}
      url: https://github.com/RobotnikAutomation/summit_x_common-release.git
      version: 0.1.0-0
    source:
      type: git
      url: https://github.com/RobotnikAutomation/summit_x_common.git
      version: kinetic-devel
    status: maintained
  summit_x_sim:
    doc:
      type: git
      url: https://github.com/RobotnikAutomation/summit_x_sim.git
      version: kinetic-devel
    release:
      packages:
      - summit_x_control
      - summit_x_gazebo
      - summit_x_robot_control
      - summit_x_sim
      - summit_x_sim_bringup
      tags:
        release: release/kinetic/{package}/{version}
      url: https://github.com/RobotnikAutomation/summit_x_sim-release.git
      version: 1.1.1-0
    source:
      type: git
      url: https://github.com/RobotnikAutomation/summit_x_sim.git
      version: kinetic-devel
    status: maintained
  summit_xl_common:
    doc:
      type: git
      url: https://github.com/RobotnikAutomation/summit_xl_common.git
      version: kinetic-devel
    release:
      packages:
      - summit_xl_common
      - summit_xl_description
      - summit_xl_localization
      - summit_xl_navigation
      - summit_xl_pad
      tags:
        release: release/kinetic/{package}/{version}
      url: https://github.com/RobotnikAutomation/summit_xl_common-release.git
      version: 1.1.2-0
    source:
      type: git
      url: https://github.com/RobotnikAutomation/summit_xl_common.git
      version: kinetic-devel
    status: maintained
  summit_xl_sim:
    doc:
      type: git
      url: https://github.com/RobotnikAutomation/summit_xl_sim.git
      version: kinetic-devel
    release:
      packages:
      - summit_xl_control
      - summit_xl_gazebo
      - summit_xl_robot_control
      - summit_xl_sim
      - summit_xl_sim_bringup
      tags:
        release: release/kinetic/{package}/{version}
      url: https://github.com/RobotnikAutomation/summit_xl_sim-release.git
      version: 1.0.9-2
    source:
      type: git
      url: https://github.com/RobotnikAutomation/summit_xl_sim.git
      version: kinetic-devel
    status: maintained
  swri_console:
    doc:
      type: git
      url: https://github.com/swri-robotics/swri_console.git
      version: master
    release:
      tags:
        release: release/kinetic/{package}/{version}
      url: https://github.com/swri-robotics-gbp/swri_console-release.git
      version: 1.0.0-0
    source:
      type: git
      url: https://github.com/swri-robotics/swri_console.git
      version: master
    status: developed
  tango_ros_streamer:
    doc:
      type: git
      url: https://github.com/Intermodalics/tango_ros.git
      version: master
  tblib:
    release:
      tags:
        release: release/kinetic/{package}/{version}
      url: https://github.com/asmodehn/tblib-rosrelease.git
      version: 1.2.0-2
    status: maintained
  teb_local_planner:
    doc:
      type: git
      url: https://github.com/rst-tu-dortmund/teb_local_planner.git
      version: kinetic-devel
    release:
      tags:
        release: release/kinetic/{package}/{version}
      url: https://github.com/rst-tu-dortmund/teb_local_planner-release.git
      version: 0.6.6-0
    source:
      type: git
      url: https://github.com/rst-tu-dortmund/teb_local_planner.git
      version: kinetic-devel
    status: developed
  teb_local_planner_tutorials:
    doc:
      type: git
      url: https://github.com/rst-tu-dortmund/teb_local_planner_tutorials.git
      version: kinetic-devel
    release:
      tags:
        release: release/kinetic/{package}/{version}
      url: https://github.com/rst-tu-dortmund/teb_local_planner_tutorials-release.git
      version: 0.2.1-0
    source:
      type: git
      url: https://github.com/rst-tu-dortmund/teb_local_planner_tutorials.git
      version: kinetic-devel
    status: maintained
  teleop_tools:
    doc:
      type: git
      url: https://github.com/ros-teleop/teleop_tools.git
      version: indigo-devel
    release:
      packages:
      - joy_teleop
      - key_teleop
      - mouse_teleop
      - teleop_tools
      - teleop_tools_msgs
      tags:
        release: release/kinetic/{package}/{version}
      url: https://github.com/ros-gbp/teleop_tools-release.git
      version: 0.2.5-0
    source:
      type: git
      url: https://github.com/ros-teleop/teleop_tools.git
      version: indigo-devel
    status: maintained
  teleop_twist_joy:
    doc:
      type: git
      url: https://github.com/ros-teleop/teleop_twist_joy.git
      version: indigo-devel
    release:
      tags:
        release: release/kinetic/{package}/{version}
      url: https://github.com/ros-teleop/teleop_twist_joy-release.git
      version: 0.1.2-0
    source:
      type: git
      url: https://github.com/ros-teleop/teleop_twist_joy.git
      version: indigo-devel
    status: maintained
  teleop_twist_keyboard:
    doc:
      type: git
      url: https://github.com/ros-teleop/teleop_twist_keyboard.git
      version: master
    release:
      tags:
        release: release/kinetic/{package}/{version}
      url: https://github.com/ros-gbp/teleop_twist_keyboard-release.git
      version: 0.6.0-0
    source:
      type: git
      url: https://github.com/ros-teleop/teleop_twist_keyboard.git
      version: master
    status: maintained
  tf2_web_republisher:
    doc:
      type: git
      url: https://github.com/RobotWebTools/tf2_web_republisher.git
      version: master
    release:
      tags:
        release: release/kinetic/{package}/{version}
      url: https://github.com/RobotWebTools-release/tf2_web_republisher-release.git
      version: 0.3.1-0
    source:
      type: git
      url: https://github.com/RobotWebTools/tf2_web_republisher.git
      version: master
    status: maintained
  thingmagic_usbpro:
    doc:
      type: git
      url: https://gitlab.com/chambana/thingmagic_usbpro.git
      version: master
    source:
      type: git
      url: https://gitlab.com/chambana/thingmagic_usbpro.git
      version: master
    status: developed
  thormang3_common:
    doc:
      type: git
      url: https://github.com/ROBOTIS-GIT/ROBOTIS-THORMANG-Common.git
      version: kinetic-devel
    release:
      packages:
      - thormang3_common
      - thormang3_description
      - thormang3_gazebo
      tags:
        release: release/kinetic/{package}/{version}
      url: https://github.com/ROBOTIS-GIT-release/ROBOTIS-THORMANG-Common-release.git
      version: 0.1.3-0
    source:
      type: git
      url: https://github.com/ROBOTIS-GIT/ROBOTIS-THORMANG-Common.git
      version: kinetic-devel
    status: maintained
  thormang3_mpc:
    doc:
      type: git
      url: https://github.com/ROBOTIS-GIT/ROBOTIS-THORMANG-MPC.git
      version: kinetic-devel
    release:
      packages:
      - motion_module_tutorial
      - sensor_module_tutorial
      - thormang3_action_module
      - thormang3_balance_control
      - thormang3_imu_3dm_gx4
      - thormang3_kinematics_dynamics
      - thormang3_walking_module
      tags:
        release: release/kinetic/{package}/{version}
      url: https://github.com/ROBOTIS-GIT-release/ROBOTIS-THORMANG-MPC-release.git
      version: 0.1.3-0
    source:
      type: git
      url: https://github.com/ROBOTIS-GIT/ROBOTIS-THORMANG-MPC.git
      version: kinetic-devel
    status: maintained
  thormang3_msgs:
    doc:
      type: git
      url: https://github.com/ROBOTIS-GIT/ROBOTIS-THORMANG-msgs.git
      version: kinetic-devel
    release:
      packages:
      - thormang3_action_module_msgs
      - thormang3_feet_ft_module_msgs
      - thormang3_head_control_module_msgs
      - thormang3_manipulation_module_msgs
      - thormang3_msgs
      - thormang3_offset_tuner_msgs
      - thormang3_walking_module_msgs
      tags:
        release: release/kinetic/{package}/{version}
      url: https://github.com/ROBOTIS-GIT-release/ROBOTIS-THORMANG-msgs-release.git
      version: 0.2.2-0
    source:
      type: git
      url: https://github.com/ROBOTIS-GIT/ROBOTIS-THORMANG-msgs.git
      version: kinetic-devel
    status: maintained
  thormang3_opc:
    doc:
      type: git
      url: https://github.com/ROBOTIS-GIT/ROBOTIS-THORMANG-OPC.git
      version: kinetic-devel
    release:
      tags:
        release: release/kinetic/{package}/{version}
      url: https://github.com/ROBOTIS-GIT-release/ROBOTIS-THORMANG-OPC-release.git
      version: 0.2.0-1
    source:
      type: git
      url: https://github.com/ROBOTIS-GIT/ROBOTIS-THORMANG-OPC.git
      version: kinetic-devel
    status: maintained
  thormang3_ppc:
    doc:
      type: git
      url: https://github.com/ROBOTIS-GIT/ROBOTIS-THORMANG-PPC.git
      version: kinetic-devel
    release:
      packages:
      - thormang3_manipulation_demo
      - thormang3_sensors
      tags:
        release: release/kinetic/{package}/{version}
      url: https://github.com/ROBOTIS-GIT-release/ROBOTIS-THORMANG-PPC-release.git
      version: 0.1.2-0
    source:
      type: git
      url: https://github.com/ROBOTIS-GIT/ROBOTIS-THORMANG-PPC.git
      version: kinetic-devel
    status: maintained
  thormang3_tools:
    doc:
      type: git
      url: https://github.com/ROBOTIS-GIT/ROBOTIS-THORMANG-Tools.git
      version: kinetic-devel
    release:
      tags:
        release: release/kinetic/{package}/{version}
      url: https://github.com/ROBOTIS-GIT-release/ROBOTIS-THORMANG-Tools-release.git
      version: 0.1.2-0
    source:
      type: git
      url: https://github.com/ROBOTIS-GIT/ROBOTIS-THORMANG-Tools.git
      version: kinetic-devel
    status: maintained
  timesync_ros:
    doc:
      type: git
      url: https://github.com/larics/timesync_ros.git
      version: master
    source:
      type: git
      url: https://github.com/larics/timesync_ros.git
      version: master
    status: developed
  tiny_slam:
    doc:
      type: git
      url: https://github.com/OSLL/tiny-slam-ros-cpp.git
      version: master
    release:
      tags:
        release: release/kinetic/{package}/{version}
      url: https://github.com/OSLL/tiny-slam-ros-release.git
    source:
      type: git
      url: https://github.com/OSLL/tiny-slam-ros-cpp.git
      version: devel
    status: developed
  topic_proxy:
    doc:
      type: git
      url: https://github.com/tu-darmstadt-ros-pkg/topic_proxy.git
      version: master
  trac_ik:
    doc:
      type: git
      url: https://bitbucket.org/traclabs/trac_ik.git
      version: master
    release:
      packages:
      - trac_ik
      - trac_ik_examples
      - trac_ik_kinematics_plugin
      - trac_ik_lib
      tags:
        release: release/kinetic/{package}/{version}
      url: https://github.com/traclabs/trac_ik-release.git
      version: 1.4.5-1
    source:
      type: git
      url: https://bitbucket.org/traclabs/trac_ik.git
      version: master
    status: developed
  turtlebot:
    doc:
      type: git
      url: https://github.com/turtlebot/turtlebot.git
      version: kinetic
    release:
      packages:
      - turtlebot
      - turtlebot_bringup
      - turtlebot_capabilities
      - turtlebot_description
      - turtlebot_teleop
      tags:
        release: release/kinetic/{package}/{version}
      url: https://github.com/turtlebot-release/turtlebot-release.git
      version: 2.4.2-0
    source:
      test_pull_requests: true
      type: git
      url: https://github.com/turtlebot/turtlebot.git
      version: kinetic
    status: maintained
  turtlebot3:
    doc:
      type: git
      url: https://github.com/ROBOTIS-GIT/turtlebot3.git
      version: kinetic-devel
    release:
      packages:
      - turtlebot3
      - turtlebot3_bringup
      - turtlebot3_description
      - turtlebot3_navigation
      - turtlebot3_slam
      - turtlebot3_teleop
      tags:
        release: release/kinetic/{package}/{version}
      url: https://github.com/ROBOTIS-GIT-release/turtlebot3-release.git
      version: 0.1.5-0
    source:
      test_pull_requests: true
      type: git
      url: https://github.com/ROBOTIS-GIT/turtlebot3.git
      version: kinetic-devel
    status: maintained
  turtlebot3_msgs:
    doc:
      type: git
      url: https://github.com/ROBOTIS-GIT/turtlebot3_msgs.git
      version: kinetic-devel
    release:
      tags:
        release: release/kinetic/{package}/{version}
      url: https://github.com/ROBOTIS-GIT-release/turtlebot3_msgs-release.git
      version: 0.1.3-0
    source:
      test_pull_requests: true
      type: git
      url: https://github.com/ROBOTIS-GIT/turtlebot3_msgs.git
      version: kinetic-devel
    status: maintained
  turtlebot3_simulations:
    doc:
      type: git
      url: https://github.com/ROBOTIS-GIT/turtlebot3_simulations.git
      version: kinetic-devel
    release:
      packages:
      - turtlebot3_fake
      - turtlebot3_gazebo
      - turtlebot3_simulations
      tags:
        release: release/kinetic/{package}/{version}
      url: https://github.com/ROBOTIS-GIT-release/turtlebot3_simulations-release.git
      version: 0.1.5-0
    source:
      test_pull_requests: true
      type: git
      url: https://github.com/ROBOTIS-GIT/turtlebot3_simulations.git
      version: kinetic-devel
    status: developed
  turtlebot_apps:
    doc:
      type: git
      url: https://github.com/turtlebot/turtlebot_apps.git
      version: indigo
    release:
      packages:
      - turtlebot_actions
      - turtlebot_apps
      - turtlebot_calibration
      - turtlebot_follower
      - turtlebot_navigation
      - turtlebot_rapps
      tags:
        release: release/kinetic/{package}/{version}
      url: https://github.com/turtlebot-release/turtlebot_apps-release.git
      version: 2.3.7-0
    source:
      test_pull_requests: true
      type: git
      url: https://github.com/turtlebot/turtlebot_apps.git
      version: indigo
    status: maintained
  turtlebot_arm:
    doc:
      type: git
      url: https://github.com/turtlebot/turtlebot_arm.git
      version: kinetic-devel
    source:
      type: git
      url: https://github.com/turtlebot/turtlebot_arm.git
      version: kinetic-devel
    status: developed
  turtlebot_create:
    doc:
      type: git
      url: https://github.com/turtlebot/turtlebot_create.git
      version: indigo
    release:
      packages:
      - create_description
      - create_driver
      - create_node
      - turtlebot_create
      tags:
        release: release/kinetic/{package}/{version}
      url: https://github.com/turtlebot-release/turtlebot_create-release.git
      version: 2.3.1-0
    source:
      type: git
      url: https://github.com/turtlebot/turtlebot_create.git
      version: indigo
    status: maintained
  turtlebot_create_desktop:
    doc:
      type: git
      url: https://github.com/turtlebot/turtlebot_create_desktop.git
      version: indigo
    release:
      packages:
      - create_dashboard
      tags:
        release: release/kinetic/{package}/{version}
      url: https://github.com/turtlebot-release/turtlebot_create_desktop-release.git
      version: 2.3.1-0
    source:
      type: git
      url: https://github.com/turtlebot/turtlebot_create_desktop.git
      version: indigo
    status: maintained
  turtlebot_interactions:
    doc:
      type: git
      url: https://github.com/turtlebot/turtlebot_interactions.git
      version: indigo
    release:
      packages:
      - turtlebot_dashboard
      - turtlebot_interactions
      - turtlebot_interactive_markers
      - turtlebot_rviz_launchers
      tags:
        release: release/kinetic/{package}/{version}
      url: https://github.com/turtlebot-release/turtlebot_interactions-release.git
      version: 2.3.1-0
    source:
      type: git
      url: https://github.com/turtlebot/turtlebot_interactions.git
      version: indigo
    status: maintained
  turtlebot_msgs:
    doc:
      type: git
      url: https://github.com/turtlebot/turtlebot_msgs.git
      version: indigo
    release:
      tags:
        release: release/kinetic/{package}/{version}
      url: https://github.com/turtlebot-release/turtlebot_msgs-release.git
      version: 2.2.1-0
    source:
      type: git
      url: https://github.com/turtlebot/turtlebot_msgs.git
      version: indigo
    status: maintained
  turtlebot_simulator:
    doc:
      type: git
      url: https://github.com/turtlebot/turtlebot_simulator.git
      version: indigo
    release:
      packages:
      - turtlebot_gazebo
      - turtlebot_simulator
      - turtlebot_stage
      - turtlebot_stdr
      tags:
        release: release/kinetic/{package}/{version}
      url: https://github.com/turtlebot-release/turtlebot_simulator-release.git
      version: 2.2.2-0
    source:
      type: git
      url: https://github.com/turtlebot/turtlebot_simulator.git
      version: indigo
    status: maintained
  tuw_control:
    doc:
      type: git
      url: https://github.com/tuw-robotics/tuw_control.git
      version: master
    source:
      type: git
      url: https://github.com/tuw-robotics/tuw_control.git
      version: master
    status: developed
  tuw_geometry:
    doc:
      type: git
      url: https://github.com/tuw-robotics/tuw_geometry.git
      version: kinetic
    source:
      type: git
      url: https://github.com/tuw-robotics/tuw_geometry.git
      version: kinetic
    status: developed
  tuw_marker_detection:
    doc:
      type: git
      url: https://github.com/tuw-robotics/tuw_marker_detection.git
      version: kinetic
    release:
      packages:
      - tuw_aruco
      - tuw_ellipses
      - tuw_marker_detection
      - tuw_marker_pose_estimation
      tags:
        release: release/kinetic/{package}/{version}
      url: https://github.com/tuw-robotics/tuw_marker_detection-release.git
      version: 0.0.7-0
    source:
      type: git
      url: https://github.com/tuw-robotics/tuw_marker_detection.git
      version: kinetic
    status: maintained
  tuw_marker_filter:
    doc:
      type: git
      url: https://github.com/tuw-robotics/tuw_marker_filter.git
      version: kinetic
    source:
      type: git
      url: https://github.com/tuw-robotics/tuw_marker_filter.git
      version: kinetic
    status: developed
  tuw_msgs:
    doc:
      type: git
      url: https://github.com/tuw-robotics/tuw_msgs.git
      version: master
    release:
      packages:
      - tuw_gazebo_msgs
      - tuw_msgs
      - tuw_spline_msgs
      tags:
        release: release/kinetic/{package}/{version}
      url: https://github.com/tuw-robotics/tuw_msgs-release.git
    source:
      type: git
      url: https://github.com/tuw-robotics/tuw_msgs.git
      version: master
    status: developed
  tuw_rviz:
    doc:
      type: git
      url: https://github.com/tuw-robotics/tuw_rviz.git
      version: master
    source:
      type: git
      url: https://github.com/tuw-robotics/tuw_rviz.git
      version: master
    status: developed
  tuw_uvc:
    doc:
      type: git
      url: https://github.com/tuw-robotics/tuw_uvc.git
      version: kinetic
    source:
      type: git
      url: https://github.com/tuw-robotics/tuw_uvc.git
      version: kinetic
    status: developed
  twist_mux:
    release:
      tags:
        release: release/kinetic/{package}/{version}
      url: https://github.com/ros-gbp/twist_mux-release.git
      version: 3.0.0-0
  twist_mux_msgs:
    release:
      tags:
        release: release/kinetic/{package}/{version}
      url: https://github.com/ros-gbp/twist_mux_msgs-release.git
      version: 2.0.0-0
  uavc_v4lctl:
    doc:
      type: git
      url: https://github.com/meuchel/uavc_v4lctl.git
      version: 1.0.3
    release:
      tags:
        release: release/kinetic/{package}/{version}
      url: https://github.com/meuchel/uavc_v4lctl-release.git
    source:
      type: git
      url: https://github.com/meuchel/uavc_v4lctl.git
      version: master
    status: maintained
  ubiquity_motor:
    doc:
      type: git
      url: https://github.com/UbiquityRobotics/ubiquity_motor.git
      version: 0.5.1
    release:
      tags:
        release: release/kinetic/{package}/{version}
      url: https://github.com/UbiquityRobotics-release/ubiquity_motor-release.git
      version: 0.5.2-0
    source:
      type: git
      url: https://github.com/UbiquityRobotics/ubiquity_motor.git
      version: indigo-devel
    status: developed
  ublox:
    doc:
      type: git
      url: https://github.com/KumarRobotics/ublox.git
      version: master
    status: maintained
  ueye:
    doc:
      type: hg
      url: https://bitbucket.org/kmhallen/ueye
      version: default
    release:
      tags:
        release: release/kinetic/{package}/{version}
      url: https://github.com/kmhallen/ueye-release.git
      version: 0.0.10-0
    source:
      type: hg
      url: https://bitbucket.org/kmhallen/ueye
      version: default
    status: maintained
  ueye_cam:
    doc:
      type: git
      url: https://github.com/anqixu/ueye_cam.git
      version: master
    release:
      tags:
        release: release/kinetic/{package}/{version}
      url: https://github.com/anqixu/ueye_cam-release.git
      version: 1.0.16-0
    source:
      type: git
      url: https://github.com/anqixu/ueye_cam.git
      version: master
    status: maintained
  um6:
    doc:
      type: git
      url: https://github.com/ros-drivers/um6.git
      version: indigo-devel
    release:
      tags:
        release: release/kinetic/{package}/{version}
      url: https://github.com/ros-drivers-gbp/um6-release.git
      version: 1.1.2-0
    source:
      type: git
      url: https://github.com/ros-drivers/um6.git
      version: indigo-devel
    status: maintained
  um7:
    doc:
      type: git
      url: https://github.com/ros-drivers/um7.git
      version: indigo-devel
    release:
      tags:
        release: release/kinetic/{package}/{version}
      url: https://github.com/ros-drivers-gbp/um7-release.git
      version: 0.0.4-0
    source:
      type: git
      url: https://github.com/ros-drivers/um7.git
      version: indigo-devel
    status: maintained
  underwater_simulation:
    release:
      packages:
      - underwater_sensor_msgs
      - underwater_vehicle_dynamics
      tags:
        release: release/kinetic/{package}/{version}
      url: https://github.com/uji-ros-pkg/underwater_simulation-release.git
      version: 1.4.1-0
    status: maintained
  unique_identifier:
    doc:
      type: git
      url: https://github.com/ros-geographic-info/unique_identifier.git
      version: master
    release:
      packages:
      - unique_id
      - unique_identifier
      - uuid_msgs
      tags:
        release: release/kinetic/{package}/{version}
      url: https://github.com/ros-geographic-info/unique_identifier-release.git
      version: 1.0.5-0
    source:
      type: git
      url: https://github.com/ros-geographic-info/unique_identifier.git
      version: master
    status: maintained
  universal_robot:
    doc:
      type: git
      url: https://github.com/ros-industrial/universal_robot.git
      version: kinetic
    release:
      packages:
      - universal_robot
      - ur10_moveit_config
      - ur3_moveit_config
      - ur5_moveit_config
      - ur_bringup
      - ur_description
      - ur_driver
      - ur_gazebo
      - ur_kinematics
      - ur_msgs
      tags:
        release: release/kinetic/{package}/{version}
      url: https://github.com/ros-industrial-release/universal_robot-release.git
      version: 1.2.0-0
    source:
      type: git
      url: https://github.com/ros-industrial/universal_robot.git
      version: kinetic-devel
    status: developed
  uos_tools:
    doc:
      type: git
      url: https://github.com/uos/uos_tools.git
      version: kinetic
    source:
      test_pull_requests: true
      type: git
      url: https://github.com/uos/uos_tools.git
      version: kinetic
  urdf_geometry_parser:
    doc:
      type: git
      url: https://github.com/ros-controls/urdf_geometry_parser.git
      version: kinetic-devel
    release:
      tags:
        release: release/kinetic/{package}/{version}
      url: https://github.com/ros-gbp/urdf_geometry_parser-release.git
      version: 0.0.2-0
    source:
      type: git
      url: https://github.com/ros-controls/urdf_geometry_parser.git
      version: kinetic-devel
    status: developed
  urdf_tutorial:
    doc:
      type: git
      url: https://github.com/ros/urdf_tutorial.git
      version: master
    release:
      packages:
      - urdf_sim_tutorial
      - urdf_tutorial
      tags:
        release: release/kinetic/{package}/{version}
      url: https://github.com/ros-gbp/urdf_tutorial-release.git
      version: 0.3.0-1
    source:
      type: git
      url: https://github.com/ros/urdf_tutorial.git
      version: master
    status: maintained
  urdfdom_py:
    doc:
      type: git
      url: https://github.com/ros/urdf_parser_py.git
      version: indigo-devel
    release:
      tags:
        release: release/kinetic/{package}/{version}
      url: https://github.com/ros-gbp/urdfdom_py-release.git
      version: 0.3.3-0
    source:
      test_pull_requests: true
      type: git
      url: https://github.com/ros/urdf_parser_py.git
      version: indigo-devel
    status: maintained
  urg_c:
    doc:
      type: git
      url: https://github.com/ros-drivers/urg_c.git
      version: master
    release:
      tags:
        release: release/kinetic/{package}/{version}
      url: https://github.com/ros-gbp/urg_c-release.git
      version: 1.0.404-0
    source:
      type: git
      url: https://github.com/ros-drivers/urg_c.git
      version: master
    status: maintained
  urg_node:
    doc:
      type: git
      url: https://github.com/ros-drivers/urg_node.git
      version: indigo-devel
    release:
      tags:
        release: release/kinetic/{package}/{version}
      url: https://github.com/ros-gbp/urg_node-release.git
      version: 0.1.10-0
    source:
      type: git
      url: https://github.com/ros-drivers/urg_node.git
      version: indigo-devel
    status: maintained
  usb_cam:
    doc:
      type: git
      url: https://github.com/ros-drivers/usb_cam.git
      version: develop
    release:
      tags:
        release: release/kinetic/{package}/{version}
      url: https://github.com/ros-gbp/usb_cam-release.git
      version: 0.3.5-0
    source:
      type: git
      url: https://github.com/ros-drivers/usb_cam.git
      version: develop
    status: unmaintained
  uwsim_bullet:
    release:
      tags:
        release: release/kinetic/{package}/{version}
      url: https://github.com/uji-ros-pkg/uwsim_bullet-release.git
      version: 2.82.1-0
    status: maintained
  uwsim_osgbullet:
    release:
      tags:
        release: release/kinetic/{package}/{version}
      url: https://github.com/uji-ros-pkg/uwsim_osgbullet-release.git
      version: 3.0.1-0
    status: maintained
  uwsim_osgocean:
    release:
      tags:
        release: release/kinetic/{package}/{version}
      url: https://github.com/uji-ros-pkg/uwsim_osgocean-release.git
      version: 1.0.3-0
    status: maintained
  uwsim_osgworks:
    release:
      tags:
        release: release/kinetic/{package}/{version}
      url: https://github.com/uji-ros-pkg/uwsim_osgworks-release.git
      version: 3.0.3-1
    status: maintained
  variant:
    doc:
      type: git
      url: https://github.com/ethz-asl/variant.git
      version: master
    release:
      packages:
      - variant
      - variant_msgs
      - variant_topic_test
      - variant_topic_tools
      tags:
        release: release/kinetic/{package}/{version}
      url: https://github.com/ethz-asl/variant-release.git
      version: 0.1.3-0
    source:
      type: git
      url: https://github.com/ethz-asl/variant.git
      version: master
    status: developed
  velo2cam_calibration:
    doc:
      type: git
      url: https://github.com/beltransen/velo2cam_calibration.git
      version: master
    source:
      type: git
      url: https://github.com/beltransen/velo2cam_calibration.git
      version: master
    status: maintained
  velo2cam_gazebo:
    doc:
      type: git
      url: https://github.com/beltransen/velo2cam_gazebo.git
      version: master
    source:
      type: git
      url: https://github.com/beltransen/velo2cam_gazebo.git
      version: master
    status: maintained
  velodyne_simulator:
    doc:
      type: git
      url: https://bitbucket.org/DataspeedInc/velodyne_simulator.git
      version: master
    release:
      packages:
      - velodyne_description
      - velodyne_gazebo_plugins
      - velodyne_simulator
      tags:
        release: release/kinetic/{package}/{version}
      url: https://github.com/DataspeedInc-release/velodyne_simulator-release.git
      version: 1.0.4-0
    source:
      type: git
      url: https://bitbucket.org/DataspeedInc/velodyne_simulator.git
      version: master
    status: maintained
  video_stream_opencv:
    doc:
      type: git
      url: https://github.com/ros-drivers/video_stream_opencv.git
      version: master
    release:
      tags:
        release: release/kinetic/{package}/{version}
      url: https://github.com/ros-drivers/video_stream_opencv-release.git
      version: 1.0.2-2
    source:
      type: git
      url: https://github.com/ros-drivers/video_stream_opencv.git
      version: master
    status: maintained
  view_controller_msgs:
    doc:
      type: git
      url: https://github.com/ros-visualization/view_controller_msgs.git
      version: hydro-devel
    release:
      tags:
        release: release/kinetic/{package}/{version}
      url: https://github.com/ros-gbp/view_controller_msgs-release.git
      version: 0.1.2-0
    source:
      type: git
      url: https://github.com/ros-visualization/view_controller_msgs.git
      version: hydro-devel
    status: maintained
  vigir_footstep_planning_basics:
    doc:
      type: git
      url: https://github.com/team-vigir/vigir_footstep_planning_basics.git
      version: master
    source:
      test_commits: false
      type: git
      url: https://github.com/team-vigir/vigir_footstep_planning_basics.git
      version: master
    status: maintained
  vigir_footstep_planning_core:
    doc:
      type: git
      url: https://github.com/team-vigir/vigir_footstep_planning_core.git
      version: master
    source:
      test_commits: false
      type: git
      url: https://github.com/team-vigir/vigir_footstep_planning_core.git
      version: master
    status: maintained
  vigir_footstep_planning_msgs:
    doc:
      type: git
      url: https://github.com/team-vigir/vigir_footstep_planning_msgs.git
      version: master
    source:
      test_commits: false
      type: git
      url: https://github.com/team-vigir/vigir_footstep_planning_msgs.git
      version: master
    status: maintained
  vigir_generic_params:
    doc:
      type: git
      url: https://github.com/team-vigir/vigir_generic_params.git
      version: master
    source:
      test_commits: false
      type: git
      url: https://github.com/team-vigir/vigir_generic_params.git
      version: master
    status: maintained
  vigir_pluginlib:
    doc:
      type: git
      url: https://github.com/team-vigir/vigir_pluginlib.git
      version: master
    source:
      test_commits: false
      type: git
      url: https://github.com/team-vigir/vigir_pluginlib.git
      version: master
    status: maintained
  vigir_step_control:
    doc:
      type: git
      url: https://github.com/team-vigir/vigir_step_control.git
      version: master
    source:
      test_commits: false
      type: git
      url: https://github.com/team-vigir/vigir_step_control.git
      version: master
    status: maintained
  vision_opencv:
    doc:
      type: git
      url: https://github.com/ros-perception/vision_opencv.git
      version: kinetic
    release:
      packages:
      - cv_bridge
      - image_geometry
      - vision_opencv
      tags:
        release: release/kinetic/{package}/{version}
      url: https://github.com/ros-gbp/vision_opencv-release.git
      version: 1.12.4-0
    source:
      type: git
      url: https://github.com/ros-perception/vision_opencv.git
      version: kinetic
    status: maintained
  vision_visp:
    doc:
      type: git
      url: https://github.com/lagadic/vision_visp.git
      version: kinetic
    release:
      packages:
      - vision_visp
      - visp_auto_tracker
      - visp_bridge
      - visp_camera_calibration
      - visp_hand2eye_calibration
      - visp_tracker
      tags:
        release: release/kinetic/{package}/{version}
      url: https://github.com/lagadic/vision_visp-release.git
      version: 0.10.0-0
    source:
      type: git
      url: https://github.com/lagadic/vision_visp.git
      version: kinetic-devel
    status: maintained
  visp:
    release:
      tags:
        release: release/kinetic/{package}/{version}
      url: https://github.com/lagadic/visp-release.git
      version: 3.0.1-3
    status: maintained
  visp_ros:
    doc:
      type: git
      url: https://github.com/lagadic/visp_ros.git
      version: master
  visualization_osg:
    release:
      packages:
      - osg_interactive_markers
      - osg_markers
      - osg_utils
      - visualization_osg
      tags:
        release: release/kinetic/{package}/{version}
      url: https://github.com/uji-ros-pkg/visualization_osg-release.git
      version: 1.0.2-0
    status: maintained
  visualization_tutorials:
    doc:
      type: git
      url: https://github.com/ros-visualization/visualization_tutorials.git
      version: kinetic-devel
    release:
      packages:
      - interactive_marker_tutorials
      - librviz_tutorial
      - rviz_plugin_tutorials
      - rviz_python_tutorial
      - visualization_marker_tutorials
      - visualization_tutorials
      tags:
        release: release/kinetic/{package}/{version}
      url: https://github.com/ros-gbp/visualization_tutorials-release.git
      version: 0.10.1-0
    source:
      test_pull_requests: true
      type: git
      url: https://github.com/ros-visualization/visualization_tutorials.git
      version: kinetic-devel
    status: maintained
  volksbot_driver:
    doc:
      type: git
      url: https://github.com/uos/volksbot_driver.git
      version: kinetic
    source:
      test_commits: false
      type: git
      url: https://github.com/uos/volksbot_driver.git
      version: kinetic
  vrpn:
    doc:
      type: git
      url: https://github.com/vrpn/vrpn.git
      version: master
    release:
      tags:
        release: release/kinetic/{package}/{version}
      url: https://github.com/clearpath-gbp/vrpn-release.git
      version: 0.7.33-9
    source:
      type: git
      url: https://github.com/vrpn/vrpn.git
      version: master
    status: maintained
  vrpn_client_ros:
    doc:
      type: git
      url: https://github.com/clearpathrobotics/vrpn_client_ros.git
      version: indigo-devel
    release:
      tags:
        release: release/kinetic/{package}/{version}
      url: https://github.com/clearpath-gbp/vrpn_client_ros-release.git
      version: 0.1.1-0
    source:
      type: git
      url: https://github.com/clearpathrobotics/vrpn_client_ros.git
      version: indigo-devel
    status: maintained
  warehouse_ros:
    doc:
      type: git
      url: https://github.com/ros-planning/warehouse_ros.git
      version: jade-devel
    release:
      tags:
        release: release/kinetic/{package}/{version}
      url: https://github.com/ros-gbp/warehouse_ros-release.git
      version: 0.9.0-0
    source:
      type: git
      url: https://github.com/ros-planning/warehouse_ros.git
      version: jade-devel
    status: maintained
  waypoint:
    doc:
      type: git
      url: https://github.com/jihoonl/waypoint.git
      version: master
    release:
      packages:
      - waypoint_generator
      - waypoint_meta
      - waypoint_touring
      tags:
        release: release/kinetic/{package}/{version}
      url: https://github.com/jihoonl/waypoint-release.git
      version: 0.0.1-0
    source:
      type: git
      url: https://github.com/jihoonl/waypoint.git
      version: master
    status: developed
  web_video_server:
    doc:
      type: git
      url: https://github.com/RobotWebTools/web_video_server.git
      version: master
    release:
      tags:
        release: release/kinetic/{package}/{version}
      url: https://github.com/RobotWebTools-release/web_video_server-release.git
      version: 0.0.6-0
    source:
      type: git
      url: https://github.com/RobotWebTools/web_video_server.git
      version: master
    status: maintained
  webkit_dependency:
    doc:
      type: git
      url: https://github.com/ros-visualization/webkit_dependency.git
      version: kinetic-devel
    release:
      tags:
        release: release/kinetic/{package}/{version}
      url: https://github.com/ros-gbp/webkit_dependency-release.git
      version: 1.1.0-0
    source:
      type: git
      url: https://github.com/ros-visualization/webkit_dependency.git
      version: kinetic-devel
    status: maintained
  webtest:
    release:
      tags:
        release: release/kinetic/{package}/{version}
      url: https://github.com/asmodehn/webtest-rosrelease.git
      version: 2.0.18-1
    status: maintained
  wire:
    doc:
      type: git
      url: https://github.com/tue-robotics/wire.git
      version: master
  wireless:
    doc:
      type: git
      url: https://github.com/clearpathrobotics/wireless.git
      version: master
    release:
      packages:
      - wireless_msgs
      - wireless_watcher
      tags:
        release: release/kinetic/{package}/{version}
      url: https://github.com/clearpath-gbp/wireless-release.git
      version: 0.0.7-0
    source:
      type: git
      url: https://github.com/clearpathrobotics/wireless.git
      version: master
    status: maintained
  world_canvas:
    release:
      packages:
      - world_canvas_server
      tags:
        release: release/kinetic/{package}/{version}
      url: https://github.com/yujinrobot-release/world_canvas-release.git
      version: 0.2.0-0
    source:
      type: git
      url: https://github.com/yujinrobot/world_canvas.git
      version: kinetic
    status: maintained
  world_canvas_libs:
    release:
      packages:
      - world_canvas_client_cpp
      - world_canvas_client_examples
      - world_canvas_client_py
      - world_canvas_utils
      tags:
        release: release/kinetic/{package}/{version}
      url: https://github.com/yujinrobot-release/world_canvas_libs-release.git
      version: 0.2.0-0
    source:
      type: git
      url: https://github.com/yujinrobot/world_canvas_libs.git
      version: kinetic
    status: maintained
  world_canvas_msgs:
    release:
      tags:
        release: release/kinetic/{package}/{version}
      url: https://github.com/yujinrobot-release/world_canvas_msgs-release.git
      version: 0.2.0-1
    source:
      type: git
      url: https://github.com/yujinrobot/world_canvas_msgs.git
      version: kinetic
    status: maintained
  wts_driver:
    release:
      tags:
        release: release/kinetic/{package}/{version}
      url: https://github.com/ksatyaki/wts_driver-release.git
      version: 1.0.4-0
    source:
      type: git
      url: https://github.com/ksatyaki/wts_driver.git
      version: master
    status: maintained
  wu_ros_tools:
    doc:
      type: git
      url: https://github.com/DLu/wu_ros_tools.git
      version: hydro
    release:
      packages:
      - easy_markers
      - joy_listener
      - kalman_filter
      - rosbaglive
      - wu_ros_tools
      tags:
        release: release/kinetic/{package}/{version}
      url: https://github.com/wu-robotics/wu_ros_tools.git
      version: 0.2.4-0
    source:
      type: git
      url: https://github.com/DLu/wu_ros_tools.git
      version: kinetic
    status: maintained
  xacro:
    doc:
      type: git
      url: https://github.com/ros/xacro.git
      version: kinetic-devel
    release:
      tags:
        release: release/kinetic/{package}/{version}
      url: https://github.com/ros-gbp/xacro-release.git
      version: 1.11.2-0
    source:
      type: git
      url: https://github.com/ros/xacro.git
      version: kinetic-devel
    status: developed
  xsens_driver:
    doc:
      type: git
      url: https://github.com/ethz-asl/ethzasl_xsens_driver.git
      version: master
    release:
      tags:
        release: release/kinetic/{package}/{version}
      url: https://github.com/ethz-asl/ethzasl_xsens_driver-release.git
      version: 2.1.0-0
    source:
      type: git
      url: https://github.com/ethz-asl/ethzasl_xsens_driver.git
      version: master
    status: maintained
  xv_11_laser_driver:
    doc:
      type: git
      url: https://github.com/rohbotics/xv_11_laser_driver.git
      version: 0.3.0
    release:
      tags:
        release: release/kinetic/{package}/{version}
      url: https://github.com/rohbotics/xv_11_laser_driver-release.git
      version: 0.3.0-0
    source:
      type: git
      url: https://github.com/rohbotics/xv_11_laser_driver.git
      version: kinetic-devel
    status: maintained
  yaml_cpp_0_3:
    release:
      tags:
        release: release/kinetic/{package}/{version}
      url: https://github.com/yujinrobot-release/yaml_cpp_0_3-release.git
      version: 0.3.1-0
    status: maintained
  yocs_msgs:
    doc:
      type: git
      url: https://github.com/yujinrobot/yocs_msgs.git
      version: kinetic
    release:
      tags:
        release: release/kinetic/{package}/{version}
      url: https://github.com/yujinrobot-release/yocs_msgs-release.git
      version: 0.6.3-0
    source:
      type: git
      url: https://github.com/yujinrobot/yocs_msgs.git
      version: kinetic
    status: developed
  yujin_ocs:
    doc:
      type: git
      url: https://github.com/yujinrobot/yujin_ocs.git
      version: kinetic
    release:
      packages:
      - yocs_ar_marker_tracking
      - yocs_ar_pair_approach
      - yocs_ar_pair_tracking
      - yocs_cmd_vel_mux
      - yocs_controllers
      - yocs_diff_drive_pose_controller
      - yocs_joyop
      - yocs_keyop
      - yocs_localization_manager
      - yocs_math_toolkit
      - yocs_navi_toolkit
      - yocs_navigator
      - yocs_rapps
      - yocs_safety_controller
      - yocs_velocity_smoother
      - yocs_virtual_sensor
      - yocs_waypoint_provider
      - yocs_waypoints_navi
      - yujin_ocs
      tags:
        release: release/kinetic/{package}/{version}
      url: https://github.com/yujinrobot-release/yujin_ocs-release.git
      version: 0.8.2-0
    source:
      type: git
      url: https://github.com/yujinrobot/yujin_ocs.git
      version: kinetic
    status: developed
  zbar_ros:
    doc:
      type: git
      url: https://github.com/clearpathrobotics/zbar_ros.git
      version: hydro-devel
    release:
      tags:
        release: release/kinetic/{package}/{version}
      url: https://github.com/clearpath-gbp/zbar_ros-release.git
      version: 0.0.5-0
    source:
      type: git
      url: https://github.com/clearpathrobotics/zbar_ros.git
      version: hydro-devel
    status: maintained
  zeroconf_avahi_suite:
    doc:
      type: git
      url: https://github.com/stonier/zeroconf_avahi_suite.git
      version: indigo
    release:
      packages:
      - zeroconf_avahi
      - zeroconf_avahi_demos
      - zeroconf_avahi_suite
      tags:
        release: release/kinetic/{package}/{version}
      url: https://github.com/yujinrobot-release/zeroconf_avahi_suite-release.git
      version: 0.2.3-0
    source:
      type: git
      url: https://github.com/stonier/zeroconf_avahi_suite.git
      version: indigo
    status: maintained
  zeroconf_jmdns_suite:
    release:
      tags:
        release: release/kinetic/{package}/{version}
      url: https://github.com/rosjava-release/zeroconf_jmdns_suite-release.git
      version: 0.3.0-0
    source:
      type: git
      url: https://github.com/rosjava/zeroconf_jmdns_suite.git
      version: kinetic
    status: maintained
  zeroconf_msgs:
    doc:
      type: git
      url: https://github.com/stonier/zeroconf_msgs.git
      version: indigo
    release:
      tags:
        release: release/kinetic/{package}/{version}
      url: https://github.com/yujinrobot-release/zeroconf_msgs-release.git
      version: 0.2.1-0
    source:
      type: git
      url: https://github.com/stonier/zeroconf_msgs.git
      version: indigo
    status: maintained
type: distribution
version: 2<|MERGE_RESOLUTION|>--- conflicted
+++ resolved
@@ -1092,27 +1092,6 @@
       url: https://github.com/ipa320/cob_perception_common.git
       version: indigo_dev
     status: developed
-<<<<<<< HEAD
-  cob_simulation:
-    doc:
-      type: git
-      url: https://github.com/ipa320/cob_simulation.git
-      version: indigo_release_candidate
-    release:
-      packages:
-      - cob_bringup_sim
-      - cob_gazebo
-      - cob_gazebo_objects
-      - cob_gazebo_worlds
-      - cob_simulation
-      tags:
-        release: release/kinetic/{package}/{version}
-      url: https://github.com/ipa320/cob_simulation-release.git
-      version: 0.6.8-0
-    source:
-      type: git
-      url: https://github.com/ipa320/cob_simulation.git
-=======
   cob_robots:
     doc:
       type: git
@@ -1133,7 +1112,6 @@
     source:
       type: git
       url: https://github.com/ipa320/cob_robots.git
->>>>>>> ef131607
       version: indigo_dev
     status: maintained
   cob_substitute:
