%YAML 1.1
# ROS distribution file
# see REP 143: http://ros.org/reps/rep-0143.html
---
release_platforms:
  ubuntu:
  - xenial
repositories:
  abb:
    doc:
      type: git
      url: https://github.com/ros-industrial/abb.git
      version: kinetic-devel
    release:
      packages:
      - abb
      - abb_driver
      - abb_irb2400_moveit_config
      - abb_irb2400_moveit_plugins
      - abb_irb2400_support
      - abb_irb4400_support
      - abb_irb5400_support
      - abb_irb6600_support
      - abb_irb6640_moveit_config
      - abb_irb6640_support
      - abb_resources
      tags:
        release: release/kinetic/{package}/{version}
      url: https://github.com/ros-industrial-release/abb-release.git
      version: 1.3.0-1
    source:
      type: git
      url: https://github.com/ros-industrial/abb.git
      version: kinetic
    status: developed
  abb_experimental:
    doc:
      type: git
      url: https://github.com/ros-industrial/abb_experimental.git
      version: kinetic-devel
    status: developed
  abseil_cpp:
    doc:
      type: git
      url: https://github.com/Eurecat/abseil-cpp.git
      version: master
    release:
      tags:
        release: release/kinetic/{package}/{version}
      url: https://github.com/Eurecat/abseil_cpp-release.git
      version: 0.2.3-0
    source:
      test_pull_requests: true
      type: git
      url: https://github.com/Eurecat/abseil-cpp.git
      version: master
    status: maintained
  acado:
    doc:
      type: git
      url: https://github.com/tud-cor/acado.git
      version: tudelft-stable
    release:
      tags:
        release: release/kinetic/{package}/{version}
      url: https://github.com/tud-cor/acado-release.git
      version: 1.2.2-0
    source:
      type: git
      url: https://github.com/tud-cor/acado.git
      version: tudelft-stable
  ackermann_controller:
    doc:
      type: git
      url: https://github.com/easymov/ackermann_controller.git
      version: master
    release:
      tags:
        release: release/kinetic/{package}/{version}
      url: https://github.com/easymov/ackermann_controller-release.git
      version: 0.1.2-0
    source:
      type: git
      url: https://github.com/easymov/ackermann_controller.git
      version: master
    status: developed
  ackermann_msgs:
    doc:
      type: git
      url: https://github.com/ros-drivers/ackermann_msgs.git
      version: master
    release:
      tags:
        release: release/kinetic/{package}/{version}
      url: https://github.com/ros-drivers-gbp/ackermann_msgs-release.git
      version: 1.0.1-0
    source:
      type: git
      url: https://github.com/ros-drivers/ackermann_msgs.git
      version: master
    status: maintained
  actionlib:
    doc:
      type: git
      url: https://github.com/ros/actionlib.git
      version: indigo-devel
    release:
      tags:
        release: release/kinetic/{package}/{version}
      url: https://github.com/ros-gbp/actionlib-release.git
      version: 1.11.13-0
    source:
      test_pull_requests: true
      type: git
      url: https://github.com/ros/actionlib.git
      version: indigo-devel
    status: maintained
  actionlib_enhanced:
    release:
      tags:
        release: release/kinetic/{package}/{version}
      url: https://github.com/fannibal/actionlib-enhanced-release.git
      version: 0.0.4-1
  adi_driver:
    doc:
      type: git
      url: https://github.com/tork-a/adi_driver.git
      version: master
    release:
      tags:
        release: release/kinetic/{package}/{version}
      url: https://github.com/tork-a/adi_driver-release.git
      version: 1.0.3-0
    source:
      type: git
      url: https://github.com/tork-a/adi_driver.git
      version: master
    status: developed
  agni_tf_tools:
    doc:
      type: git
      url: https://github.com/ubi-agni/agni_tf_tools.git
      version: indigo-devel
    release:
      tags:
        release: release/kinetic/{package}/{version}
      url: https://github.com/ubi-agni-gbp/agni_tf_tools-release.git
      version: 0.1.1-0
    source:
      type: git
      url: https://github.com/ubi-agni/agni_tf_tools.git
      version: indigo-devel
    status: maintained
  agvs_common:
    doc:
      type: git
      url: https://github.com/RobotnikAutomation/agvs_common.git
      version: kinetic-devel
    release:
      packages:
      - agvs_common
      - agvs_description
      - agvs_pad
      tags:
        release: release/kinetic/{package}/{version}
      url: https://github.com/RobotnikAutomation/agvs_common-release.git
      version: 0.1.3-1
    source:
      type: git
      url: https://github.com/RobotnikAutomation/agvs_common.git
      version: kinetic-devel
    status: maintained
  agvs_sim:
    doc:
      type: git
      url: https://github.com/RobotnikAutomation/agvs_sim.git
      version: kinetic-devel
    release:
      packages:
      - agvs_control
      - agvs_gazebo
      - agvs_robot_control
      - agvs_sim
      - agvs_sim_bringup
      tags:
        release: release/kinetic/{package}/{version}
      url: https://github.com/RobotnikAutomation/agvs_sim-release.git
      version: 0.1.3-0
    source:
      type: git
      url: https://github.com/RobotnikAutomation/agvs_sim.git
      version: kinetic-devel
    status: maintained
  angles:
    doc:
      type: git
      url: https://github.com/ros/angles.git
      version: master
    release:
      tags:
        release: release/kinetic/{package}/{version}
      url: https://github.com/ros-gbp/geometry_angles_utils-release.git
      version: 1.9.11-0
    source:
      test_pull_requests: true
      type: git
      url: https://github.com/ros/angles.git
      version: master
    status: maintained
  app_manager:
    doc:
      type: git
      url: https://github.com/pr2/app_manager.git
      version: kinetic-devel
    release:
      tags:
        release: release/kinetic/{package}/{version}
      url: https://github.com/ros-gbp/app_manager-release.git
      version: 1.0.5-0
    source:
      type: git
      url: https://github.com/pr2/app_manager.git
      version: kinetic-devel
    status: unmaintained
  apriltags2_ros:
    doc:
      type: git
      url: https://github.com/dmalyuta/apriltags2_ros.git
      version: master
    source:
      type: git
      url: https://github.com/dmalyuta/apriltags2_ros.git
      version: master
    status: maintained
  ar_track_alvar:
    doc:
      type: git
      url: https://github.com/ros-perception/ar_track_alvar.git
      version: kinetic-devel
    release:
      packages:
      - ar_track_alvar
      - ar_track_alvar_msgs
      tags:
        release: release/kinetic/{package}/{version}
      url: https://github.com/ros-gbp/ar_track_alvar-release.git
      version: 0.7.1-0
    source:
      type: git
      url: https://github.com/ros-perception/ar_track_alvar.git
      version: kinetic-devel
    status: maintained
  arbotix:
    doc:
      type: git
      url: https://github.com/vanadiumlabs/arbotix_ros.git
      version: indigo-devel
    release:
      packages:
      - arbotix
      - arbotix_controllers
      - arbotix_firmware
      - arbotix_msgs
      - arbotix_python
      - arbotix_sensors
      tags:
        release: release/kinetic/{package}/{version}
      url: https://github.com/vanadiumlabs/arbotix_ros-release.git
      version: 0.10.0-1
    source:
      type: git
      url: https://github.com/vanadiumlabs/arbotix_ros.git
      version: indigo-devel
    status: maintained
  ardrone_autonomy:
    doc:
      type: git
      url: https://github.com/AutonomyLab/ardrone_autonomy.git
      version: indigo-devel
    release:
      tags:
        release: release/kinetic/{package}/{version}
      url: https://github.com/AutonomyLab/ardrone_autonomy-release.git
      version: 1.4.1-0
    source:
      type: git
      url: https://github.com/AutonomyLab/ardrone_autonomy.git
      version: indigo-devel
    status: developed
  arduino_daq:
    doc:
      type: git
      url: https://github.com/ual-arm-ros-pkg/arduino_daq.git
      version: master
    release:
      tags:
        release: release/kinetic/{package}/{version}
      url: https://github.com/ual-arm-ros-pkg-release/arduino_daq-release.git
      version: 1.0.1-0
    source:
      type: git
      url: https://github.com/ual-arm-ros-pkg/arduino_daq.git
      version: master
    status: maintained
  aruco_ros:
    doc:
      type: git
      url: https://github.com/pal-robotics/aruco_ros.git
      version: kinetic-devel
    release:
      packages:
      - aruco
      - aruco_msgs
      - aruco_ros
      tags:
        release: release/kinetic/{package}/{version}
      url: https://github.com/pal-gbp/aruco_ros-release.git
      version: 0.2.3-0
    source:
      type: git
      url: https://github.com/pal-robotics/aruco_ros.git
      version: kinetic-devel
    status: developed
  asr_approx_mvbb:
    doc:
      type: git
      url: https://github.com/asr-ros/asr_approx_mvbb.git
      version: master
  asr_aruco_marker_recognition:
    doc:
      type: git
      url: https://github.com/asr-ros/asr_aruco_marker_recognition.git
      version: master
  asr_calibration_tool_dome:
    doc:
      type: git
      url: https://github.com/asr-ros/asr_calibration_tool_dome.git
      version: master
  asr_cyberglove_lib:
    doc:
      type: git
      url: https://github.com/asr-ros/asr_cyberglove_lib.git
      version: master
  asr_cyberglove_visualization:
    doc:
      type: git
      url: https://github.com/asr-ros/asr_cyberglove_visualization.git
      version: master
  asr_descriptor_surface_based_recognition:
    doc:
      type: git
      url: https://github.com/asr-ros/asr_descriptor_surface_based_recognition.git
      version: master
  asr_fake_object_recognition:
    doc:
      type: git
      url: https://github.com/asr-ros/asr_fake_object_recognition.git
      version: master
  asr_flir_ptu_controller:
    doc:
      type: git
      url: https://github.com/asr-ros/asr_flir_ptu_controller.git
      version: master
  asr_flir_ptu_driver:
    doc:
      type: git
      url: https://github.com/asr-ros/asr_flir_ptu_driver.git
      version: master
  asr_flock_of_birds:
    doc:
      type: git
      url: https://github.com/asr-ros/asr_flock_of_birds.git
      version: master
  asr_flock_of_birds_tracking:
    doc:
      type: git
      url: https://github.com/asr-ros/asr_flock_of_birds_tracking.git
      version: master
  asr_ftc_local_planner:
    doc:
      type: git
      url: https://github.com/asr-ros/asr_ftc_local_planner.git
      version: master
  asr_gazebo_models:
    doc:
      type: git
      url: https://github.com/asr-ros/asr_gazebo_models.git
      version: master
  asr_halcon_bridge:
    doc:
      type: git
      url: https://github.com/asr-ros/asr_halcon_bridge.git
      version: master
  asr_ivt:
    doc:
      type: git
      url: https://github.com/asr-ros/asr_ivt.git
      version: master
  asr_ivt_bridge:
    doc:
      type: git
      url: https://github.com/asr-ros/asr_ivt_bridge.git
      version: master
  asr_kinematic_chain_dome:
    doc:
      type: git
      url: https://github.com/asr-ros/asr_kinematic_chain_dome.git
      version: master
  asr_kinematic_chain_optimizer:
    doc:
      type: git
      url: https://github.com/asr-ros/asr_kinematic_chain_optimizer.git
      version: master
  asr_mild_base_driving:
    doc:
      type: git
      url: https://github.com/asr-ros/asr_mild_base_driving.git
      version: master
  asr_mild_base_fake_driving:
    doc:
      type: git
      url: https://github.com/asr-ros/asr_mild_base_fake_driving.git
      version: master
  asr_mild_base_laserscanner:
    doc:
      type: git
      url: https://github.com/asr-ros/asr_mild_base_laserscanner.git
      version: master
  asr_mild_base_launch_files:
    doc:
      type: git
      url: https://github.com/asr-ros/asr_mild_base_launch_files.git
      version: master
  asr_mild_calibration_tool:
    doc:
      type: git
      url: https://github.com/asr-ros/asr_mild_calibration_tool.git
      version: master
  asr_mild_kinematic_chain:
    doc:
      type: git
      url: https://github.com/asr-ros/asr_mild_kinematic_chain.git
      version: master
  asr_mild_navigation:
    doc:
      type: git
      url: https://github.com/asr-ros/asr_mild_navigation.git
      version: master
  asr_msgs:
    doc:
      type: git
      url: https://github.com/asr-ros/asr_msgs.git
      version: master
  asr_navfn:
    doc:
      type: git
      url: https://github.com/asr-ros/asr_navfn.git
      version: master
  asr_object_database:
    doc:
      type: git
      url: https://github.com/asr-ros/asr_object_database.git
      version: master
  asr_rapidxml:
    doc:
      type: git
      url: https://github.com/asr-ros/asr_rapidxml.git
      version: master
  asr_resources_for_vision:
    doc:
      type: git
      url: https://github.com/asr-ros/asr_resources_for_vision.git
      version: master
  asr_robot:
    doc:
      type: git
      url: https://github.com/asr-ros/asr_robot.git
      version: master
  asr_robot_model_services:
    doc:
      type: git
      url: https://github.com/asr-ros/asr_robot_model_services.git
      version: master
  asr_ros_uri:
    doc:
      type: git
      url: https://github.com/asr-ros/asr_ros_uri.git
      version: master
  asr_rviz_pose_manager:
    doc:
      type: git
      url: https://github.com/asr-ros/asr_rviz_pose_manager.git
      version: master
  asr_sick_lms_400:
    doc:
      type: git
      url: https://github.com/asr-ros/asr_sick_lms_400.git
      version: master
  asr_visualization_server:
    doc:
      type: git
      url: https://github.com/asr-ros/asr_visualization_server.git
      version: master
  asr_xsd2cpp:
    doc:
      type: git
      url: https://github.com/asr-ros/asr_xsd2cpp.git
      version: master
  astra_camera:
    doc:
      type: git
      url: https://github.com/orbbec/ros_astra_camera.git
      version: master
    release:
      tags:
        release: release/kinetic/{package}/{version}
      url: https://github.com/ros-drivers-gbp/astra_camera-release.git
      version: 0.2.2-1
    source:
      type: git
      url: https://github.com/orbbec/ros_astra_camera.git
      version: master
    status: developed
  astra_launch:
    doc:
      type: git
      url: https://github.com/orbbec/ros_astra_launch.git
      version: master
    release:
      tags:
        release: release/kinetic/{package}/{version}
      url: https://github.com/ros-drivers-gbp/astra_launch-release.git
      version: 0.2.2-0
    source:
      type: git
      url: https://github.com/orbbec/ros_astra_launch.git
      version: master
    status: developed
  astuff_sensor_msgs:
    doc:
      type: git
      url: https://github.com/astuff/astuff_sensor_msgs.git
      version: release
    release:
      packages:
      - astuff_sensor_msgs
      - delphi_esr_msgs
      - delphi_mrr_msgs
      - delphi_srr_msgs
      - derived_object_msgs
      - ibeo_msgs
      - kartech_linear_actuator_msgs
      - mobileye_560_660_msgs
      - neobotix_usboard_msgs
      - pacmod_msgs
      - radar_msgs
      tags:
        release: release/kinetic/{package}/{version}
      url: https://github.com/astuff/astuff_sensor_msgs-release.git
      version: 2.3.1-0
    source:
      type: git
      url: https://github.com/astuff/astuff_sensor_msgs.git
      version: release
    status: developed
  async_comm:
    doc:
      type: git
      url: https://github.com/dpkoch/async_comm.git
      version: master
    release:
      tags:
        release: release/kinetic/{package}/{version}
      url: https://github.com/dpkoch/async_comm-release.git
      version: 0.1.1-0
    source:
      test_pull_requests: true
      type: git
      url: https://github.com/dpkoch/async_comm.git
      version: master
    status: developed
  async_web_server_cpp:
    release:
      tags:
        release: release/kinetic/{package}/{version}
      url: https://github.com/gt-rail-release/async_web_server_cpp-release.git
      version: 0.0.3-0
  ati_force_torque:
    doc:
      depends:
      - force_torque_sensor
      - iirob_filters
      type: git
      url: https://github.com/KITrobotics/ati_force_torque.git
      version: kinetic-devel
    release:
      tags:
        release: release/kinetic/{package}/{version}
      url: https://github.com/KITrobotics/ati_force_torque-release.git
    source:
      type: git
      url: https://github.com/KITrobotics/ati_force_torque.git
      version: kinetic-devel
    status: developed
  auction_methods_stack:
    doc:
      type: git
      url: https://github.com/joaoquintas/auction_methods_stack.git
      version: master
  audibot:
    release:
      packages:
      - audibot
      - audibot_description
      - audibot_gazebo
      tags:
        release: release/kinetic/{package}/{version}
      url: https://github.com/robustify/audibot-release.git
      version: 0.1.0-0
  audio_common:
    doc:
      type: git
      url: https://github.com/ros-drivers/audio_common.git
      version: master
    release:
      packages:
      - audio_capture
      - audio_common
      - audio_common_msgs
      - audio_play
      - sound_play
      tags:
        release: release/kinetic/{package}/{version}
      url: https://github.com/ros-gbp/audio_common-release.git
      version: 0.3.3-0
    source:
      type: git
      url: https://github.com/ros-drivers/audio_common.git
      version: master
    status: maintained
  automotive_autonomy_msgs:
    doc:
      type: git
      url: https://github.com/astuff/automotive_autonomy_msgs.git
      version: release
    release:
      packages:
      - automotive_autonomy_msgs
      - automotive_navigation_msgs
      - automotive_platform_msgs
      tags:
        release: release/kinetic/{package}/{version}
      url: https://github.com/astuff/automotive_autonomy_msgs-release.git
      version: 2.0.3-0
    source:
      type: git
      url: https://github.com/astuff/automotive_autonomy_msgs.git
      version: master
    status: developed
  auv_msgs:
    doc:
      type: git
      url: https://github.com/oceansystemslab/auv_msgs.git
      version: master
    release:
      tags:
        release: release/kinetic/{package}/{version}
      url: https://github.com/oceansystemslab/auv_msgs-release.git
      version: 0.1.0-0
    source:
      type: git
      url: https://github.com/oceansystemslab/auv_msgs.git
      version: master
    status: developed
  avt_vimba_camera:
    doc:
      type: git
      url: https://github.com/srv/avt_vimba_camera.git
      version: kinetic
    release:
      tags:
        release: release/kinetic/{package}/{version}
      url: https://github.com/srv/avt_vimba_camera-release.git
      version: 0.0.10-0
    source:
      type: git
      url: https://github.com/srv/avt_vimba_camera.git
      version: kinetic
    status: maintained
  aws_common:
    doc:
      type: git
      url: https://github.com/aws-robotics/utils-common.git
      version: master
    release:
      tags:
        release: release/kinetic/{package}/{version}
      url: https://github.com/aws-gbp/aws_common-release.git
      version: 2.0.0-2
    source:
      type: git
      url: https://github.com/aws-robotics/utils-common.git
      version: master
    status: maintained
  aws_ros1_common:
    doc:
      type: git
      url: https://github.com/aws-robotics/utils-ros1.git
      version: master
    release:
      tags:
        release: release/kinetic/{package}/{version}
      url: https://github.com/aws-gbp/aws_ros1_common-release.git
      version: 2.0.0-1
    source:
      type: git
      url: https://github.com/aws-robotics/utils-ros1.git
      version: master
    status: maintained
  axcli:
    release:
      tags:
        release: release/kinetic/{package}/{version}
      url: https://github.com/po1/axcli-release.git
      version: 0.1.0-0
    status: maintained
  axis_camera:
    doc:
      type: git
      url: https://github.com/ros-drivers/axis_camera.git
      version: master
    release:
      tags:
        release: release/kinetic/{package}/{version}
      url: https://github.com/ros-drivers-gbp/axis_camera-release.git
      version: 0.3.0-0
    source:
      type: git
      url: https://github.com/ros-drivers/axis_camera.git
      version: master
    status: unmaintained
  backward_ros:
    release:
      tags:
        release: release/kinetic/{package}/{version}
      url: https://github.com/pal-gbp/backward_ros-release.git
      version: 0.1.7-0
  bagger:
    doc:
      type: git
      url: https://github.com/squarerobot/bagger.git
      version: master
    release:
      tags:
        release: release/kinetic/{package}/{version}
      url: https://github.com/squarerobot/bagger-release.git
      version: 0.1.3-2
    source:
      type: git
      url: https://github.com/squarerobot/bagger.git
      version: master
    status: maintained
  baldor:
    doc:
      type: git
      url: https://github.com/crigroup/baldor.git
      version: master
    release:
      tags:
        release: release/kinetic/{package}/{version}
      url: https://github.com/crigroup/baldor-release.git
      version: 0.1.2-0
    source:
      type: git
      url: https://github.com/crigroup/baldor.git
      version: master
    status: developed
  barrett_hand:
    doc:
      type: git
      url: https://github.com/RobotnikAutomation/barrett_hand.git
      version: kinetic-devel
    release:
      packages:
      - barrett_hand
      - bhand_controller
      - rqt_bhand
      tags:
        release: release/kinetic/{package}/{version}
      url: https://github.com/RobotnikAutomation/barrett_hand-release.git
      version: 0.1.2-0
    source:
      type: git
      url: https://github.com/RobotnikAutomation/barrett_hand.git
      version: kinetic-devel
    status: maintained
  barrett_hand_common:
    doc:
      type: git
      url: https://github.com/RobotnikAutomation/barrett_hand_common.git
      version: kinetic-devel
    release:
      packages:
      - barrett_hand_common
      - barrett_hand_description
      tags:
        release: release/kinetic/{package}/{version}
      url: https://github.com/RobotnikAutomation/barrett_hand_common-release.git
      version: 0.1.2-0
    source:
      type: git
      url: https://github.com/RobotnikAutomation/barrett_hand_common.git
      version: kinetic-devel
    status: maintained
  barrett_hand_sim:
    doc:
      type: git
      url: https://github.com/RobotnikAutomation/barrett_hand_sim.git
      version: kinetic-devel
    release:
      packages:
      - barrett_hand_control
      - barrett_hand_gazebo
      - barrett_hand_sim
      tags:
        release: release/kinetic/{package}/{version}
      url: https://github.com/RobotnikAutomation/barrett_hand_sim-release.git
      version: 0.1.2-0
    source:
      type: git
      url: https://github.com/RobotnikAutomation/barrett_hand_sim.git
      version: kinetic-devel
    status: maintained
  basler_tof:
    doc:
      type: git
      url: https://github.com/uos/basler_tof.git
      version: kinetic
    source:
      test_commits: false
      type: git
      url: https://github.com/uos/basler_tof.git
      version: kinetic
    status: developed
  bcap:
    release:
      tags:
        release: release/kinetic/{package}/{version}
      url: https://github.com/fsuarez6/bcap-release.git
      version: 0.1.0-0
  bebop_autonomy:
    doc:
      type: git
      url: https://github.com/AutonomyLab/bebop_autonomy.git
      version: indigo-devel
    source:
      type: git
      url: https://github.com/AutonomyLab/bebop_autonomy.git
      version: indigo-devel
    status: developed
  behaviortree_cpp:
    doc:
      type: git
      url: https://github.com/BehaviorTree/BehaviorTree.CPP.git
      version: master
    release:
      tags:
        release: release/kinetic/{package}/{version}
      url: https://github.com/BehaviorTree/behaviortree_cpp-release.git
      version: 2.5.1-0
    source:
      test_pull_requests: true
      type: git
      url: https://github.com/BehaviorTree/BehaviorTree.CPP.git
      version: master
    status: developed
  behaviotree_cpp_v3:
    doc:
      type: git
      url: https://github.com/BehaviorTree/BehaviorTree.CPP.git
      version: master
    release:
      packages:
      - behaviortree_cpp_v3
      tags:
        release: release/kinetic/{package}/{version}
      url: https://github.com/BehaviorTree/behaviortree_cpp_v3-release.git
      version: 3.0.7-0
    source:
      type: git
      url: https://github.com/BehaviorTree/BehaviorTree.CPP.git
      version: master
    status: developed
  bfl:
    doc:
      type: git
      url: https://github.com/ros-gbp/bfl-release.git
      version: upstream
    release:
      tags:
        release: release/kinetic/{package}/{version}
      url: https://github.com/ros-gbp/bfl-release.git
      version: 0.7.0-2
    source:
      test_commits: false
      type: git
      url: https://github.com/ros-gbp/bfl-release.git
      version: upstream
    status: maintained
  binpicking_utils:
    doc:
      type: git
      url: https://github.com/durovsky/binpicking_utils.git
      version: master
    release:
      packages:
      - bin_pose_emulator
      - bin_pose_msgs
      - binpicking_simple_utils
      - binpicking_utils
      tags:
        release: release/kinetic/{package}/{version}
      url: https://github.com/durovsky/binpicking_utils-release.git
      version: 0.1.4-0
    source:
      type: git
      url: https://github.com/durovsky/binpicking_utils.git
      version: master
    status: maintained
  bond_core:
    doc:
      type: git
      url: https://github.com/ros/bond_core.git
      version: kinetic-devel
    release:
      packages:
      - bond
      - bond_core
      - bondcpp
      - bondpy
      - smclib
      tags:
        release: release/kinetic/{package}/{version}
      url: https://github.com/ros-gbp/bond_core-release.git
      version: 1.8.3-0
    source:
      test_pull_requests: true
      type: git
      url: https://github.com/ros/bond_core.git
      version: kinetic-devel
    status: maintained
  brics_actuator:
    doc:
      type: git
      url: https://github.com/wnowak/brics_actuator.git
      version: master
    release:
      tags:
        release: release/kinetic/{package}/{version}
      url: https://github.com/wnowak/brics_actuator-release.git
      version: 0.7.0-0
    source:
      type: git
      url: https://github.com/wnowak/brics_actuator.git
      version: master
  brunel_hand_ros:
    doc:
      type: git
      url: https://github.com/rerobots/brunel_hand_ros.git
      version: kinetic-devel
    status: maintained
  bta_tof_driver:
    doc:
      type: git
      url: https://github.com/voxel-dot-at/bta_tof_driver.git
      version: master
    status: maintained
  bvh_broadcaster:
    doc:
      type: git
      url: https://github.com/mingfeisun/bvh_broadcaster.git
      version: master
  calibration:
    doc:
      type: git
      url: https://github.com/ros-perception/calibration.git
      version: hydro
    release:
      packages:
      - calibration
      - calibration_estimation
      - calibration_launch
      - calibration_msgs
      - calibration_setup_helper
      - image_cb_detector
      - interval_intersection
      - joint_states_settler
      - laser_cb_detector
      - monocam_settler
      - settlerlib
      tags:
        release: release/kinetic/{package}/{version}
      url: https://github.com/ros-gbp/calibration-release.git
      version: 0.10.14-0
    source:
      type: git
      url: https://github.com/ros-perception/calibration.git
      version: hydro
    status: maintained
  camera1394:
    doc:
      type: git
      url: https://github.com/ros-drivers/camera1394.git
      version: master
    release:
      tags:
        release: release/kinetic/{package}/{version}
      url: https://github.com/ros-drivers-gbp/camera1394-release.git
      version: 1.10.1-0
    source:
      type: git
      url: https://github.com/ros-drivers/camera1394.git
      version: master
    status: maintained
  camera1394stereo:
    doc:
      type: git
      url: https://github.com/srv/camera1394stereo.git
      version: kinetic
    release:
      tags:
        release: release/kinetic/{package}/{version}
      url: https://github.com/srv/camera1394stereo-release.git
    source:
      type: git
      url: https://github.com/srv/camera1394stereo.git
      version: kinetic
    status: maintained
  camera_info_manager_py:
    doc:
      type: git
      url: https://github.com/ros-perception/camera_info_manager_py.git
      version: master
    release:
      tags:
        release: release/kinetic/{package}/{version}
      url: https://github.com/ros-gbp/camera_info_manager_py-release.git
      version: 0.2.3-0
    source:
      type: git
      url: https://github.com/ros-perception/camera_info_manager_py.git
      version: master
    status: maintained
  camera_umd:
    doc:
      type: git
      url: https://github.com/ros-drivers/camera_umd.git
      version: master
    release:
      packages:
      - camera_umd
      - jpeg_streamer
      - uvc_camera
      tags:
        release: release/kinetic/{package}/{version}
      url: https://github.com/ros-drivers-gbp/camera_umd-release.git
      version: 0.2.5-0
    source:
      type: git
      url: https://github.com/ros-drivers/camera_umd.git
      version: master
    status: unmaintained
  capabilities:
    doc:
      type: git
      url: https://github.com/osrf/capabilities.git
      version: master
    release:
      tags:
        release: release/kinetic/{package}/{version}
      url: https://github.com/ros-gbp/capabilities-release.git
      version: 0.2.0-0
    source:
      type: git
      url: https://github.com/osrf/capabilities.git
      version: master
    status: maintained
  care_o_bot:
    doc:
      type: git
      url: https://github.com/ipa320/care-o-bot.git
      version: indigo_release_candidate
    release:
      packages:
      - care_o_bot
      - care_o_bot_desktop
      - care_o_bot_robot
      - care_o_bot_simulation
      tags:
        release: release/kinetic/{package}/{version}
      url: https://github.com/ipa320/care-o-bot-release.git
      version: 0.6.7-0
    status: maintained
  cartesian_msgs:
    doc:
      type: git
      url: https://github.com/davetcoleman/cartesian_msgs.git
      version: jade-devel
    release:
      tags:
        release: release/kinetic/{package}/{version}
      url: https://github.com/davetcoleman/cartesian_msgs-release.git
      version: 0.0.3-1
    source:
      type: git
      url: https://github.com/davetcoleman/cartesian_msgs.git
      version: jade-devel
    status: maintained
  cartographer:
    doc:
      type: git
      url: https://github.com/googlecartographer/cartographer.git
      version: 0.2.0
    release:
      tags:
        release: release/kinetic/{package}/{version}
      url: https://github.com/ros-gbp/cartographer-release.git
      version: 0.2.0-2
    status: developed
  cartographer_ros:
    doc:
      type: git
      url: https://github.com/googlecartographer/cartographer_ros.git
      version: 0.2.0
    release:
      packages:
      - cartographer_ros
      - cartographer_ros_msgs
      - cartographer_rviz
      tags:
        release: release/kinetic/{package}/{version}
      url: https://github.com/ros-gbp/cartographer_ros-release.git
      version: 0.2.0-0
    status: developed
  catch_ros:
    doc:
      type: git
      url: https://github.com/AIS-Bonn/catch_ros.git
      version: master
    release:
      tags:
        release: release/kinetic/{package}/{version}
      url: https://github.com/AIS-Bonn/catch_ros-release.git
      version: 0.3.0-0
    source:
      test_pull_requests: true
      type: git
      url: https://github.com/AIS-Bonn/catch_ros.git
      version: master
    status: developed
  catkin:
    doc:
      type: git
      url: https://github.com/ros/catkin.git
      version: kinetic-devel
    release:
      tags:
        release: release/kinetic/{package}/{version}
      url: https://github.com/ros-gbp/catkin-release.git
      version: 0.7.14-0
    source:
      test_pull_requests: true
      type: git
      url: https://github.com/ros/catkin.git
      version: kinetic-devel
    status: maintained
  catkin_pip:
    doc:
      type: git
      url: https://github.com/pyros-dev/catkin_pip.git
      version: devel
    release:
      tags:
        release: release/kinetic/{package}/{version}
      url: https://github.com/pyros-dev/catkin_pip-release.git
      version: 0.2.3-0
    source:
      type: git
      url: https://github.com/pyros-dev/catkin_pip.git
      version: devel
    status: developed
  catkin_virtualenv:
    doc:
      type: git
      url: https://github.com/locusrobotics/catkin_virtualenv.git
      version: devel
    release:
      tags:
        release: release/kinetic/{package}/{version}
      url: https://github.com/locusrobotics/catkin_virtualenv-release.git
      version: 0.2.0-0
    source:
      type: git
      url: https://github.com/locusrobotics/catkin_virtualenv.git
      version: devel
    status: developed
  certifi:
    release:
      tags:
        release: release/kinetic/{package}/{version}
      url: https://github.com/asmodehn/certifi-rosrelease.git
      version: 2015.11.20-3
    status: maintained
  choreo:
    doc:
      type: git
      url: https://github.com/yijiangh/Choreo.git
      version: kinetic-devel
    source:
      type: git
      url: https://github.com/yijiangh/Choreo.git
      version: kinetic-devel
    status: developed
  cht10_node:
    doc:
      type: git
      url: https://github.com/Playfish/cht10_node.git
      version: master
    release:
      tags:
        release: release/kinetic/{package}/{version}
      url: https://github.com/Playfish/cht10_node_release.git
      version: 0.0.1-1
    source:
      test_pull_requests: true
      type: git
      url: https://github.com/Playfish/cht10_node.git
      version: master
    status: maintained
  class_loader:
    doc:
      type: git
      url: https://github.com/ros/class_loader.git
      version: indigo-devel
    release:
      tags:
        release: release/kinetic/{package}/{version}
      url: https://github.com/ros-gbp/class_loader-release.git
      version: 0.3.9-0
    source:
      test_pull_requests: true
      type: git
      url: https://github.com/ros/class_loader.git
      version: indigo-devel
    status: maintained
  click:
    release:
      tags:
        release: release/kinetic/{package}/{version}
      url: https://github.com/asmodehn/click-rosrelease.git
      version: 6.2.0-1
    status: maintained
  cloudwatch_common:
    doc:
      type: git
      url: https://github.com/aws-robotics/cloudwatch-common.git
      version: master
    release:
      packages:
      - cloudwatch_logs_common
      - cloudwatch_metrics_common
      tags:
        release: release/kinetic/{package}/{version}
      url: https://github.com/aws-gbp/cloudwatch_common-release.git
      version: 1.0.1-1
    source:
      type: git
      url: https://github.com/aws-robotics/cloudwatch-common.git
      version: master
    status: maintained
  cloudwatch_logger:
    doc:
      type: git
      url: https://github.com/aws-robotics/cloudwatchlogs-ros1.git
      version: master
    release:
      tags:
        release: release/kinetic/{package}/{version}
      url: https://github.com/aws-gbp/cloudwatch_logger-release.git
      version: 2.0.0-1
    source:
      type: git
      url: https://github.com/aws-robotics/cloudwatchlogs-ros1.git
      version: master
    status: maintained
  cloudwatch_metrics_collector:
    doc:
      type: git
      url: https://github.com/aws-robotics/cloudwatchmetrics-ros1.git
      version: master
    release:
      tags:
        release: release/kinetic/{package}/{version}
      url: https://github.com/aws-gbp/cloudwatch_metrics_collector-release.git
      version: 2.0.0-1
    source:
      type: git
      url: https://github.com/aws-robotics/cloudwatchmetrics-ros1.git
      version: master
    status: maintained
  cmake_modules:
    doc:
      type: git
      url: https://github.com/ros/cmake_modules.git
      version: 0.4-devel
    release:
      tags:
        release: release/kinetic/{package}/{version}
      url: https://github.com/ros-gbp/cmake_modules-release.git
      version: 0.4.2-0
    source:
      type: git
      url: https://github.com/ros/cmake_modules.git
      version: 0.4-devel
    status: maintained
  cnn_bridge:
    doc:
      type: git
      url: https://github.com/wew84/cnn_bridge.git
      version: 0.8.4
    release:
      tags:
        release: release/kinetic/{package}/{version}
      url: https://github.com/wew84/cnn_bridge-release.git
      version: 0.8.4-2
    source:
      type: git
      url: https://github.com/wew84/cnn_bridge.git
      version: 0.8.4
    status: developed
  cob_android:
    doc:
      type: git
      url: https://github.com/ipa320/cob_android.git
      version: indigo_release_candidate
    release:
      packages:
      - cob_android
      - cob_android_msgs
      - cob_android_resource_server
      - cob_android_script_server
      - cob_android_settings
      tags:
        release: release/kinetic/{package}/{version}
      url: https://github.com/ipa320/cob_android-release.git
      version: 0.1.5-1
    source:
      type: git
      url: https://github.com/ipa320/cob_android.git
      version: indigo_dev
    status: developed
  cob_calibration_data:
    doc:
      type: git
      url: https://github.com/ipa320/cob_calibration_data.git
      version: indigo_release_candidate
    release:
      tags:
        release: release/kinetic/{package}/{version}
      url: https://github.com/ipa320/cob_calibration_data-release.git
      version: 0.6.11-0
    source:
      type: git
      url: https://github.com/ipa320/cob_calibration_data.git
      version: indigo_dev
    status: developed
  cob_command_tools:
    doc:
      type: git
      url: https://github.com/ipa320/cob_command_tools.git
      version: indigo_release_candidate
    release:
      packages:
      - cob_command_gui
      - cob_command_tools
      - cob_dashboard
      - cob_helper_tools
      - cob_interactive_teleop
      - cob_monitoring
      - cob_script_server
      - cob_teleop
      - generic_throttle
      - service_tools
      tags:
        release: release/kinetic/{package}/{version}
      url: https://github.com/ipa320/cob_command_tools-release.git
      version: 0.6.11-0
    source:
      type: git
      url: https://github.com/ipa320/cob_command_tools.git
      version: indigo_dev
    status: developed
  cob_common:
    doc:
      type: git
      url: https://github.com/ipa320/cob_common.git
      version: indigo_release_candidate
    release:
      packages:
      - cob_actions
      - cob_common
      - cob_description
      - cob_msgs
      - cob_srvs
      - raw_description
      tags:
        release: release/kinetic/{package}/{version}
      url: https://github.com/ipa320/cob_common-release.git
      version: 0.6.12-1
    source:
      type: git
      url: https://github.com/ipa320/cob_common.git
      version: indigo_dev
    status: developed
  cob_control:
    doc:
      type: git
      url: https://github.com/ipa320/cob_control.git
      version: kinetic_release_candidate
    release:
      packages:
      - cob_base_controller_utils
      - cob_base_velocity_smoother
      - cob_cartesian_controller
      - cob_collision_velocity_filter
      - cob_control
      - cob_control_mode_adapter
      - cob_control_msgs
      - cob_footprint_observer
      - cob_frame_tracker
      - cob_model_identifier
      - cob_obstacle_distance
      - cob_omni_drive_controller
      - cob_trajectory_controller
      - cob_tricycle_controller
      - cob_twist_controller
      tags:
        release: release/kinetic/{package}/{version}
      url: https://github.com/ipa320/cob_control-release.git
      version: 0.7.5-1
    source:
      type: git
      url: https://github.com/ipa320/cob_control.git
      version: kinetic_dev
    status: developed
  cob_driver:
    doc:
      type: git
      url: https://github.com/ipa320/cob_driver.git
      version: indigo_release_candidate
    release:
      packages:
      - cob_base_drive_chain
      - cob_bms_driver
      - cob_camera_sensors
      - cob_canopen_motor
      - cob_driver
      - cob_elmo_homing
      - cob_generic_can
      - cob_light
      - cob_mimic
      - cob_phidget_em_state
      - cob_phidget_power_state
      - cob_phidgets
      - cob_relayboard
      - cob_scan_unifier
      - cob_sick_lms1xx
      - cob_sick_s300
      - cob_sound
      - cob_undercarriage_ctrl
      - cob_utilities
      - cob_voltage_control
      - laser_scan_densifier
      tags:
        release: release/kinetic/{package}/{version}
      url: https://github.com/ipa320/cob_driver-release.git
      version: 0.6.13-0
    source:
      type: git
      url: https://github.com/ipa320/cob_driver.git
      version: indigo_dev
    status: developed
  cob_environments:
    doc:
      type: git
      url: https://github.com/ipa320/cob_environments.git
      version: indigo_release_candidate
    release:
      packages:
      - cob_default_env_config
      - cob_environments
      tags:
        release: release/kinetic/{package}/{version}
      url: https://github.com/ipa320/cob_environments-release.git
      version: 0.6.8-0
    source:
      type: git
      url: https://github.com/ipa320/cob_environments.git
      version: indigo_dev
    status: developed
  cob_extern:
    doc:
      type: git
      url: https://github.com/ipa320/cob_extern.git
      version: indigo_release_candidate
    release:
      packages:
      - cob_extern
      - libconcorde_tsp_solver
      - libdlib
      - libntcan
      - libpcan
      - libphidgets
      - libqsopt
      - opengm
      tags:
        release: release/kinetic/{package}/{version}
      url: https://github.com/ipa320/cob_extern-release.git
      version: 0.6.12-0
    source:
      type: git
      url: https://github.com/ipa320/cob_extern.git
      version: indigo_dev
    status: developed
  cob_gazebo_plugins:
    doc:
      type: git
      url: https://github.com/ipa320/cob_gazebo_plugins.git
      version: kinetic_release_candidate
    release:
      packages:
      - cob_gazebo_plugins
      - cob_gazebo_ros_control
      tags:
        release: release/kinetic/{package}/{version}
      url: https://github.com/ipa320/cob_gazebo_plugins-release.git
      version: 0.7.2-0
    source:
      type: git
      url: https://github.com/ipa320/cob_gazebo_plugins.git
      version: kinetic_dev
    status: developed
  cob_hand:
    doc:
      type: git
      url: https://github.com/ipa320/cob_hand.git
      version: indigo_release_candidate
    release:
      packages:
      - cob_hand
      - cob_hand_bridge
      tags:
        release: release/kinetic/{package}/{version}
      url: https://github.com/ipa320/cob_hand-release.git
      version: 0.6.5-0
    source:
      type: git
      url: https://github.com/ipa320/cob_hand.git
      version: indigo_dev
    status: developed
  cob_manipulation:
    doc:
      type: git
      url: https://github.com/ipa320/cob_manipulation.git
      version: kinetic_release_candidate
    release:
      packages:
      - cob_collision_monitor
      - cob_grasp_generation
      - cob_lookat_action
      - cob_manipulation
      - cob_moveit_bringup
      - cob_moveit_interface
      - cob_obstacle_distance_moveit
      - cob_pick_place_action
      tags:
        release: release/kinetic/{package}/{version}
      url: https://github.com/ipa320/cob_manipulation-release.git
      version: 0.7.2-1
    source:
      type: git
      url: https://github.com/ipa320/cob_manipulation.git
      version: kinetic_dev
    status: maintained
  cob_navigation:
    doc:
      type: git
      url: https://github.com/ipa320/cob_navigation.git
      version: indigo_release_candidate
    release:
      packages:
      - cob_linear_nav
      - cob_map_accessibility_analysis
      - cob_mapping_slam
      - cob_navigation
      - cob_navigation_config
      - cob_navigation_global
      - cob_navigation_local
      - cob_navigation_slam
      tags:
        release: release/kinetic/{package}/{version}
      url: https://github.com/ipa320/cob_navigation-release.git
      version: 0.6.7-0
    source:
      type: git
      url: https://github.com/ipa320/cob_navigation.git
      version: indigo_dev
    status: developed
  cob_perception_common:
    doc:
      type: git
      url: https://github.com/ipa320/cob_perception_common.git
      version: indigo_release_candidate
    release:
      packages:
      - cob_3d_mapping_msgs
      - cob_cam3d_throttle
      - cob_image_flip
      - cob_object_detection_msgs
      - cob_object_detection_visualizer
      - cob_perception_common
      - cob_perception_msgs
      - cob_vision_utils
      - ipa_3d_fov_visualization
      tags:
        release: release/kinetic/{package}/{version}
      url: https://github.com/ipa320/cob_perception_common-release.git
      version: 0.6.13-0
    source:
      type: git
      url: https://github.com/ipa320/cob_perception_common.git
      version: indigo_dev
    status: developed
  cob_robots:
    doc:
      type: git
      url: https://github.com/ipa320/cob_robots.git
      version: indigo_release_candidate
    release:
      packages:
      - cob_bringup
      - cob_default_robot_behavior
      - cob_default_robot_config
      - cob_hardware_config
      - cob_moveit_config
      - cob_robots
      tags:
        release: release/kinetic/{package}/{version}
      url: https://github.com/ipa320/cob_robots-release.git
      version: 0.6.11-0
    source:
      type: git
      url: https://github.com/ipa320/cob_robots.git
      version: indigo_dev
    status: maintained
  cob_simulation:
    doc:
      type: git
      url: https://github.com/ipa320/cob_simulation.git
      version: indigo_release_candidate
    release:
      packages:
      - cob_bringup_sim
      - cob_gazebo
      - cob_gazebo_objects
      - cob_gazebo_worlds
      - cob_simulation
      tags:
        release: release/kinetic/{package}/{version}
      url: https://github.com/ipa320/cob_simulation-release.git
      version: 0.6.10-0
    source:
      type: git
      url: https://github.com/ipa320/cob_simulation.git
      version: indigo_dev
    status: maintained
  cob_substitute:
    doc:
      type: git
      url: https://github.com/ipa320/cob_substitute.git
      version: indigo_release_candidate
    release:
      packages:
      - cob_docker_control
      - cob_reflector_referencing
      - cob_safety_controller
      - cob_substitute
      tags:
        release: release/kinetic/{package}/{version}
      url: https://github.com/ipa320/cob_substitute-release.git
      version: 0.6.7-0
    source:
      type: git
      url: https://github.com/ipa320/cob_substitute.git
      version: indigo_dev
    status: developed
  cob_supported_robots:
    doc:
      type: git
      url: https://github.com/ipa320/cob_supported_robots.git
      version: indigo_release_candidate
    release:
      tags:
        release: release/kinetic/{package}/{version}
      url: https://github.com/ipa320/cob_supported_robots-release.git
      version: 0.6.11-0
    source:
      type: git
      url: https://github.com/ipa320/cob_supported_robots.git
      version: indigo_dev
    status: developed
  code_coverage:
    doc:
      type: git
      url: https://github.com/mikeferguson/code_coverage.git
      version: master
    release:
      tags:
        release: release/kinetic/{package}/{version}
      url: https://github.com/mikeferguson/code_coverage-gbp.git
      version: 0.2.3-0
    source:
      type: git
      url: https://github.com/mikeferguson/code_coverage.git
      version: master
    status: developed
  codec_image_transport:
    doc:
      type: git
      url: https://github.com/yoshito-n-students/codec_image_transport.git
      version: kinetic-devel
    release:
      tags:
        release: release/kinetic/{package}/{version}
      url: https://github.com/yoshito-n-students/codec_image_transport-release.git
      version: 0.0.3-0
    source:
      type: git
      url: https://github.com/yoshito-n-students/codec_image_transport.git
      version: kinetic-devel
    status: developed
  cog_publisher:
    release:
      tags:
        release: release/kinetic/{package}/{version}
      url: https://github.com/OUXT-Polaris/cog_publisher-release.git
      version: 1.0.1-4
  collada_urdf:
    doc:
      type: git
      url: https://github.com/ros/collada_urdf.git
      version: kinetic-devel
    release:
      packages:
      - collada_parser
      - collada_urdf
      tags:
        release: release/kinetic/{package}/{version}
      url: https://github.com/ros-gbp/collada_urdf-release.git
      version: 1.12.12-0
    source:
      test_pull_requests: true
      type: git
      url: https://github.com/ros/collada_urdf.git
      version: kinetic-devel
    status: maintained
  common_msgs:
    doc:
      type: git
      url: https://github.com/ros/common_msgs.git
      version: jade-devel
    release:
      packages:
      - actionlib_msgs
      - common_msgs
      - diagnostic_msgs
      - geometry_msgs
      - nav_msgs
      - sensor_msgs
      - shape_msgs
      - stereo_msgs
      - trajectory_msgs
      - visualization_msgs
      tags:
        release: release/kinetic/{package}/{version}
      url: https://github.com/ros-gbp/common_msgs-release.git
      version: 1.12.7-0
    source:
      test_pull_requests: true
      type: git
      url: https://github.com/ros/common_msgs.git
      version: jade-devel
    status: maintained
  common_tutorials:
    doc:
      type: git
      url: https://github.com/ros/common_tutorials.git
      version: indigo-devel
    release:
      packages:
      - actionlib_tutorials
      - common_tutorials
      - nodelet_tutorial_math
      - pluginlib_tutorials
      - turtle_actionlib
      tags:
        release: release/kinetic/{package}/{version}
      url: https://github.com/ros-gbp/common_tutorials-release.git
      version: 0.1.10-0
    source:
      type: git
      url: https://github.com/ros/common_tutorials.git
      version: indigo-devel
    status: maintained
  control_msgs:
    doc:
      type: git
      url: https://github.com/ros-controls/control_msgs.git
      version: kinetic-devel
    release:
      tags:
        release: release/kinetic/{package}/{version}
      url: https://github.com/ros-gbp/control_msgs-release.git
      version: 1.5.0-0
    source:
      type: git
      url: https://github.com/ros-controls/control_msgs.git
      version: kinetic-devel
    status: maintained
  control_toolbox:
    doc:
      type: git
      url: https://github.com/ros-controls/control_toolbox.git
      version: kinetic-devel
    release:
      tags:
        release: release/kinetic/{package}/{version}
      url: https://github.com/ros-gbp/control_toolbox-release.git
      version: 1.17.0-0
    source:
      type: git
      url: https://github.com/ros-controls/control_toolbox.git
      version: kinetic-devel
    status: maintained
  convex_decomposition:
    release:
      tags:
        release: release/kinetic/{package}/{version}
      url: https://github.com/ros-gbp/convex_decomposition-release.git
      version: 0.1.11-0
    source:
      type: git
      url: https://github.com/ros/convex_decomposition.git
      version: kinetic-devel
    status: maintained
  cost_map:
    doc:
      type: git
      url: https://github.com/stonier/cost_map.git
      version: release/0.3-indigo-kinetic
    release:
      packages:
      - cost_map
      - cost_map_core
      - cost_map_cv
      - cost_map_demos
      - cost_map_msgs
      - cost_map_ros
      - cost_map_visualisations
      tags:
        release: release/kinetic/{package}/{version}
      url: https://github.com/stonier/cost_map-release.git
      version: 0.3.3-0
    source:
      type: git
      url: https://github.com/stonier/cost_map.git
      version: devel
    status: developed
  costmap_converter:
    doc:
      type: git
      url: https://github.com/rst-tu-dortmund/costmap_converter.git
      version: master
    release:
      tags:
        release: release/kinetic/{package}/{version}
      url: https://github.com/rst-tu-dortmund/costmap_converter-release.git
      version: 0.0.9-0
    source:
      test_pull_requests: true
      type: git
      url: https://github.com/rst-tu-dortmund/costmap_converter.git
      version: master
    status: developed
  costmap_prohibition_layer:
    doc:
      type: git
      url: https://github.com/rst-tu-dortmund/costmap_prohibition_layer.git
      version: kinetic-devel
    release:
      tags:
        release: release/kinetic/{package}/{version}
      url: https://github.com/rst-tu-dortmund/costmap_prohibition_layer-release.git
      version: 0.0.5-0
    source:
      type: git
      url: https://github.com/rst-tu-dortmund/costmap_prohibition_layer.git
      version: kinetic-devel
    status: developed
  cpf_segmentation_ros:
    doc:
      type: git
      url: https://github.com/MarkusEich/cpf_segmentation_ros.git
      version: master
    source:
      type: git
      url: https://github.com/MarkusEich/cpf_segmentation_ros.git
      version: master
    status: maintained
  cpp_introspection:
    doc:
      type: git
      url: https://github.com/tu-darmstadt-ros-pkg/cpp_introspection.git
      version: master
  cpr_multimaster_tools:
    doc:
      type: git
      url: https://github.com/clearpathrobotics/cpr_multimaster_tools.git
      version: kinetic-devel
    release:
      packages:
      - clock_relay
      - cpr_multimaster_tools
      - message_relay
      - multimaster_launch
      - multimaster_msgs
      - tf2_relay
      tags:
        release: release/kinetic/{package}/{version}
      url: https://github.com/clearpath-gbp/cpr_multimaster_tools-release.git
      version: 0.0.1-0
    source:
      type: git
      url: https://github.com/clearpathrobotics/cpr_multimaster_tools.git
      version: kinetic-devel
    status: developed
  crane_x7:
    doc:
      type: git
      url: https://github.com/rt-net/crane_x7_ros.git
      version: master
    status: developed
  crazyflie:
    doc:
      type: git
      url: https://github.com/whoenig/crazyflie_ros.git
      version: master
    status: maintained
  create_autonomy:
    doc:
      type: git
      url: https://github.com/AutonomyLab/create_autonomy.git
      version: indigo-devel
    source:
      type: git
      url: https://github.com/AutonomyLab/create_autonomy.git
      version: indigo-devel
    status: developed
  criutils:
    doc:
      type: git
      url: https://github.com/crigroup/criutils.git
      version: master
    release:
      tags:
        release: release/kinetic/{package}/{version}
      url: https://github.com/crigroup/criutils-release.git
      version: 0.1.3-0
    source:
      type: git
      url: https://github.com/crigroup/criutils.git
      version: master
    status: developed
  csm:
    doc:
      type: git
      url: https://github.com/AndreaCensi/csm.git
      version: master
    release:
      tags:
        release: release/kinetic/{package}/{version}
      url: https://github.com/ros-gbp/csm-release.git
      version: 1.0.2-1
    source:
      type: git
      url: https://github.com/AndreaCensi/csm.git
      version: master
    status: maintained
  cv_camera:
    doc:
      type: git
      url: https://github.com/OTL/cv_camera.git
      version: master
    release:
      tags:
        release: release/kinetic/{package}/{version}
      url: https://github.com/OTL/cv_camera-release.git
      version: 0.3.0-0
    source:
      type: git
      url: https://github.com/OTL/cv_camera.git
      version: master
    status: developed
  darknet_ros:
    doc:
      type: git
      url: https://github.com/leggedrobotics/darknet_ros.git
      version: master
    release:
      packages:
      - darknet_ros_msgs
      tags:
        release: release/kinetic/{package}/{version}
      url: https://github.com/leggedrobotics/darknet_ros-release.git
      version: 1.1.4-0
    source:
      test_pull_requests: true
      type: git
      url: https://github.com/leggedrobotics/darknet_ros.git
      version: master
    status: developed
  dartsim:
    release:
      tags:
        release: release/kinetic/{package}/{version}
      url: https://github.com/dartsim/ros-dartsim-release.git
      version: 6.3.1-2
    source:
      test_pull_requests: true
      type: git
      url: https://github.com/dartsim/dart.git
      version: release-6.3
  dataspeed_can:
    doc:
      type: hg
      url: https://bitbucket.org/dataspeedinc/dataspeed_can
      version: default
    release:
      packages:
      - dataspeed_can
      - dataspeed_can_msg_filters
      - dataspeed_can_tools
      - dataspeed_can_usb
      tags:
        release: release/kinetic/{package}/{version}
      url: https://github.com/DataspeedInc-release/dataspeed_can-release.git
      version: 1.0.12-0
    source:
      type: hg
      url: https://bitbucket.org/dataspeedinc/dataspeed_can
      version: default
    status: developed
  dataspeed_pds:
    doc:
      type: hg
      url: https://bitbucket.org/DataspeedInc/dataspeed_pds
      version: default
    release:
      packages:
      - dataspeed_pds
      - dataspeed_pds_can
      - dataspeed_pds_msgs
      - dataspeed_pds_rqt
      - dataspeed_pds_scripts
      tags:
        release: release/kinetic/{package}/{version}
      url: https://github.com/DataspeedInc-release/dataspeed_pds-release.git
      version: 1.0.2-0
    source:
      type: hg
      url: https://bitbucket.org/DataspeedInc/dataspeed_pds
      version: default
    status: developed
  dataspeed_ulc_ros:
    doc:
      type: git
      url: https://bitbucket.org/DataspeedInc/dataspeed_ulc_ros.git
      version: master
    release:
      packages:
      - dataspeed_ulc
      - dataspeed_ulc_can
      - dataspeed_ulc_msgs
      tags:
        release: release/kinetic/{package}/{version}
      url: https://github.com/DataspeedInc-release/dataspeed_ulc_ros-release.git
      version: 0.0.4-1
    source:
      type: git
      url: https://bitbucket.org/DataspeedInc/dataspeed_ulc_ros.git
      version: master
    status: developed
  dbw_fca_ros:
    doc:
      type: hg
      url: https://bitbucket.org/DataspeedInc/dbw_fca_ros
      version: default
    release:
      packages:
      - dbw_fca
      - dbw_fca_can
      - dbw_fca_description
      - dbw_fca_joystick_demo
      - dbw_fca_msgs
      tags:
        release: release/kinetic/{package}/{version}
      url: https://github.com/DataspeedInc-release/dbw_fca_ros-release.git
      version: 1.0.1-0
    source:
      type: hg
      url: https://bitbucket.org/DataspeedInc/dbw_fca_ros
      version: default
    status: maintained
  dbw_mkz_ros:
    doc:
      type: hg
      url: https://bitbucket.org/dataspeedinc/dbw_mkz_ros
      version: default
    release:
      packages:
      - dbw_mkz
      - dbw_mkz_can
      - dbw_mkz_description
      - dbw_mkz_joystick_demo
      - dbw_mkz_msgs
      - dbw_mkz_twist_controller
      tags:
        release: release/kinetic/{package}/{version}
      url: https://github.com/DataspeedInc-release/dbw_mkz_ros-release.git
      version: 1.1.1-0
    source:
      type: hg
      url: https://bitbucket.org/dataspeedinc/dbw_mkz_ros
      version: default
    status: developed
  ddynamic_reconfigure:
    release:
      tags:
        release: release/kinetic/{package}/{version}
      url: https://github.com/pal-gbp/ddynamic_reconfigure.git
      version: 0.2.0-0
  ddynamic_reconfigure_python:
    release:
      tags:
        release: release/kinetic/{package}/{version}
      url: https://github.com/pal-gbp/ddynamic_reconfigure_python-release.git
      version: 0.0.1-0
  declination:
    doc:
      type: git
      url: https://github.com/clearpathrobotics/declination.git
      version: master
    release:
      tags:
        release: release/kinetic/{package}/{version}
      url: https://github.com/clearpath-gbp/declination-release.git
      version: 0.0.2-0
    source:
      type: git
      url: https://github.com/clearpathrobotics/declination.git
      version: master
    status: maintained
  demo_pioneer:
    doc:
      type: git
      url: https://github.com/lagadic/demo_pioneer.git
      version: master
  denso:
    doc:
      type: git
      url: https://github.com/start-jsk/denso.git
      version: kinetic-devel
    release:
      packages:
      - denso
      - denso_launch
      - denso_ros_control
      - vs060
      - vs060_gazebo
      - vs060_moveit_config
      tags:
        release: release/kinetic/{package}/{version}
      url: https://github.com/start-jsk/denso-release.git
      version: 2.0.3-0
    source:
      type: git
      url: https://github.com/start-jsk/denso.git
      version: kinetic-devel
    status: developed
  denso_robot_ros:
    doc:
      type: git
      url: https://github.com/DENSORobot/denso_robot_ros.git
      version: kinetic-devel
    release:
      packages:
      - bcap_core
      - bcap_service
      - bcap_service_test
      - denso_robot_bringup
      - denso_robot_control
      - denso_robot_core
      - denso_robot_core_test
      - denso_robot_descriptions
      - denso_robot_gazebo
      - denso_robot_moveit_config
      - denso_robot_ros
      tags:
        release: release/kinetic/{package}/{version}
      url: https://github.com/DENSORobot/denso_robot_ros-release.git
      version: 3.0.2-1
    source:
      type: git
      url: https://github.com/DENSORobot/denso_robot_ros.git
      version: kinetic-devel
    status: developed
  depth_nav_tools:
    doc:
      type: git
      url: https://github.com/mdrwiega/depth_nav_tools.git
      version: kinetic-devel
    source:
      type: git
      url: https://github.com/mdrwiega/depth_nav_tools.git
      version: kinetic-devel
    status: developed
  depthcloud_encoder:
    doc:
      type: git
      url: https://github.com/RobotWebTools/depthcloud_encoder.git
      version: master
    release:
      tags:
        release: release/kinetic/{package}/{version}
      url: https://github.com/RobotWebTools-release/depthcloud_encoder-release.git
      version: 0.1.1-1
    source:
      type: git
      url: https://github.com/RobotWebTools/depthcloud_encoder.git
      version: master
    status: maintained
  depthimage_to_laserscan:
    doc:
      type: git
      url: https://github.com/ros-perception/depthimage_to_laserscan.git
      version: indigo-devel
    release:
      tags:
        release: release/kinetic/{package}/{version}
      url: https://github.com/ros-gbp/depthimage_to_laserscan-release.git
      version: 1.0.7-0
    source:
      type: git
      url: https://github.com/ros-perception/depthimage_to_laserscan.git
      version: indigo-devel
    status: maintained
  desistek_saga:
    doc:
      type: git
      url: https://github.com/uuvsimulator/desistek_saga.git
      version: master
    release:
      packages:
      - desistek_saga_control
      - desistek_saga_description
      - desistek_saga_gazebo
      tags:
        release: release/kinetic/{package}/{version}
      url: https://github.com/uuvsimulator/desistek_saga-release.git
      version: 0.3.2-0
    source:
      test_pull_requests: true
      type: git
      url: https://github.com/uuvsimulator/desistek_saga.git
      version: master
    status: developed
  diagnostics:
    doc:
      type: git
      url: https://github.com/ros/diagnostics.git
      version: indigo-devel
    release:
      packages:
      - diagnostic_aggregator
      - diagnostic_analysis
      - diagnostic_common_diagnostics
      - diagnostic_updater
      - diagnostics
      - rosdiagnostic
      - self_test
      - test_diagnostic_aggregator
      tags:
        release: release/kinetic/{package}/{version}
      url: https://github.com/ros-gbp/diagnostics-release.git
      version: 1.9.3-0
    source:
      type: git
      url: https://github.com/ros/diagnostics.git
      version: indigo-devel
    status: maintained
  dialogflow_ros:
    doc:
      type: git
      url: https://github.com/piraka9011/dialogflow_ros.git
      version: kinetic-devel
    source:
      type: git
      url: https://github.com/piraka9011/dialogflow_ros.git
      version: kinetic-devel
    status: developed
  dmu_ros:
    doc:
      type: git
      url: https://github.com/leo-muhendislik/dmu_ros.git
      version: master
    source:
      type: git
      url: https://github.com/leo-muhendislik/dmu_ros.git
      version: master
    status: developed
  dnn_detect:
    doc:
      type: git
      url: https://github.com/UbiquityRobotics/dnn_detect.git
      version: kinetic-devel
    release:
      tags:
        release: release/kinetic/{package}/{version}
      url: https://github.com/UbiquityRobotics-release/dnn_detect-release.git
      version: 0.0.3-0
    source:
      type: git
      url: https://github.com/UbiquityRobotics/dnn_detect.git
      version: kinetic-devel
    status: developed
  dockeros:
    doc:
      type: git
      url: https://github.com/ct2034/dockeROS.git
      version: master
    release:
      tags:
        release: release/kinetic/{package}/{version}
      url: https://github.com/ct2034/dockeros-release.git
      version: 1.0.3-0
    source:
      test_pull_requests: true
      type: git
      url: https://github.com/ct2034/dockeROS.git
      version: master
    status: developed
  doosan_robot:
    doc:
      type: git
      url: https://github.com/doosan-robotics/doosan-robot.git
      version: master
    release:
      packages:
      - doosan_robot
      - doosan_robotics
      - dsr_control
      - dsr_description
      - dsr_example_cpp
      - dsr_example_py
      - dsr_gazebo
      - dsr_launcher
      - dsr_msgs
      - moveit_config_m0609
      - moveit_config_m0617
      - moveit_config_m1013
      - moveit_config_m1509
      tags:
        release: release/kinetic/{package}/{version}
      url: https://github.com/doosan-robotics/doosan-robot-release.git
      version: 0.9.6-1
    source:
      type: git
      url: https://github.com/doosan-robotics/doosan-robot.git
      version: master
    status: developed
  dr_base:
    release:
      packages:
      - dr_base
      - dr_cmake
      tags:
        release: release/kinetic/{package}/{version}
      url: https://github.com/delftrobotics/dr_base-release.git
      version: 1.0.0-0
  driver_common:
    doc:
      type: git
      url: https://github.com/ros-drivers/driver_common.git
      version: indigo-devel
    release:
      packages:
      - driver_base
      - driver_common
      - timestamp_tools
      tags:
        release: release/kinetic/{package}/{version}
      url: https://github.com/ros-gbp/driver_common-release.git
      version: 1.6.8-0
    source:
      type: git
      url: https://github.com/ros-drivers/driver_common.git
      version: indigo-devel
  dwm1001_ros:
    doc:
      type: git
      url: https://github.com/20chix/dwm1001_ros.git
      version: master
    source:
      type: git
      url: https://github.com/20chix/dwm1001_ros.git
      version: master
  dyn_tune:
    doc:
      type: git
      url: https://github.com/mehdish89/dyn_tune.git
      version: master
    source:
      type: git
      url: https://github.com/mehdish89/dyn_tune.git
      version: master
  dynamic_reconfigure:
    doc:
      type: git
      url: https://github.com/ros/dynamic_reconfigure.git
      version: master
    release:
      tags:
        release: release/kinetic/{package}/{version}
      url: https://github.com/ros-gbp/dynamic_reconfigure-release.git
      version: 1.5.50-0
    source:
      test_pull_requests: true
      type: git
      url: https://github.com/ros/dynamic_reconfigure.git
      version: master
    status: maintained
  dynamic_robot_state_publisher:
    doc:
      type: git
      url: https://github.com/peci1/dynamic_robot_state_publisher.git
      version: master
    release:
      tags:
        release: release/kinetic/{package}/{version}
      url: https://github.com/peci1/dynamic_robot_state_publisher-release.git
      version: 1.1.1-0
    source:
      type: git
      url: https://github.com/peci1/dynamic_robot_state_publisher.git
      version: master
    status: developed
  dynamixel-workbench:
    doc:
      type: git
      url: https://github.com/ROBOTIS-GIT/dynamixel-workbench.git
      version: kinetic-devel
    release:
      packages:
      - dynamixel_workbench
      - dynamixel_workbench_controllers
      - dynamixel_workbench_operators
      - dynamixel_workbench_single_manager
      - dynamixel_workbench_single_manager_gui
      - dynamixel_workbench_toolbox
      tags:
        release: release/kinetic/{package}/{version}
      url: https://github.com/ROBOTIS-GIT-release/dynamixel-workbench-release.git
      version: 2.0.0-0
    source:
      type: git
      url: https://github.com/ROBOTIS-GIT/dynamixel-workbench.git
      version: kinetic-devel
    status: developed
  dynamixel-workbench-msgs:
    doc:
      type: git
      url: https://github.com/ROBOTIS-GIT/dynamixel-workbench-msgs.git
      version: kinetic-devel
    release:
      packages:
      - dynamixel_workbench_msgs
      tags:
        release: release/kinetic/{package}/{version}
      url: https://github.com/ROBOTIS-GIT-release/dynamixel-workbench-msgs-release.git
      version: 2.0.0-0
    source:
      type: git
      url: https://github.com/ROBOTIS-GIT/dynamixel-workbench-msgs.git
      version: kinetic-devel
    status: developed
  dynamixel_control_hw:
    doc:
      type: git
      url: https://github.com/resibots/dynamixel_control_hw.git
      version: master
  dynamixel_motor:
    doc:
      type: git
      url: https://github.com/arebgun/dynamixel_motor.git
      version: master
    release:
      packages:
      - dynamixel_controllers
      - dynamixel_driver
      - dynamixel_motor
      - dynamixel_msgs
      - dynamixel_tutorials
      tags:
        release: release/kinetic/{package}/{version}
      url: https://github.com/arebgun/dynamixel_motor-release.git
      version: 0.4.1-0
    source:
      type: git
      url: https://github.com/arebgun/dynamixel_motor.git
      version: master
    status: maintained
  dynamixel_sdk:
    doc:
      type: git
      url: https://github.com/ROBOTIS-GIT/DynamixelSDK.git
      version: kinetic-devel
    release:
      tags:
        release: release/kinetic/{package}/{version}
      url: https://github.com/ROBOTIS-GIT-release/DynamixelSDK-release.git
      version: 3.7.0-0
    source:
      type: git
      url: https://github.com/ROBOTIS-GIT/DynamixelSDK.git
      version: kinetic-devel
    status: developed
  dynpick_driver:
    doc:
      type: git
      url: https://github.com/tork-a/dynpick_driver.git
      version: master
    release:
      tags:
        release: release/kinetic/{package}/{version}
      url: https://github.com/tork-a/dynpick_driver-release.git
      version: 0.2.0-0
    source:
      type: git
      url: https://github.com/tork-a/dynpick_driver.git
      version: master
    status: maintained
  earth_rover_localization:
    doc:
      type: git
      url: https://github.com/earthrover/earth_rover_localization.git
      version: master
    release:
      tags:
        release: release/kinetic/{package}/{version}
      url: https://github.com/earthrover/earth_rover_localization-release.git
      version: 1.2.0-0
    source:
      type: git
      url: https://github.com/earthrover/earth_rover_localization.git
      version: master
    status: maintained
  earth_rover_piksi:
    doc:
      type: git
      url: https://github.com/earthrover/earth_rover_piksi.git
      version: master
    release:
      packages:
      - earth_rover_piksi
      - piksi_multi_rtk
      - piksi_rtk_msgs
      tags:
        release: release/kinetic/{package}/{version}
      url: https://github.com/earthrover/earth_rover_piksi-release.git
      version: 1.8.2-1
    source:
      test_pull_requests: true
      type: git
      url: https://github.com/earthrover/earth_rover_piksi.git
      version: master
    status: maintained
  eband_local_planner:
    doc:
      type: git
      url: https://github.com/utexas-bwi/eband_local_planner.git
      version: master
    release:
      tags:
        release: release/kinetic/{package}/{version}
      url: https://github.com/utexas-bwi-gbp/eband_local_planner-release.git
      version: 0.3.1-0
    source:
      type: git
      url: https://github.com/utexas-bwi/eband_local_planner.git
      version: master
    status: maintained
  eca_a9:
    doc:
      type: git
      url: https://github.com/uuvsimulator/eca_a9.git
      version: 0.1.6
    release:
      packages:
      - eca_a9_control
      - eca_a9_description
      - eca_a9_gazebo
      tags:
        release: release/kinetic/{package}/{version}
      url: https://github.com/uuvsimulator/eca_a9-release.git
      version: 0.1.6-0
    source:
      test_pull_requests: true
      type: git
      url: https://github.com/uuvsimulator/eca_a9.git
      version: master
    status: developed
  ecl_core:
    doc:
      type: git
      url: https://github.com/stonier/ecl_core.git
      version: release/0.61-indigo-kinetic
    release:
      packages:
      - ecl_command_line
      - ecl_concepts
      - ecl_containers
      - ecl_converters
      - ecl_core
      - ecl_core_apps
      - ecl_devices
      - ecl_eigen
      - ecl_exceptions
      - ecl_filesystem
      - ecl_formatters
      - ecl_geometry
      - ecl_ipc
      - ecl_linear_algebra
      - ecl_math
      - ecl_mpl
      - ecl_sigslots
      - ecl_statistics
      - ecl_streams
      - ecl_threads
      - ecl_time
      - ecl_type_traits
      - ecl_utilities
      tags:
        release: release/kinetic/{package}/{version}
      url: https://github.com/yujinrobot-release/ecl_core-release.git
      version: 0.61.17-0
    source:
      type: git
      url: https://github.com/stonier/ecl_core.git
      version: release/0.61-indigo-kinetic
    status: developed
  ecl_lite:
    doc:
      type: git
      url: https://github.com/stonier/ecl_lite.git
      version: release/0.61-indigo-kinetic
    release:
      packages:
      - ecl_config
      - ecl_console
      - ecl_converters_lite
      - ecl_errors
      - ecl_io
      - ecl_lite
      - ecl_sigslots_lite
      - ecl_time_lite
      tags:
        release: release/kinetic/{package}/{version}
      url: https://github.com/yujinrobot-release/ecl_lite-release.git
      version: 0.61.6-0
    source:
      type: git
      url: https://github.com/stonier/ecl_lite.git
      version: release/0.61-indigo-kinetic
    status: maintained
  ecl_manipulation:
    doc:
      type: git
      url: https://github.com/stonier/ecl_manipulation.git
      version: devel
    release:
      packages:
      - ecl
      - ecl_manipulation
      - ecl_manipulators
      tags:
        release: release/kinetic/{package}/{version}
      url: https://github.com/yujinrobot-release/ecl_manipulation-release.git
      version: 0.60.1-1
    source:
      type: git
      url: https://github.com/stonier/ecl_manipulation.git
      version: devel
    status: developed
  ecl_navigation:
    doc:
      type: git
      url: https://github.com/stonier/ecl_navigation.git
      version: release/0.60-indigo-kinetic
    release:
      packages:
      - ecl_mobile_robot
      - ecl_navigation
      tags:
        release: release/kinetic/{package}/{version}
      url: https://github.com/yujinrobot-release/ecl_navigation-release.git
      version: 0.60.3-0
    source:
      type: git
      url: https://github.com/stonier/ecl_navigation.git
      version: release/0.60-indigo-kinetic
    status: developed
  ecl_tools:
    doc:
      type: git
      url: https://github.com/stonier/ecl_tools.git
      version: release/0.61-indigo-kinetic
    release:
      packages:
      - ecl_build
      - ecl_license
      - ecl_tools
      tags:
        release: release/kinetic/{package}/{version}
      url: https://github.com/yujinrobot-release/ecl_tools-release.git
      version: 0.61.6-0
    source:
      type: git
      url: https://github.com/stonier/ecl_tools.git
      version: release/0.61-indigo-kinetic
    status: maintained
  ecto:
    release:
      tags:
        release: release/kinetic/{package}/{version}
      url: https://github.com/ros-gbp/ecto-release.git
      version: 0.6.12-0
    source:
      type: git
      url: https://github.com/plasmodic/ecto.git
      version: master
    status: maintained
  ecto_image_pipeline:
    release:
      tags:
        release: release/kinetic/{package}/{version}
      url: https://github.com/ros-gbp/ecto_image_pipeline-release.git
      version: 0.5.7-0
    source:
      type: git
      url: https://github.com/plasmodic/ecto_image_pipeline.git
      version: master
    status: maintained
  ecto_opencv:
    release:
      tags:
        release: release/kinetic/{package}/{version}
      url: https://github.com/ros-gbp/ecto_opencv-release.git
      version: 0.7.2-0
    source:
      type: git
      url: https://github.com/plasmodic/ecto_opencv.git
      version: master
    status: maintained
  ecto_openni:
    release:
      tags:
        release: release/kinetic/{package}/{version}
      url: https://github.com/ros-gbp/ecto_openni-release.git
      version: 0.4.0-0
    source:
      type: git
      url: https://github.com/plasmodic/ecto_openni.git
      version: master
    status: maintained
  ecto_pcl:
    release:
      tags:
        release: release/kinetic/{package}/{version}
      url: https://github.com/ros-gbp/ecto_pcl-release.git
      version: 0.4.5-0
    source:
      type: git
      url: https://github.com/plasmodic/ecto_pcl.git
      version: master
    status: maintained
  ecto_ros:
    release:
      tags:
        release: release/kinetic/{package}/{version}
      url: https://github.com/ros-gbp/ecto_ros-release.git
      version: 0.4.8-0
    source:
      type: git
      url: https://github.com/plasmodic/ecto_ros.git
      version: master
    status: maintained
  eigen_stl_containers:
    doc:
      type: git
      url: https://github.com/ros/eigen_stl_containers.git
      version: master
    release:
      tags:
        release: release/kinetic/{package}/{version}
      url: https://github.com/ros-gbp/eigen_stl_containers-release.git
      version: 0.1.8-0
    source:
      type: git
      url: https://github.com/ros/eigen_stl_containers.git
      version: master
    status: maintained
  eigenpy:
    doc:
      type: git
      url: https://github.com/stack-of-tasks/eigenpy.git
      version: master
    release:
      tags:
        release: release/kinetic/{package}/{version}
      url: https://github.com/ipab-slmc/eigenpy_catkin-release.git
      version: 1.5.1-1
    source:
      type: git
      url: https://github.com/stack-of-tasks/eigenpy.git
      version: master
    status: developed
  eml:
    release:
      tags:
        release: release/kinetic/{package}/{version}
      url: https://github.com/ros-gbp/eml-release.git
      version: 1.8.15-6
  ensenso:
    doc:
      type: git
      url: https://github.com/crigroup/ensenso.git
      version: kinetic-devel
    source:
      test_commits: false
      type: git
      url: https://github.com/crigroup/ensenso.git
      version: kinetic-devel
    status: maintained
  ensenso_driver:
    doc:
      type: git
      url: https://github.com/ensenso/ros_driver.git
      version: master
    source:
      test_commits: false
      type: git
      url: https://github.com/ensenso/ros_driver.git
      version: master
    status: developed
  epson_g364_imu_driver:
    doc:
      type: git
      url: https://bitbucket.org/castacks/epson_g364_imu_driver.git
      version: master
    release:
      packages:
      - epson_imu_driver
      tags:
        release: release/kinetic/{package}/{version}
      url: https://bitbucket.org/castacks/epson_g364_imu_driver-release.git
      version: 0.0.2-0
    source:
      type: git
      url: https://bitbucket.org/castacks/epson_g364_imu_driver.git
      version: master
  ethercat_grant:
    doc:
      type: git
      url: https://github.com/shadow-robot/ethercat_grant.git
      version: kinetic-devel
    release:
      tags:
        release: release/kinetic/{package}/{version}
      url: https://github.com/shadow-robot/ethercat_grant-release.git
      version: 0.2.1-0
    source:
      type: git
      url: https://github.com/shadow-robot/ethercat_grant.git
      version: kinetic-devel
    status: maintained
  euslisp:
    doc:
      type: git
      url: https://github.com/tork-a/euslisp-release.git
      version: release/kinetic/euslisp
    release:
      tags:
        release: release/kinetic/{package}/{version}
      url: https://github.com/tork-a/euslisp-release.git
      version: 9.26.0-0
    status: developed
  executive_smach:
    doc:
      type: git
      url: https://github.com/ros/executive_smach.git
      version: indigo-devel
    release:
      packages:
      - executive_smach
      - smach
      - smach_msgs
      - smach_ros
      tags:
        release: release/kinetic/{package}/{version}
      url: https://github.com/ros-gbp/executive_smach-release.git
      version: 2.0.1-0
    source:
      type: git
      url: https://github.com/ros/executive_smach.git
      version: indigo-devel
    status: maintained
  executive_smach_visualization:
    doc:
      type: git
      url: https://github.com/ros-visualization/executive_smach_visualization.git
      version: indigo-devel
    release:
      packages:
      - executive_smach_visualization
      - smach_viewer
      tags:
        release: release/kinetic/{package}/{version}
      url: https://github.com/jbohren/executive_smach_visualization-release.git
      version: 2.0.2-0
    source:
      type: git
      url: https://github.com/ros-visualization/executive_smach_visualization.git
      version: indigo-devel
    status: unmaintained
  exotica:
    doc:
      type: git
      url: https://github.com/ipab-slmc/exotica.git
      version: master
    release:
      packages:
      - exotica
      - exotica_aico_solver
      - exotica_collision_scene_fcl
      - exotica_collision_scene_fcl_latest
      - exotica_core
      - exotica_core_task_maps
      - exotica_examples
      - exotica_ik_solver
      - exotica_levenberg_marquardt_solver
      - exotica_ompl_solver
      - exotica_python
      - exotica_time_indexed_rrt_connect_solver
      tags:
        release: release/kinetic/{package}/{version}
      url: https://github.com/ipab-slmc/exotica-release.git
      version: 5.0.0-0
    source:
      type: git
      url: https://github.com/ipab-slmc/exotica.git
      version: master
    status: developed
  exotica_val_description:
    release:
      tags:
        release: release/kinetic/{package}/{version}
      url: https://github.com/wxmerkt/exotica_val_description-release.git
      version: 1.0.0-2
  ez_interactive_marker:
    doc:
      type: git
      url: https://github.com/neka-nat/ez_interactive_marker.git
      version: kinetic-devel
    release:
      tags:
        release: release/kinetic/{package}/{version}
      url: https://github.com/neka-nat/ez_interactive_marker-release.git
      version: 0.0.2-0
    source:
      test_pull_requests: true
      type: git
      url: https://github.com/neka-nat/ez_interactive_marker.git
      version: kinetic-devel
  fake_joint:
    doc:
      type: git
      url: https://github.com/tork-a/fake_joint.git
      version: master
    release:
      packages:
      - fake_joint
      - fake_joint_driver
      - fake_joint_launch
      tags:
        release: release/kinetic/{package}/{version}
      url: https://github.com/tork-a/fake_joint-release.git
      version: 0.0.2-1
    source:
      type: git
      url: https://github.com/tork-a/fake_joint.git
      version: master
    status: developed
  fanuc:
    doc:
      type: git
      url: https://github.com/ros-industrial/fanuc.git
      version: indigo-devel
    status: developed
  fanuc_experimental:
    doc:
      type: git
      url: https://github.com/ros-industrial/fanuc_experimental.git
      version: indigo-devel
    status: developed
  fanuc_post_processor:
    doc:
      type: git
      url: https://gitlab.com/InstitutMaupertuis/fanuc_post_processor.git
      version: kinetic
    status: developed
  fawkes_msgs:
    doc:
      type: git
      url: https://github.com/fawkesrobotics/fawkes_msgs.git
      version: master
    source:
      type: git
      url: https://github.com/fawkesrobotics/fawkes_msgs.git
      version: master
    status: developed
  fcl_catkin:
    release:
      tags:
        release: release/kinetic/{package}/{version}
      url: https://github.com/wxmerkt/fcl_catkin-release.git
      version: 0.5.96-0
    status: developed
  feed_the_troll:
    doc:
      type: git
      url: https://github.com/stonier/feed_the_troll.git
      version: release/0.1-kinetic
    release:
      tags:
        release: release/kinetic/{package}/{version}
      url: https://github.com/stonier/feed_the_troll-release.git
      version: 0.1.1-0
    source:
      type: git
      url: https://github.com/stonier/feed_the_troll.git
      version: devel
    status: developed
  feed_the_troll_msgs:
    doc:
      type: git
      url: https://github.com/stonier/feed_the_troll_msgs.git
      version: release/0.1-indigo-kinetic
    release:
      tags:
        release: release/kinetic/{package}/{version}
      url: https://github.com/stonier/feed_the_troll_msgs-release.git
      version: 0.1.1-0
    status: developed
  fetch_gazebo:
    release:
      packages:
      - fetch_gazebo
      - fetch_gazebo_demo
      - fetch_simulation
      - fetchit_challenge
      tags:
        release: release/kinetic/{package}/{version}
      url: https://github.com/fetchrobotics-gbp/fetch_gazebo-release.git
      version: 0.8.2-0
    source:
      test_pull_requests: true
      type: git
      url: https://github.com/fetchrobotics/fetch_gazebo.git
      version: gazebo7
    status: maintained
    status_description: ' Kinetic only tested in Gazebo use Melodic or Indigo on real
      Fetch Robots'
  fetch_ros:
    release:
      packages:
      - fetch_calibration
      - fetch_depth_layer
      - fetch_description
      - fetch_ikfast_plugin
      - fetch_maps
      - fetch_moveit_config
      - fetch_navigation
      - fetch_ros
      - fetch_teleop
      tags:
        release: release/kinetic/{package}/{version}
      url: https://github.com/fetchrobotics-gbp/fetch_ros-release.git
      version: 0.7.15-0
    source:
      test_pull_requests: true
      type: git
      url: https://github.com/fetchrobotics/fetch_ros.git
      version: indigo-devel
    status: maintained
    status_description: Kinetic only tested in Gazebo use Melodic or Indigo on real
      Fetch Robots
  fiducials:
    doc:
      type: git
      url: https://github.com/UbiquityRobotics/fiducials.git
      version: kinetic-devel
    release:
      packages:
      - aruco_detect
      - fiducial_msgs
      - fiducial_slam
      - fiducials
      tags:
        release: release/kinetic/{package}/{version}
      url: https://github.com/UbiquityRobotics-release/fiducials-release.git
      version: 0.11.0-1
    source:
      type: git
      url: https://github.com/UbiquityRobotics/fiducials.git
      version: kinetic-devel
    status: developed
  filters:
    doc:
      type: git
      url: https://github.com/ros/filters.git
      version: hydro-devel
    release:
      tags:
        release: release/kinetic/{package}/{version}
      url: https://github.com/ros-gbp/filters-release.git
      version: 1.7.5-0
    source:
      type: git
      url: https://github.com/ros/filters.git
      version: hydro-devel
    status: maintained
  find_moving_objects:
    doc:
      type: git
      url: https://github.com/andreasgustavsson/find_moving_objects.git
      version: kinetic-devel
    source:
      type: git
      url: https://github.com/andreasgustavsson/find_moving_objects.git
      version: kinetic-devel
    status: maintained
  find_object_2d:
    doc:
      type: git
      url: https://github.com/introlab/find-object.git
      version: kinetic-devel
    release:
      tags:
        release: release/kinetic/{package}/{version}
      url: https://github.com/introlab/find_object_2d-release.git
      version: 0.6.2-0
    source:
      type: git
      url: https://github.com/introlab/find-object.git
      version: kinetic-devel
    status: maintained
  fkie_potree_rviz_plugin:
    release:
      tags:
        release: release/kinetic/{package}/{version}
      url: https://github.com/fkie-release/potree_rviz_plugin-release.git
      version: 1.0.0-0
    source:
      type: git
      url: https://github.com/fkie/potree_rviz_plugin.git
      version: master
    status: developed
  flask_cors:
    release:
      tags:
        release: release/kinetic/{package}/{version}
      url: https://github.com/pyros-dev/flask-cors-rosrelease.git
      version: 3.0.3-2
    status: maintained
  flask_reverse_proxy:
    release:
      tags:
        release: release/kinetic/{package}/{version}
      url: https://github.com/pyros-dev/flask-reverse-proxy-rosrelease.git
      version: 0.2.0-0
    status: maintained
  flatbuffers:
    release:
      tags:
        release: release/kinetic/{package}/{version}
      url: https://github.com/yujinrobot-release/flatbuffers-release.git
      version: 1.1.0-0
    status: maintained
  flexbe:
    doc:
      type: git
      url: https://github.com/team-vigir/flexbe_behavior_engine.git
      version: master
    release:
      packages:
      - flexbe_behavior_engine
      - flexbe_core
      - flexbe_input
      - flexbe_mirror
      - flexbe_msgs
      - flexbe_onboard
      - flexbe_states
      - flexbe_testing
      - flexbe_widget
      tags:
        release: release/kinetic/{package}/{version}
      url: https://github.com/FlexBE/flexbe_behavior_engine-release.git
      version: 1.1.2-0
    source:
      type: git
      url: https://github.com/team-vigir/flexbe_behavior_engine.git
      version: master
    status: developed
  flexbe_app:
    doc:
      type: git
      url: https://github.com/FlexBE/flexbe_app.git
      version: master
    release:
      tags:
        release: release/kinetic/{package}/{version}
      url: https://github.com/FlexBE/flexbe_app-release.git
    source:
      type: git
      url: https://github.com/FlexBE/flexbe_app.git
      version: master
    status: developed
  flir_boson_usb:
    doc:
      type: git
      url: https://github.com/astuff/flir_boson_usb.git
      version: master
    release:
      tags:
        release: release/kinetic/{package}/{version}
      url: https://github.com/astuff/flir_boson_usb-release.git
      version: 1.2.0-0
    source:
      type: git
      url: https://github.com/astuff/flir_boson_usb.git
      version: master
    status: developed
  flir_camera_driver:
    doc:
      type: git
      url: https://github.com/ros-drivers/flir_camera_driver.git
      version: kinetic-devel
    release:
      packages:
      - flir_camera_driver
      - spinnaker_camera_driver
      tags:
        release: release/kinetic/{package}/{version}
      url: https://github.com/ros-drivers-gbp/flir_camera_driver-release.git
      version: 0.1.3-0
    source:
      type: git
      url: https://github.com/ros-drivers/flir_camera_driver.git
      version: kinetic-devel
    status: developed
  flir_ptu:
    doc:
      type: git
      url: https://github.com/ros-drivers/flir_ptu.git
      version: master
    release:
      packages:
      - flir_ptu_description
      - flir_ptu_driver
      - flir_ptu_viz
      tags:
        release: release/kinetic/{package}/{version}
      url: https://github.com/ros-drivers-gbp/flir_ptu-release.git
      version: 0.2.0-0
    source:
      type: git
      url: https://github.com/ros-drivers/flir_ptu.git
      version: master
    status: maintained
  follow_waypoints:
    doc:
      type: git
      url: https://github.com/danielsnider/follow_waypoints.git
      version: master
    release:
      tags:
        release: release/kinetic/{package}/{version}
      url: https://github.com/danielsnider/follow_waypoints-release.git
      version: 0.3.0-2
    source:
      test_pull_requests: true
      type: git
      url: https://github.com/danielsnider/follow_waypoints.git
      version: master
    status: maintained
  force_torque_sensor:
    doc:
      depends:
      - iirob_filters
      type: git
      url: https://github.com/KITrobotics/force_torque_sensor.git
      version: kinetic-devel
    release:
      tags:
        release: release/kinetic/{package}/{version}
      url: https://github.com/KITrobotics/force_torque_sensor-release.git
      version: 0.8.1-1
    source:
      type: git
      url: https://github.com/KITrobotics/force_torque_sensor.git
      version: kinetic-devel
    status: developed
  force_torque_tools:
    doc:
      type: git
      url: https://github.com/kth-ros-pkg/force_torque_tools.git
      version: kinetic
    source:
      type: git
      url: https://github.com/kth-ros-pkg/force_torque_tools.git
      version: kinetic
    status: maintained
  four_wheel_steering_msgs:
    doc:
      type: git
      url: https://github.com/ros-drivers/four_wheel_steering_msgs.git
      version: master
    release:
      tags:
        release: release/kinetic/{package}/{version}
      url: https://github.com/ros-drivers-gbp/four_wheel_steering_msgs-release.git
      version: 1.0.0-0
    source:
      type: git
      url: https://github.com/ros-drivers/four_wheel_steering_msgs.git
      version: master
    status: developed
  frame_editor:
    doc:
      type: git
      url: https://github.com/ipa320/rqt_frame_editor_plugin.git
      version: kinetic-devel
    release:
      tags:
        release: release/kinetic/{package}/{version}
      url: https://github.com/ipa320/rqt_frame_editor_plugin-release.git
      version: 1.0.4-0
    source:
      type: git
      url: https://github.com/ipa320/rqt_frame_editor_plugin.git
      version: kinetic-devel
    status: developed
  franka_ros:
    doc:
      type: git
      url: https://github.com/frankaemika/franka_ros.git
      version: kinetic-devel
    release:
      packages:
      - franka_control
      - franka_description
      - franka_example_controllers
      - franka_gripper
      - franka_hw
      - franka_msgs
      - franka_ros
      - franka_visualization
      tags:
        release: release/kinetic/{package}/{version}
      url: https://github.com/frankaemika/franka_ros-release.git
      version: 0.6.0-1
    source:
      type: git
      url: https://github.com/frankaemika/franka_ros.git
      version: kinetic-devel
    status: developed
  freenect_stack:
    doc:
      type: git
      url: https://github.com/ros-drivers/freenect_stack.git
      version: master
    release:
      packages:
      - freenect_camera
      - freenect_launch
      - freenect_stack
      tags:
        release: release/kinetic/{package}/{version}
      url: https://github.com/ros-drivers-gbp/freenect_stack-release.git
      version: 0.4.2-0
    source:
      type: git
      url: https://github.com/ros-drivers/freenect_stack.git
      version: master
    status: maintained
  frontier_exploration:
    doc:
      type: git
      url: https://github.com/paulbovbel/frontier_exploration.git
      version: indigo-devel
    release:
      tags:
        release: release/kinetic/{package}/{version}
      url: https://github.com/paulbovbel/frontier_exploration-release.git
      version: 0.3.1-0
    source:
      type: git
      url: https://github.com/paulbovbel/frontier_exploration.git
      version: indigo-devel
    status: maintained
  ftm_msgs:
    doc:
      type: git
      url: https://github.com/guykhazma/ftm_msgs.git
      version: master
    release:
      tags:
        release: release/kinetic/{package}/{version}
      url: https://github.com/guykhazma/ftm_msgs-release.git
      version: 1.0.0-0
    source:
      type: git
      url: https://github.com/guykhazma/ftm_msgs.git
      version: master
    status: unmaintained
  fzi_icl_can:
    doc:
      type: git
      url: https://github.com/fzi-forschungszentrum-informatik/fzi_icl_can.git
      version: master
    release:
      tags:
        release: release/kinetic/{package}/{version}
      url: https://github.com/fzi-forschungszentrum-informatik/fzi_icl_can-release.git
      version: 1.0.11-0
    source:
      type: git
      url: https://github.com/fzi-forschungszentrum-informatik/fzi_icl_can.git
      version: master
    status: maintained
  fzi_icl_comm:
    release:
      tags:
        release: release/kinetic/{package}/{version}
      url: https://github.com/fzi-forschungszentrum-informatik/fzi_icl_comm-release.git
      version: 0.0.2-0
  fzi_icl_core:
    doc:
      type: git
      url: https://github.com/fzi-forschungszentrum-informatik/fzi_icl_core.git
      version: master
    release:
      tags:
        release: release/kinetic/{package}/{version}
      url: https://github.com/fzi-forschungszentrum-informatik/fzi_icl_core-release.git
      version: 1.0.6-0
    source:
      type: git
      url: https://github.com/fzi-forschungszentrum-informatik/fzi_icl_core.git
      version: master
    status: maintained
  gauges:
    doc:
      type: git
      url: https://github.com/UTNuclearRoboticsPublic/gauges.git
      version: master
    release:
      packages:
      - rqt_gauges
      tags:
        release: release/kinetic/{package}/{version}
      url: https://github.com/UTNuclearRoboticsPublic/gauges-release.git
      version: 1.0.7-0
    source:
      type: git
      url: https://github.com/UTNuclearRoboticsPublic/gauges.git
      version: master
    status: maintained
  gazebo_ros_pkgs:
    doc:
      type: git
      url: https://github.com/ros-simulation/gazebo_ros_pkgs.git
      version: kinetic-devel
    release:
      packages:
      - gazebo_dev
      - gazebo_msgs
      - gazebo_plugins
      - gazebo_ros
      - gazebo_ros_control
      - gazebo_ros_pkgs
      tags:
        release: release/kinetic/{package}/{version}
      url: https://github.com/ros-gbp/gazebo_ros_pkgs-release.git
      version: 2.5.18-1
    source:
      test_pull_requests: true
      type: git
      url: https://github.com/ros-simulation/gazebo_ros_pkgs.git
      version: kinetic-devel
    status: maintained
  gcloud_speech:
    doc:
      type: git
      url: https://github.com/CogRob/gcloud_speech.git
      version: master
    release:
      packages:
      - gcloud_speech
      - gcloud_speech_msgs
      - gcloud_speech_utils
      tags:
        release: release/kinetic/{package}/{version}
      url: https://github.com/CogRobRelease/gcloud_speech-release.git
      version: 0.0.5-0
    source:
      test_pull_requests: true
      type: git
      url: https://github.com/CogRob/gcloud_speech.git
      version: master
    status: developed
  gd_msgs:
    doc:
      type: git
      url: https://github.com/robosavvy/gd_msgs.git
      version: master
    source:
      type: git
      url: https://github.com/robosavvy/gd_msgs.git
      version: master
    status: maintained
  gencpp:
    doc:
      type: git
      url: https://github.com/ros/gencpp.git
      version: indigo-devel
    release:
      tags:
        release: release/kinetic/{package}/{version}
      url: https://github.com/ros-gbp/gencpp-release.git
      version: 0.6.0-0
    source:
      type: git
      url: https://github.com/ros/gencpp.git
      version: indigo-devel
    status: maintained
  generic_control_toolbox:
    doc:
      type: git
      url: https://github.com/diogoalmeida/generic_control_toolbox.git
      version: master
    source:
      type: git
      url: https://github.com/diogoalmeida/generic_control_toolbox.git
      version: master
    status: maintained
  geneus:
    doc:
      type: git
      url: https://github.com/jsk-ros-pkg/geneus.git
      version: master
    release:
      tags:
        release: release/kinetic/{package}/{version}
      url: https://github.com/tork-a/geneus-release.git
      version: 2.2.6-0
    source:
      type: git
      url: https://github.com/jsk-ros-pkg/geneus.git
      version: master
    status: developed
  genjava:
    release:
      tags:
        release: release/kinetic/{package}/{version}
      url: https://github.com/rosjava-release/genjava-release.git
      version: 0.3.4-0
    source:
      type: git
      url: https://github.com/rosjava/genjava.git
      version: kinetic
    status: maintained
  genlisp:
    doc:
      type: git
      url: https://github.com/ros/genlisp.git
      version: groovy-devel
    release:
      tags:
        release: release/kinetic/{package}/{version}
      url: https://github.com/ros-gbp/genlisp-release.git
      version: 0.4.16-0
    source:
      type: git
      url: https://github.com/ros/genlisp.git
      version: groovy-devel
    status: maintained
  genmsg:
    doc:
      type: git
      url: https://github.com/ros/genmsg.git
      version: indigo-devel
    release:
      tags:
        release: release/kinetic/{package}/{version}
      url: https://github.com/ros-gbp/genmsg-release.git
      version: 0.5.11-0
    source:
      test_pull_requests: true
      type: git
      url: https://github.com/ros/genmsg.git
      version: indigo-devel
    status: maintained
  gennodejs:
    doc:
      type: git
      url: https://github.com/RethinkRobotics-opensource/gennodejs.git
      version: kinetic-devel
    release:
      tags:
        release: release/kinetic/{package}/{version}
      url: https://github.com/RethinkRobotics-release/gennodejs-release.git
      version: 2.0.1-0
    source:
      type: git
      url: https://github.com/RethinkRobotics-opensource/gennodejs.git
      version: kinetic-devel
    status: developed
  genpy:
    doc:
      type: git
      url: https://github.com/ros/genpy.git
      version: kinetic-devel
    release:
      tags:
        release: release/kinetic/{package}/{version}
      url: https://github.com/ros-gbp/genpy-release.git
      version: 0.6.7-0
    source:
      test_pull_requests: true
      type: git
      url: https://github.com/ros/genpy.git
      version: kinetic-devel
    status: maintained
  genrs:
    doc:
      type: git
      url: https://github.com/adnanademovic/genrs.git
      version: master
    release:
      tags:
        release: release/kinetic/{package}/{version}
      url: https://github.com/adnanademovic/genrs-release.git
      version: 0.1.0-1
    source:
      type: git
      url: https://github.com/adnanademovic/genrs.git
      version: master
    status: developed
  geographic_info:
    doc:
      type: git
      url: https://github.com/ros-geographic-info/geographic_info.git
      version: master
    release:
      packages:
      - geodesy
      - geographic_info
      - geographic_msgs
      tags:
        release: release/kinetic/{package}/{version}
      url: https://github.com/ros-geographic-info/geographic_info-release.git
      version: 0.5.2-0
    source:
      type: git
      url: https://github.com/ros-geographic-info/geographic_info.git
      version: master
    status: maintained
  geometric_shapes:
    doc:
      type: git
      url: https://github.com/ros-planning/geometric_shapes.git
      version: kinetic-devel
    release:
      tags:
        release: release/kinetic/{package}/{version}
      url: https://github.com/ros-gbp/geometric_shapes-release.git
      version: 0.5.4-1
    source:
      type: git
      url: https://github.com/ros-planning/geometric_shapes.git
      version: kinetic-devel
    status: maintained
  geometry:
    doc:
      type: git
      url: https://github.com/ros/geometry.git
      version: indigo-devel
    release:
      packages:
      - eigen_conversions
      - geometry
      - kdl_conversions
      - tf
      - tf_conversions
      tags:
        release: release/kinetic/{package}/{version}
      url: https://github.com/ros-gbp/geometry-release.git
      version: 1.11.9-0
    source:
      test_pull_requests: true
      type: git
      url: https://github.com/ros/geometry.git
      version: indigo-devel
    status: maintained
  geometry2:
    doc:
      type: git
      url: https://github.com/ros/geometry2.git
      version: indigo-devel
    release:
      packages:
      - geometry2
      - tf2
      - tf2_bullet
      - tf2_eigen
      - tf2_geometry_msgs
      - tf2_kdl
      - tf2_msgs
      - tf2_py
      - tf2_ros
      - tf2_sensor_msgs
      - tf2_tools
      tags:
        release: release/kinetic/{package}/{version}
      url: https://github.com/ros-gbp/geometry2-release.git
      version: 0.5.20-0
    source:
      test_pull_requests: true
      type: git
      url: https://github.com/ros/geometry2.git
      version: indigo-devel
    status: maintained
  geometry_tutorials:
    doc:
      type: git
      url: https://github.com/ros/geometry_tutorials.git
      version: indigo-devel
    release:
      packages:
      - geometry_tutorials
      - turtle_tf
      - turtle_tf2
      tags:
        release: release/kinetic/{package}/{version}
      url: https://github.com/ros-gbp/geometry_tutorials-release.git
      version: 0.2.2-0
    source:
      type: git
      url: https://github.com/ros/geometry_tutorials.git
      version: indigo-devel
    status: maintained
  geonav_transform:
    doc:
      type: git
      url: https://github.com/bsb808/geonav_transform.git
      version: master
    source:
      type: git
      url: https://github.com/bsb808/geonav_transform.git
      version: master
    status: developed
  gl_dependency:
    doc:
      type: git
      url: https://github.com/ros-visualization/gl_dependency.git
      version: kinetic-devel
    release:
      tags:
        release: release/kinetic/{package}/{version}
      url: https://github.com/ros-gbp/gl_dependency-release.git
      version: 1.1.0-0
    source:
      type: git
      url: https://github.com/ros-visualization/gl_dependency.git
      version: kinetic-devel
    status: maintained
  gmplot_ros:
    release:
      packages:
      - gmplot
      - gmplot_msgs
      - gmplot_ros
      tags:
        release: release/kinetic/{package}/{version}
      url: https://github.com/robustify/gmplot_ros-release.git
      version: 1.0.1-0
  gps_goal:
    doc:
      type: git
      url: https://github.com/danielsnider/gps_goal.git
      version: master
    release:
      tags:
        release: release/kinetic/{package}/{version}
      url: https://github.com/danielsnider/gps_goal-release.git
      version: 0.1.0-0
    source:
      type: git
      url: https://github.com/danielsnider/gps_goal.git
      version: master
    status: maintained
  gps_umd:
    doc:
      type: git
      url: https://github.com/swri-robotics/gps_umd.git
      version: master
    release:
      packages:
      - gps_common
      - gps_umd
      - gpsd_client
      tags:
        release: release/kinetic/{package}/{version}
      url: https://github.com/swri-robotics-gbp/gps_umd-release.git
      version: 0.2.0-0
    source:
      type: git
      url: https://github.com/swri-robotics/gps_umd.git
      version: master
    status: maintained
  graph_msgs:
    release:
      tags:
        release: release/kinetic/{package}/{version}
      url: https://github.com/davetcoleman/graph_msgs-release.git
      version: 0.1.0-0
    status: maintained
  grasping_msgs:
    doc:
      type: git
      url: https://github.com/mikeferguson/grasping_msgs.git
      version: master
    release:
      tags:
        release: release/kinetic/{package}/{version}
      url: https://github.com/mikeferguson/grasping_msgs-gbp.git
      version: 0.3.1-0
    status: maintained
  grid_map:
    doc:
      type: git
      url: https://github.com/anybotics/grid_map.git
      version: master
    release:
      packages:
      - grid_map
      - grid_map_core
      - grid_map_costmap_2d
      - grid_map_cv
      - grid_map_demos
      - grid_map_filters
      - grid_map_loader
      - grid_map_msgs
      - grid_map_octomap
      - grid_map_pcl
      - grid_map_ros
      - grid_map_rviz_plugin
      - grid_map_sdf
      - grid_map_visualization
      tags:
        release: release/kinetic/{package}/{version}
      url: https://github.com/anybotics/grid_map-release.git
      version: 1.6.1-0
    source:
      test_pull_requests: true
      type: git
      url: https://github.com/anybotics/grid_map.git
      version: master
    status: developed
  gripit:
    release:
      tags:
        release: release/kinetic/{package}/{version}
      url: https://github.com/Yannick-Oderri/gripit-release.git
      version: 0.0.3-0
  grizzly:
    doc:
      type: git
      url: https://github.com/g/grizzly.git
      version: kinetic-devel
    release:
      packages:
      - grizzly_control
      - grizzly_description
      - grizzly_msgs
      - grizzly_navigation
      tags:
        release: release/kinetic/{package}/{version}
      url: https://github.com/clearpath-gbp/grizzly-release.git
      version: 0.4.2-0
    source:
      type: git
      url: https://github.com/g/grizzly.git
      version: kinetic-devel
    status: maintained
  grizzly_desktop:
    doc:
      type: git
      url: https://github.com/g/grizzly_desktop.git
      version: kinetic-devel
    release:
      packages:
      - grizzly_desktop
      - grizzly_viz
      tags:
        release: release/kinetic/{package}/{version}
      url: https://github.com/clearpath-gbp/grizzly_desktop-release.git
      version: 0.3.2-0
    source:
      type: git
      url: https://github.com/g/grizzly_desktop.git
      version: kinetic-devel
    status: maintained
  grizzly_simulator:
    doc:
      type: git
      url: https://github.com/g/grizzly_simulator.git
      version: kinetic-devel
    release:
      packages:
      - grizzly_gazebo
      - grizzly_simulator
      tags:
        release: release/kinetic/{package}/{version}
      url: https://github.com/clearpath-gbp/grizzly_simulator-release.git
      version: 0.3.1-0
    source:
      type: git
      url: https://github.com/g/grizzly_simulator.git
      version: kinetic-devel
    status: maintained
  grpc:
    doc:
      type: git
      url: https://github.com/CogRob/catkin_grpc.git
      version: master
    release:
      tags:
        release: release/kinetic/{package}/{version}
      url: https://github.com/CogRobRelease/catkin_grpc-release.git
      version: 0.0.10-0
    source:
      type: git
      url: https://github.com/CogRob/catkin_grpc.git
      version: master
    status: developed
  gscam:
    doc:
      type: git
      url: https://github.com/ros-drivers/gscam.git
      version: master
    release:
      tags:
        release: release/kinetic/{package}/{version}
      url: https://github.com/ros-drivers-gbp/gscam-release.git
      version: 0.2.0-0
    source:
      type: git
      url: https://github.com/ros-drivers/gscam.git
      version: master
    status: unmaintained
  gx_sound:
    release:
      packages:
      - gx_sound
      - gx_sound_msgs
      - gx_sound_player
      tags:
        release: release/kinetic/{package}/{version}
      url: https://github.com/groove-x/gx_sound-release.git
      version: 0.2.2-0
    source:
      type: git
      url: https://github.com/groove-x/gx_sound.git
      version: master
    status: maintained
  h264_encoder_core:
    doc:
      type: git
      url: https://github.com/aws-robotics/kinesisvideo-encoder-common.git
      version: master
    release:
      tags:
        release: release/kinetic/{package}/{version}
      url: https://github.com/aws-gbp/h264_encoder_core-release.git
      version: 2.0.0-1
    source:
      type: git
      url: https://github.com/aws-robotics/kinesisvideo-encoder-common.git
      version: master
    status: maintained
  h264_video_encoder:
    doc:
      type: git
      url: https://github.com/aws-robotics/kinesisvideo-encoder-ros1.git
      version: master
    release:
      tags:
        release: release/kinetic/{package}/{version}
      url: https://github.com/aws-gbp/h264_video_encoder-release.git
      version: 1.1.1-1
    source:
      type: git
      url: https://github.com/aws-robotics/kinesisvideo-encoder-ros1.git
      version: master
    status: maintained
  haf_grasping:
    doc:
      type: git
      url: https://github.com/davidfischinger/haf_grasping.git
      version: kinetic
    source:
      type: git
      url: https://github.com/davidfischinger/haf_grasping.git
      version: kinetic
    status: maintained
  handeye:
    doc:
      type: git
      url: https://github.com/crigroup/handeye.git
      version: master
    release:
      tags:
        release: release/kinetic/{package}/{version}
      url: https://github.com/crigroup/handeye-release.git
      version: 0.1.1-0
    source:
      type: git
      url: https://github.com/crigroup/handeye.git
      version: master
    status: developed
  handle_detector:
    doc:
      type: git
      url: https://github.com/atenpas/handle_detector.git
      version: kinetic
    release:
      tags:
        release: release/kinetic/{package}/{version}
      url: https://github.com/atenpas/handle_detector-release.git
      version: 1.3.1-0
    source:
      type: git
      url: https://github.com/atenpas/handle_detector.git
      version: kinetic
    status: maintained
  health_metric_collector:
    doc:
      type: git
      url: https://github.com/aws-robotics/health-metrics-collector-ros1.git
      version: master
    release:
      tags:
        release: release/kinetic/{package}/{version}
      url: https://github.com/aws-gbp/health_metric_collector-release.git
      version: 2.0.0-1
    source:
      type: git
      url: https://github.com/aws-robotics/health-metrics-collector-ros1.git
      version: master
    status: maintained
  hebi_cpp_api_ros:
    doc:
      type: git
      url: https://github.com/HebiRobotics/hebi_cpp_api_ros.git
      version: master
    release:
      packages:
      - hebi_cpp_api
      tags:
        release: release/kinetic/{package}/{version}
      url: https://github.com/HebiRobotics/hebi_cpp_api_ros-release.git
      version: 2.0.2-0
    source:
      type: git
      url: https://github.com/HebiRobotics/hebi_cpp_api_ros.git
      version: master
    status: developed
  hebiros:
    doc:
      type: git
      url: https://github.com/HebiRobotics/HEBI-ROS.git
      version: master
    release:
      packages:
      - hebiros_description
      tags:
        release: release/kinetic/{package}/{version}
      url: https://github.com/HebiRobotics/hebiros-release.git
      version: 0.0.4-1
    status: maintained
  hector_gazebo:
    doc:
      type: git
      url: https://github.com/tu-darmstadt-ros-pkg/hector_gazebo.git
      version: kinetic-devel
    release:
      packages:
      - hector_gazebo
      - hector_gazebo_plugins
      - hector_gazebo_thermal_camera
      - hector_gazebo_worlds
      - hector_sensors_gazebo
      tags:
        release: release/kinetic/{package}/{version}
      url: https://github.com/tu-darmstadt-ros-pkg-gbp/hector_gazebo-release.git
      version: 0.5.0-0
    status: maintained
  hector_localization:
    doc:
      type: git
      url: https://github.com/tu-darmstadt-ros-pkg/hector_localization.git
      version: catkin
    release:
      packages:
      - hector_localization
      - hector_pose_estimation
      - hector_pose_estimation_core
      - message_to_tf
      tags:
        release: release/kinetic/{package}/{version}
      url: https://github.com/tu-darmstadt-ros-pkg-gbp/hector_localization-release.git
      version: 0.3.0-0
    status: maintained
  hector_models:
    doc:
      type: git
      url: https://github.com/tu-darmstadt-ros-pkg/hector_models.git
      version: kinetic-devel
    release:
      packages:
      - hector_components_description
      - hector_models
      - hector_sensors_description
      - hector_xacro_tools
      tags:
        release: release/kinetic/{package}/{version}
      url: https://github.com/tu-darmstadt-ros-pkg-gbp/hector_models-release.git
      version: 0.4.2-0
    status: maintained
  hector_navigation:
    doc:
      type: git
      url: https://github.com/tu-darmstadt-ros-pkg/hector_navigation.git
      version: catkin
  hector_nist_arenas_gazebo:
    doc:
      type: git
      url: https://github.com/tu-darmstadt-ros-pkg/hector_nist_arenas_gazebo.git
      version: catkin
  hector_quadrotor:
    doc:
      type: git
      url: https://github.com/tu-darmstadt-ros-pkg/hector_quadrotor.git
      version: kinetic-devel
  hector_quadrotor_apps:
    doc:
      type: git
      url: https://github.com/tu-darmstadt-ros-pkg/hector_quadrotor_apps.git
      version: master
  hector_slam:
    doc:
      type: git
      url: https://github.com/tu-darmstadt-ros-pkg/hector_slam.git
      version: catkin
    release:
      packages:
      - hector_compressed_map_transport
      - hector_geotiff
      - hector_geotiff_plugins
      - hector_imu_attitude_to_tf
      - hector_imu_tools
      - hector_map_server
      - hector_map_tools
      - hector_mapping
      - hector_marker_drawing
      - hector_nav_msgs
      - hector_slam
      - hector_slam_launch
      - hector_trajectory_server
      tags:
        release: release/kinetic/{package}/{version}
      url: https://github.com/tu-darmstadt-ros-pkg-gbp/hector_slam-release.git
      version: 0.3.5-0
    status: maintained
  hector_vision:
    doc:
      type: git
      url: https://github.com/tu-darmstadt-ros-pkg/hector_vision.git
      version: master
  hector_visualization:
    doc:
      type: git
      url: https://github.com/tu-darmstadt-ros-pkg/hector_visualization.git
      version: master
  hector_worldmodel:
    doc:
      type: git
      url: https://github.com/tu-darmstadt-ros-pkg/hector_worldmodel.git
      version: catkin
    release:
      packages:
      - hector_object_tracker
      - hector_worldmodel
      - hector_worldmodel_geotiff_plugins
      - hector_worldmodel_msgs
      tags:
        release: release/kinetic/{package}/{version}
      url: https://github.com/tu-darmstadt-ros-pkg-gbp/hector_worldmodel-release.git
      version: 0.3.4-0
    status: maintained
  heron:
    doc:
      type: git
      url: https://github.com/heron/heron.git
      version: kinetic-devel
    release:
      packages:
      - heron_control
      - heron_description
      - heron_msgs
      tags:
        release: release/kinetic/{package}/{version}
      url: https://github.com/clearpath-gbp/heron-release.git
      version: 0.3.1-0
    source:
      type: git
      url: https://github.com/heron/heron.git
      version: kinetic-devel
    status: maintained
  heron_desktop:
    doc:
      type: git
      url: https://github.com/heron/heron_desktop.git
      version: kinetic-devel
    release:
      packages:
      - heron_desktop
      - heron_viz
      tags:
        release: release/kinetic/{package}/{version}
      url: https://github.com/clearpath-gbp/heron_desktop-release.git
      version: 0.0.3-0
    source:
      type: git
      url: https://github.com/heron/heron_desktop.git
      version: kinetic-devel
    status: maintained
  hls-lfcd-lds-driver:
    doc:
      type: git
      url: https://github.com/ROBOTIS-GIT/hls_lfcd_lds_driver.git
      version: kinetic-devel
    release:
      packages:
      - hls_lfcd_lds_driver
      tags:
        release: release/kinetic/{package}/{version}
      url: https://github.com/ROBOTIS-GIT-release/hls-lfcd-lds-driver-release.git
      version: 1.1.0-0
    source:
      type: git
      url: https://github.com/ROBOTIS-GIT/hls_lfcd_lds_driver.git
      version: kinetic-devel
    status: developed
  hls-lfcd-lds2-driver:
    doc:
      type: git
      url: https://github.com/HLDS-GIT/hls_lfcd_lds2_driver.git
      version: master
    source:
      type: git
      url: https://github.com/HLDS-GIT/hls_lfcd_lds2_driver.git
      version: master
    status: maintained
  hls-lfom-tof-driver:
    doc:
      type: git
      url: https://github.com/HLDS-GIT/hls_lfom_tof_driver.git
      version: master
    source:
      type: git
      url: https://github.com/HLDS-GIT/hls_lfom_tof_driver.git
      version: master
    status: maintained
  hokuyo3d:
    doc:
      type: git
      url: https://github.com/at-wat/hokuyo3d.git
      version: master
    release:
      tags:
        release: release/kinetic/{package}/{version}
      url: https://github.com/at-wat/hokuyo3d-release.git
      version: 0.2.0-0
    source:
      type: git
      url: https://github.com/at-wat/hokuyo3d.git
      version: master
    status: developed
  homer_map_manager:
    release:
      tags:
        release: release/kinetic/{package}/{version}
      url: https://gitlab.uni-koblenz.de/robbie/homer_map_manager-release.git
      version: 0.1.54-0
    status: maintained
  homer_mapnav_msgs:
    release:
      tags:
        release: release/kinetic/{package}/{version}
      url: https://gitlab.uni-koblenz.de/robbie/homer_mapnav_msgs-release.git
      version: 0.1.53-0
    status: maintained
  homer_mapping:
    release:
      tags:
        release: release/kinetic/{package}/{version}
      url: https://gitlab.uni-koblenz.de/robbie/homer_mapping-release.git
      version: 0.1.53-0
    status: maintained
  homer_msgs:
    release:
      tags:
        release: release/kinetic/{package}/{version}
      url: https://gitlab.uni-koblenz.de/robbie/homer_msgs-release.git
      version: 0.1.6-1
    status: developed
  homer_nav_libs:
    release:
      tags:
        release: release/kinetic/{package}/{version}
      url: https://gitlab.uni-koblenz.de/robbie/homer_nav_libs-release.git
      version: 0.1.53-0
    status: maintained
  homer_navigation:
    release:
      tags:
        release: release/kinetic/{package}/{version}
      url: https://gitlab.uni-koblenz.de/robbie/homer_navigation-release.git
      version: 0.1.53-0
    status: maintained
  homer_ptu_msgs:
    release:
      tags:
        release: release/kinetic/{package}/{version}
      url: https://gitlab.uni-koblenz.de/robbie/homer_ptu_msgs-release.git
      version: 0.1.7-2
    status: maintained
  homer_robbie_architecture:
    release:
      tags:
        release: release/kinetic/{package}/{version}
      url: https://gitlab.uni-koblenz.de/robbie/homer_robbie_architecture.git
      version: 1.0.2-3
    status: maintained
  homer_robot_face:
    release:
      packages:
      - homer_mary_tts
      - homer_robot_face
      tags:
        release: release/kinetic/{package}/{version}
      url: https://gitlab.uni-koblenz.de/robbie/homer_robot_face-release.git
      version: 1.0.18-1
    status: developed
  homer_tts:
    release:
      tags:
        release: release/kinetic/{package}/{version}
      url: https://gitlab.uni-koblenz.de/robbie/homer_tts-release.git
      version: 1.0.29-0
    status: maintained
  household_objects_database_msgs:
    doc:
      type: git
      url: https://github.com/ros-interactive-manipulation/household_objects_database_msgs.git
      version: hydro-devel
    release:
      tags:
        release: release/kinetic/{package}/{version}
      url: https://github.com/ros-gbp/household_objects_database_msgs-release.git
      version: 0.1.2-0
    source:
      type: git
      url: https://github.com/ros-interactive-manipulation/household_objects_database_msgs.git
      version: hydro-devel
    status: end-of-life
  hpp-fcl:
    release:
      tags:
        release: release/kinetic/{package}/{version}
      url: https://github.com/ipab-slmc/hpp-fcl_catkin-release.git
      version: 1.0.1-1
    source:
      type: git
      url: https://github.com/humanoid-path-planner/hpp-fcl.git
      version: devel
    status: developed
  hr_msgs:
    doc:
      type: git
      url: https://github.com/hansonrobotics/hr_msgs.git
      version: master
    source:
      type: git
      url: https://github.com/hansonrobotics/hr_msgs.git
      version: master
    status: developed
  hrpsys:
    doc:
      type: git
      url: https://github.com/fkanehiro/hrpsys-base.git
      version: master
    release:
      tags:
        release: release/kinetic/{package}/{version}
      url: https://github.com/tork-a/hrpsys-release.git
      version: 315.14.0-0
    source:
      type: git
      url: https://github.com/fkanehiro/hrpsys-base.git
      version: master
    status: developed
  hsr_description:
    doc:
      type: git
      url: https://github.com/ToyotaResearchInstitute/hsr_description.git
      version: master
    release:
      tags:
        release: release/kinetic/{package}/{version}
      url: https://github.com/ToyotaResearchInstitute/hsr_description-release.git
      version: 1.1.0-0
    source:
      type: git
      url: https://github.com/ToyotaResearchInstitute/hsr_description.git
      version: master
    status: maintained
  hsr_meshes:
    doc:
      type: git
      url: https://github.com/ToyotaResearchInstitute/hsr_meshes.git
      version: master
    release:
      tags:
        release: release/kinetic/{package}/{version}
      url: https://github.com/ToyotaResearchInstitute/hsr_meshes-release.git
      version: 1.1.0-0
    source:
      type: git
      url: https://github.com/ToyotaResearchInstitute/hsr_meshes.git
      version: master
    status: maintained
  hugin_panorama:
    doc:
      type: git
      url: https://github.com/danielsnider/hugin_panorama.git
      version: master
    release:
      tags:
        release: release/kinetic/{package}/{version}
      url: https://github.com/danielsnider/hugin_panorama-release.git
      version: 0.1.0-0
    source:
      type: git
      url: https://github.com/danielsnider/hugin_panorama.git
      version: master
    status: maintained
  humanoid_msgs:
    doc:
      type: git
      url: https://github.com/ahornung/humanoid_msgs.git
      version: master
    release:
      packages:
      - humanoid_msgs
      - humanoid_nav_msgs
      tags:
        release: release/kinetic/{package}/{version}
      url: https://github.com/ros-gbp/humanoid_msgs-release.git
      version: 0.3.0-0
    source:
      type: git
      url: https://github.com/ahornung/humanoid_msgs.git
      version: devel
    status: maintained
  humanoid_navigation:
    doc:
      type: git
      url: https://github.com/ROBOTIS-GIT/humanoid_navigation.git
      version: kinetic-devel
    release:
      packages:
      - footstep_planner
      - gridmap_2d
      - humanoid_localization
      - humanoid_navigation
      - humanoid_planner_2d
      tags:
        release: release/kinetic/{package}/{version}
      url: https://github.com/ROBOTIS-GIT-release/humanoid_navigation-release.git
      version: 0.4.2-0
    source:
      type: git
      url: https://github.com/ROBOTIS-GIT/humanoid_navigation.git
      version: kinetic-devel
    status: maintained
  husky:
    doc:
      type: git
      url: https://github.com/husky/husky.git
      version: kinetic-devel
    release:
      packages:
      - husky_base
      - husky_bringup
      - husky_control
      - husky_description
      - husky_desktop
      - husky_gazebo
      - husky_msgs
      - husky_navigation
      - husky_robot
      - husky_simulator
      - husky_viz
      tags:
        release: release/kinetic/{package}/{version}
      url: https://github.com/clearpath-gbp/husky-release.git
      version: 0.3.3-0
    source:
      type: git
      url: https://github.com/husky/husky.git
      version: kinetic-devel
    status: maintained
  ibeo_core:
    doc:
      type: git
      url: https://github.com/astuff/ibeo_lux.git
      version: master
    release:
      tags:
        release: release/kinetic/{package}/{version}
      url: https://github.com/astuff/ibeo_core-release.git
      version: 2.0.2-0
    source:
      type: git
      url: https://github.com/astuff/ibeo_core.git
      version: release
    status: developed
  ibeo_lux:
    doc:
      type: git
      url: https://github.com/astuff/ibeo_lux.git
      version: master
    release:
      tags:
        release: release/kinetic/{package}/{version}
      url: https://github.com/astuff/ibeo_lux-release.git
      version: 2.0.1-0
    source:
      type: git
      url: https://github.com/astuff/ibeo_lux.git
      version: release
    status: developed
  ifm_o3mxxx:
    doc:
      type: git
      url: https://github.com/takiaine/ifm_o3mxxx.git
      version: master
    release:
      tags:
        release: release/kinetic/{package}/{version}
      url: https://github.com/takiaine/ifm_o3mxxx-release.git
      version: 1.0.1-0
    source:
      type: git
      url: https://github.com/takiaine/ifm_o3mxxx.git
      version: master
    status: maintained
  ifopt:
    doc:
      type: git
      url: https://github.com/ethz-adrl/ifopt.git
      version: master
    release:
      tags:
        release: release/kinetic/{package}/{version}
      url: https://github.com/ethz-adrl/ifopt-release.git
      version: 2.0.6-0
    source:
      test_pull_requests: true
      type: git
      url: https://github.com/ethz-adrl/ifopt.git
      version: master
    status: developed
  igvc_self_drive_sim:
    release:
      packages:
      - igvc_self_drive_description
      - igvc_self_drive_gazebo
      - igvc_self_drive_gazebo_plugins
      - igvc_self_drive_sim
      tags:
        release: release/kinetic/{package}/{version}
      url: https://github.com/robustify/igvc_self_drive_sim-release.git
      version: 0.1.4-1
  iirob_filters:
    doc:
      type: git
      url: https://github.com/KITrobotics/iirob_filters.git
      version: kinetic-devel
    release:
      tags:
        release: release/kinetic/{package}/{version}
      url: https://github.com/KITrobotics/iirob_filters-release.git
      version: 0.8.1-3
    source:
      type: git
      url: https://github.com/KITrobotics/iirob_filters.git
      version: kinetic-devel
    status: developed
  image_common:
    doc:
      type: git
      url: https://github.com/ros-perception/image_common.git
      version: hydro-devel
    release:
      packages:
      - camera_calibration_parsers
      - camera_info_manager
      - image_common
      - image_transport
      - polled_camera
      tags:
        release: release/kinetic/{package}/{version}
      url: https://github.com/ros-gbp/image_common-release.git
      version: 1.11.13-0
    source:
      type: git
      url: https://github.com/ros-perception/image_common.git
      version: hydro-devel
    status: maintained
  image_overlay_scale_and_compass:
    doc:
      type: git
      url: https://github.com/danielsnider/image_overlay_scale_and_compass.git
      version: master
    release:
      tags:
        release: release/kinetic/{package}/{version}
      url: https://github.com/danielsnider/image_overlay_scale_and_compass-release.git
      version: 0.2.1-0
    source:
      type: git
      url: https://github.com/danielsnider/image_overlay_scale_and_compass.git
      version: master
    status: maintained
  image_pipeline:
    doc:
      type: git
      url: https://github.com/ros-perception/image_pipeline.git
      version: indigo
    release:
      packages:
      - camera_calibration
      - depth_image_proc
      - image_pipeline
      - image_proc
      - image_publisher
      - image_rotate
      - image_view
      - stereo_image_proc
      tags:
        release: release/kinetic/{package}/{version}
      url: https://github.com/ros-gbp/image_pipeline-release.git
      version: 1.12.23-0
    source:
      type: git
      url: https://github.com/ros-perception/image_pipeline.git
      version: indigo
    status: maintained
  image_recognition:
    release:
      packages:
      - image_recognition
      - image_recognition_msgs
      - image_recognition_rqt
      - image_recognition_util
      - openface_ros
      - skybiometry_ros
      - tensorflow_ros
      - tensorflow_ros_rqt
      tags:
        release: release/kinetic/{package}/{version}
      url: https://github.com/tue-robotics/image_recognition-release.git
      version: 0.0.4-0
    source:
      type: git
      url: https://github.com/tue-robotics/image_recognition.git
      version: master
    status: developed
  image_transport_plugins:
    doc:
      type: git
      url: https://github.com/ros-perception/image_transport_plugins.git
      version: indigo-devel
    release:
      packages:
      - compressed_depth_image_transport
      - compressed_image_transport
      - image_transport_plugins
      - theora_image_transport
      tags:
        release: release/kinetic/{package}/{version}
      url: https://github.com/ros-gbp/image_transport_plugins-release.git
      version: 1.9.5-0
    source:
      type: git
      url: https://github.com/ros-perception/image_transport_plugins.git
      version: indigo-devel
    status: maintained
  imagezero_transport:
    doc:
      type: git
      url: https://github.com/swri-robotics/imagezero_transport.git
      version: master
    release:
      packages:
      - imagezero
      - imagezero_image_transport
      - imagezero_ros
      tags:
        release: release/kinetic/{package}/{version}
      url: https://github.com/swri-robotics-gbp/imagezero_transport-release.git
      version: 0.2.4-0
    source:
      type: git
      url: https://github.com/swri-robotics/imagezero_transport.git
      version: master
    status: maintained
  imi_camera:
    doc:
      type: git
      url: https://github.com/HUAJIEIMI/imi_ros.git
      version: master
    source:
      type: git
      url: https://github.com/HUAJIEIMI/imi_ros.git
      version: master
    status: developed
  imu_compass:
    doc:
      type: git
      url: https://github.com/clearpathrobotics/imu_compass.git
      version: master
    release:
      tags:
        release: release/kinetic/{package}/{version}
      url: https://github.com/clearpath-gbp/imu_compass-release.git
      version: 0.0.5-0
    source:
      type: git
      url: https://github.com/clearpathrobotics/imu_compass.git
      version: master
    status: maintained
  imu_pipeline:
    doc:
      type: git
      url: https://github.com/ros-perception/imu_pipeline.git
      version: indigo-devel
    release:
      packages:
      - imu_pipeline
      - imu_processors
      - imu_transformer
      tags:
        release: release/kinetic/{package}/{version}
      url: https://github.com/ros-gbp/imu_pipeline-release.git
      version: 0.2.3-0
    source:
      type: git
      url: https://github.com/ros-perception/imu_pipeline.git
      version: indigo-devel
    status: maintained
  imu_tools:
    doc:
      type: git
      url: https://github.com/ccny-ros-pkg/imu_tools.git
      version: kinetic
    release:
      packages:
      - imu_complementary_filter
      - imu_filter_madgwick
      - imu_tools
      - rviz_imu_plugin
      tags:
        release: release/kinetic/{package}/{version}
      url: https://github.com/uos-gbp/imu_tools-release.git
      version: 1.1.7-1
    source:
      type: git
      url: https://github.com/ccny-ros-pkg/imu_tools.git
      version: kinetic
    status: developed
  indoor_localization:
    doc:
      type: git
      url: https://github.com/inomuh/indoor_localization.git
      version: master
    release:
      tags:
        release: release/kinetic/{package}/{version}
      url: https://github.com/inomuh/indoor_localization-release.git
      version: 0.1.0-1
    source:
      test_pull_requests: true
      type: git
      url: https://github.com/inomuh/indoor_localization.git
      version: kinetic-devel
    status: developed
  indoor_positioning:
    doc:
      type: git
      url: https://github.com/metratec/indoor_positioning.git
      version: master
    release:
      tags:
        release: release/kinetic/{package}/{version}
      url: https://github.com/metratec/indoor_positioning-release.git
      version: 1.1.0-0
    source:
      type: git
      url: https://github.com/metratec/indoor_positioning.git
      version: master
    status: maintained
  industrial_calibration:
    doc:
      type: git
      url: https://github.com/ros-industrial/industrial_calibration.git
      version: kinetic-devel
    status: maintained
  industrial_ci:
    doc:
      type: git
      url: https://github.com/ros-industrial/industrial_ci.git
      version: master
    status: maintained
  industrial_core:
    doc:
      type: git
      url: https://github.com/ros-industrial/industrial_core.git
      version: kinetic
    release:
      packages:
      - industrial_core
      - industrial_deprecated
      - industrial_msgs
      - industrial_robot_client
      - industrial_robot_simulator
      - industrial_trajectory_filters
      - industrial_utils
      - simple_message
      tags:
        release: release/kinetic/{package}/{version}
      url: https://github.com/ros-industrial-release/industrial_core-release.git
      version: 0.7.0-0
    source:
      type: git
      url: https://github.com/ros-industrial/industrial_core.git
      version: kinetic
    status: maintained
  industrial_robot_status_controller:
    doc:
      type: git
      url: https://github.com/gavanderhoorn/industrial_robot_status_controller.git
      version: master
    release:
      packages:
      - industrial_robot_status_controller
      - industrial_robot_status_interface
      tags:
        release: release/kinetic/{package}/{version}
      url: https://github.com/gavanderhoorn/industrial_robot_status_controller-release.git
      version: 0.1.2-1
    source:
      type: git
      url: https://github.com/gavanderhoorn/industrial_robot_status_controller.git
      version: master
    status: developed
  infinisoleil:
    doc:
      type: git
      url: https://github.com/ncs-3d-sensing/infinisoleil.git
      version: master
  innok_heros_description:
    doc:
      type: git
      url: https://github.com/innokrobotics/innok_heros_description.git
      version: kinetic
    source:
      type: git
      url: https://github.com/innokrobotics/innok_heros_description.git
      version: kinetic
    status: maintained
  innok_heros_driver:
    doc:
      type: git
      url: https://github.com/innokrobotics/innok_heros_driver.git
      version: kinetic
    release:
      tags:
        release: release/kinetic/{package}/{version}
      url: https://github.com/innokrobotics/innok_heros_driver-release.git
      version: 1.0.4-0
    source:
      type: git
      url: https://github.com/innokrobotics/innok_heros_driver.git
      version: kinetic
    status: maintained
  interactive_marker_proxy:
    doc:
      type: git
      url: https://github.com/RobotWebTools/interactive_marker_proxy.git
      version: master
    release:
      tags:
        release: release/kinetic/{package}/{version}
      url: https://github.com/RobotWebTools-release/interactive_marker_proxy-release.git
      version: 0.1.2-0
    source:
      type: git
      url: https://github.com/RobotWebTools/interactive_marker_proxy.git
      version: master
    status: maintained
  interactive_marker_twist_server:
    doc:
      type: git
      url: https://github.com/ros-visualization/interactive_marker_twist_server.git
      version: kinetic-devel
    release:
      tags:
        release: release/kinetic/{package}/{version}
      url: https://github.com/ros-gbp/interactive_marker_twist_server-release.git
      version: 1.2.0-0
    source:
      type: git
      url: https://github.com/ros-visualization/interactive_marker_twist_server.git
      version: kinetic-devel
    status: maintained
  interactive_markers:
    doc:
      type: git
      url: https://github.com/ros-visualization/interactive_markers.git
      version: indigo-devel
    release:
      tags:
        release: release/kinetic/{package}/{version}
      url: https://github.com/ros-gbp/interactive_markers-release.git
      version: 1.11.4-0
    source:
      type: git
      url: https://github.com/ros-visualization/interactive_markers.git
      version: indigo-devel
    status: maintained
  iot_bridge:
    doc:
      type: git
      url: https://github.com/corb555/iot_bridge.git
      version: kinetic-devel
    release:
      tags:
        release: release/kinetic/{package}/{version}
      url: https://github.com/ros-gbp/iot_bridge-release.git
      version: 0.9.0-0
    source:
      type: git
      url: https://github.com/corb555/iot_bridge.git
      version: kinetic-devel
    status: developed
  ipcamera_driver:
    doc:
      type: git
      url: https://github.com/alireza-hosseini/ipcamera_driver.git
      version: master
    release:
      tags:
        release: release/kinetic/{package}/{version}
      url: https://github.com/alireza-hosseini/ipcamera_driver-release.git
      version: 0.1.1-1
    source:
      test_pull_requests: true
      type: git
      url: https://github.com/alireza-hosseini/ipcamera_driver.git
      version: master
    status: developed
  ipr_extern:
    doc:
      type: git
      url: https://github.com/KITrobotics/ipr_extern.git
      version: kinetic-devel
    release:
      packages:
      - ipr_extern
      - libmodbus
      - libreflexxestype2
      - ros_reflexxes
      tags:
        release: release/kinetic/{package}/{version}
      url: https://github.com/KITrobotics/ipr_extern-release.git
      version: 0.8.8-0
    source:
      type: git
      url: https://github.com/KITrobotics/ipr_extern.git
      version: kinetic-devel
    status: developed
  ira_laser_tools:
    doc:
      type: git
      url: https://github.com/iralabdisco/ira_laser_tools.git
      version: kinetic
    release:
      tags:
        release: release/kinetic/{package}/{version}
      url: https://github.com/iralabdisco/ira_laser_tools-release.git
      version: 1.0.2-0
    source:
      type: git
      url: https://github.com/iralabdisco/ira_laser_tools.git
      version: kinetic
    status: developed
  ivcon:
    release:
      tags:
        release: release/kinetic/{package}/{version}
      url: https://github.com/ros-gbp/ivcon-release.git
      version: 0.1.6-0
    source:
      type: git
      url: https://github.com/ros/ivcon.git
      version: kinetic-devel
    status: maintained
  jackal:
    doc:
      type: git
      url: https://github.com/jackal/jackal.git
      version: kinetic-devel
    release:
      packages:
      - jackal_control
      - jackal_description
      - jackal_msgs
      - jackal_navigation
      - jackal_tutorials
      tags:
        release: release/kinetic/{package}/{version}
      url: https://github.com/clearpath-gbp/jackal-release.git
      version: 0.6.2-0
    source:
      type: git
      url: https://github.com/jackal/jackal.git
      version: kinetic-devel
    status: maintained
  jackal_desktop:
    doc:
      type: git
      url: https://github.com/jackal/jackal_desktop.git
      version: kinetic-devel
    release:
      packages:
      - jackal_desktop
      - jackal_viz
      tags:
        release: release/kinetic/{package}/{version}
      url: https://github.com/clearpath-gbp/jackal_desktop-release.git
      version: 0.3.2-0
    source:
      type: git
      url: https://github.com/jackal/jackal_desktop.git
      version: kinetic-devel
    status: maintained
  jackal_simulator:
    doc:
      type: git
      url: https://github.com/jackal/jackal_simulator.git
      version: kinetic-devel
    release:
      packages:
      - jackal_gazebo
      - jackal_simulator
      tags:
        release: release/kinetic/{package}/{version}
      url: https://github.com/clearpath-gbp/jackal_simulator-release.git
      version: 0.3.0-0
    source:
      type: git
      url: https://github.com/jackal/jackal_simulator.git
      version: kinetic-devel
    status: maintained
  jaguar:
    release:
      packages:
      - jaguar_control
      - jaguar_description
      - jaguar_msgs
      - jaguar_navigation
      tags:
        release: release/kinetic/{package}/{version}
      url: https://github.com/gstavrinos/jaguar-release.git
      version: 0.1.0-0
    status: developed
  jog_arm:
    doc:
      type: git
      url: https://github.com/UTNuclearRoboticsPublic/jog_arm.git
      version: kinetic
    release:
      tags:
        release: release/kinetic/{package}/{version}
      url: https://github.com/UTNuclearRoboticsPublic/jog_arm-release.git
      version: 0.0.3-2
    source:
      test_pull_requests: true
      type: git
      url: https://github.com/UTNuclearRoboticsPublic/jog_arm.git
      version: kinetic
    status: developed
  jog_control:
    doc:
      type: git
      url: https://github.com/tork-a/jog_control.git
      version: master
    release:
      packages:
      - jog_control
      - jog_controller
      - jog_launch
      - jog_msgs
      tags:
        release: release/kinetic/{package}/{version}
      url: https://github.com/tork-a/jog_control-release.git
      version: 0.0.1-0
    source:
      type: git
      url: https://github.com/tork-a/jog_control.git
      version: master
    status: developed
  joint_state_publisher:
    doc:
      type: git
      url: https://github.com/ros/joint_state_publisher.git
      version: kinetic-devel
    release:
      tags:
        release: release/kinetic/{package}/{version}
      url: https://github.com/ros-gbp/joint_state_publisher-release.git
      version: 1.12.13-0
    source:
      test_pull_requests: true
      type: git
      url: https://github.com/ros/joint_state_publisher.git
      version: kinetic-devel
    status: maintained
  jointstick:
    doc:
      type: git
      url: https://github.com/gstavrinos/jointstick.git
      version: master
    release:
      tags:
        release: release/kinetic/{package}/{version}
      url: https://github.com/gstavrinos/jointstick-release.git
      version: 0.9.1-1
    source:
      type: git
      url: https://github.com/gstavrinos/jointstick.git
      version: master
    status: maintained
  joystick_drivers:
    doc:
      type: git
      url: https://github.com/ros-drivers/joystick_drivers.git
      version: indigo-devel
    release:
      packages:
      - joy
      - joystick_drivers
      - ps3joy
      - spacenav_node
      - wiimote
      tags:
        release: release/kinetic/{package}/{version}
      url: https://github.com/ros-gbp/joystick_drivers-release.git
      version: 1.12.0-0
    source:
      type: git
      url: https://github.com/ros-drivers/joystick_drivers.git
      version: indigo-devel
    status: maintained
  jsk_3rdparty:
    doc:
      type: git
      url: https://github.com/jsk-ros-pkg/jsk_3rdparty.git
      version: master
    release:
      packages:
      - assimp_devel
      - bayesian_belief_networks
      - downward
      - ff
      - ffha
      - jsk_3rdparty
      - julius
      - julius_ros
      - libcmt
      - libsiftfast
      - lpg_planner
      - mini_maxwell
      - nlopt
      - opt_camera
      - pgm_learner
      - respeaker_ros
      - ros_speech_recognition
      - rospatlite
      - rosping
      - slic
      - voice_text
      tags:
        release: release/kinetic/{package}/{version}
      url: https://github.com/tork-a/jsk_3rdparty-release.git
      version: 2.1.11-0
    source:
      type: git
      url: https://github.com/jsk-ros-pkg/jsk_3rdparty.git
      version: master
    status: developed
  jsk_common:
    doc:
      type: git
      url: https://github.com/jsk-ros-pkg/jsk_common.git
      version: master
    release:
      packages:
      - dynamic_tf_publisher
      - image_view2
      - jsk_common
      - jsk_data
      - jsk_network_tools
      - jsk_tilt_laser
      - jsk_tools
      - jsk_topic_tools
      - multi_map_server
      - virtual_force_publisher
      tags:
        release: release/kinetic/{package}/{version}
      url: https://github.com/tork-a/jsk_common-release.git
      version: 2.2.10-0
    source:
      type: git
      url: https://github.com/jsk-ros-pkg/jsk_common.git
      version: master
    status: developed
  jsk_common_msgs:
    doc:
      type: git
      url: https://github.com/jsk-ros-pkg/jsk_common_msgs.git
      version: master
    release:
      packages:
      - jsk_common_msgs
      - jsk_footstep_msgs
      - jsk_gui_msgs
      - jsk_hark_msgs
      - posedetection_msgs
      - speech_recognition_msgs
      tags:
        release: release/kinetic/{package}/{version}
      url: https://github.com/tork-a/jsk_common_msgs-release.git
      version: 4.3.1-0
    source:
      type: git
      url: https://github.com/jsk-ros-pkg/jsk_common_msgs.git
      version: master
    status: developed
  jsk_control:
    doc:
      type: git
      url: https://github.com/jsk-ros-pkg/jsk_control.git
      version: master
    release:
      packages:
      - cmd_vel_smoother
      - contact_states_observer
      - eus_nlopt
      - eus_qp
      - eus_qpoases
      - joy_mouse
      - jsk_calibration
      - jsk_control
      - jsk_footstep_controller
      - jsk_footstep_planner
      - jsk_ik_server
      - jsk_teleop_joy
      tags:
        release: release/kinetic/{package}/{version}
      url: https://github.com/tork-a/jsk_control-release.git
      version: 0.1.14-0
    source:
      type: git
      url: https://github.com/jsk-ros-pkg/jsk_control.git
      version: master
    status: developed
  jsk_model_tools:
    doc:
      type: git
      url: https://github.com/jsk-ros-pkg/jsk_model_tools.git
      version: master
    release:
      packages:
      - eus_assimp
      - euscollada
      - eusurdf
      - jsk_model_tools
      tags:
        release: release/kinetic/{package}/{version}
      url: https://github.com/tork-a/jsk_model_tools-release.git
      version: 0.4.2-0
    status: developed
  jsk_planning:
    release:
      packages:
      - jsk_planning
      - pddl_msgs
      - pddl_planner
      - pddl_planner_viewer
      - task_compiler
      tags:
        release: release/kinetic/{package}/{version}
      url: https://github.com/tork-a/jsk_planning-release.git
      version: 0.1.10-0
    status: developed
  jsk_pr2eus:
    doc:
      type: git
      url: https://github.com/jsk-ros-pkg/jsk_pr2eus.git
      version: master
    release:
      packages:
      - jsk_pr2eus
      - pr2eus
      - pr2eus_moveit
      - pr2eus_tutorials
      tags:
        release: release/kinetic/{package}/{version}
      url: https://github.com/tork-a/jsk_pr2eus-release.git
      version: 0.3.14-0
    status: developed
  jsk_recognition:
    doc:
      type: git
      url: https://github.com/jsk-ros-pkg/jsk_recognition.git
      version: master
    release:
      packages:
      - checkerboard_detector
      - imagesift
      - jsk_pcl_ros
      - jsk_pcl_ros_utils
      - jsk_perception
      - jsk_recognition
      - jsk_recognition_msgs
      - jsk_recognition_utils
      - resized_image_transport
      tags:
        release: release/kinetic/{package}/{version}
      url: https://github.com/tork-a/jsk_recognition-release.git
      version: 1.2.9-0
    source:
      type: git
      url: https://github.com/jsk-ros-pkg/jsk_recognition.git
      version: master
    status: developed
  jsk_roseus:
    doc:
      type: git
      url: https://github.com/jsk-ros-pkg/jsk_roseus.git
      version: master
    release:
      packages:
      - jsk_roseus
      - roseus
      - roseus_mongo
      - roseus_smach
      - roseus_tutorials
      tags:
        release: release/kinetic/{package}/{version}
      url: https://github.com/tork-a/jsk_roseus-release.git
      version: 1.7.4-0
    source:
      type: git
      url: https://github.com/jsk-ros-pkg/jsk_roseus.git
      version: master
    status: developed
  jsk_visualization:
    doc:
      type: git
      url: https://github.com/jsk-ros-pkg/jsk_visualization.git
      version: master
    release:
      packages:
      - jsk_interactive
      - jsk_interactive_marker
      - jsk_interactive_test
      - jsk_rqt_plugins
      - jsk_rviz_plugins
      - jsk_visualization
      tags:
        release: release/kinetic/{package}/{version}
      url: https://github.com/tork-a/jsk_visualization-release.git
      version: 2.1.5-0
    status: developed
  jskeus:
    doc:
      type: git
      url: https://github.com/euslisp/jskeus.git
      version: master
    release:
      tags:
        release: release/kinetic/{package}/{version}
      url: https://github.com/tork-a/jskeus-release.git
      version: 1.2.1-0
    status: developed
  json_transport:
    doc:
      type: git
      url: https://github.com/locusrobotics/json_transport.git
      version: devel
    release:
      packages:
      - json_msgs
      - json_transport
      tags:
        release: release/kinetic/{package}/{version}
      url: https://github.com/locusrobotics/json_transport-release.git
      version: 0.0.1-0
    source:
      type: git
      url: https://github.com/locusrobotics/json_transport.git
      version: devel
    status: developed
  katana_driver:
    doc:
      type: git
      url: https://github.com/uos/katana_driver.git
      version: kinetic
    release:
      packages:
      - katana
      - katana_arm_gazebo
      - katana_description
      - katana_driver
      - katana_gazebo_plugins
      - katana_moveit_ikfast_plugin
      - katana_msgs
      - katana_teleop
      - katana_tutorials
      - kni
      tags:
        release: release/kinetic/{package}/{version}
      url: https://github.com/uos-gbp/katana_driver-release.git
      version: 1.1.2-0
    source:
      test_pull_requests: true
      type: git
      url: https://github.com/uos/katana_driver.git
      version: kinetic
    status: developed
  kdl_parser:
    doc:
      type: git
      url: https://github.com/ros/kdl_parser.git
      version: kinetic-devel
    release:
      packages:
      - kdl_parser
      - kdl_parser_py
      tags:
        release: release/kinetic/{package}/{version}
      url: https://github.com/ros-gbp/kdl_parser-release.git
      version: 1.12.11-0
    source:
      test_pull_requests: true
      type: git
      url: https://github.com/ros/kdl_parser.git
      version: kinetic-devel
    status: maintained
  khi_robot:
    doc:
      type: git
      url: https://github.com/Kawasaki-Robotics/khi_robot.git
      version: master
    release:
      packages:
      - khi_duaro_description
      - khi_duaro_gazebo
      - khi_duaro_ikfast_plugin
      - khi_duaro_moveit_config
      - khi_robot
      - khi_robot_bringup
      - khi_robot_control
      - khi_robot_msgs
      - khi_rs007l_moveit_config
      - khi_rs007n_moveit_config
      - khi_rs080n_moveit_config
      - khi_rs_description
      - khi_rs_gazebo
      - khi_rs_ikfast_plugin
      tags:
        release: release/kinetic/{package}/{version}
      url: https://github.com/Kawasaki-Robotics/khi_robot-release.git
      version: 1.1.1-1
    source:
      test_pull_requests: true
      type: git
      url: https://github.com/Kawasaki-Robotics/khi_robot.git
      version: master
    status: developed
  kinesis_manager:
    doc:
      type: git
      url: https://github.com/aws-robotics/kinesisvideo-common.git
      version: master
    release:
      tags:
        release: release/kinetic/{package}/{version}
      url: https://github.com/aws-gbp/kinesis_manager-release.git
      version: 2.0.0-0
    source:
      type: git
      url: https://github.com/aws-robotics/kinesisvideo-common.git
      version: master
    status: maintained
  kinesis_video_streamer:
    doc:
      type: git
      url: https://github.com/aws-robotics/kinesisvideo-ros1.git
      version: master
    release:
      packages:
      - kinesis_video_msgs
      - kinesis_video_streamer
      tags:
        release: release/kinetic/{package}/{version}
      url: https://github.com/aws-gbp/kinesis_video_streamer-release.git
      version: 2.0.1-0
    source:
      type: git
      url: https://github.com/aws-robotics/kinesisvideo-ros1.git
      version: master
    status: maintained
  kobuki:
    doc:
      type: git
      url: https://github.com/yujinrobot/kobuki.git
      version: kinetic
    release:
      packages:
      - kobuki
      - kobuki_auto_docking
      - kobuki_bumper2pc
      - kobuki_capabilities
      - kobuki_controller_tutorial
      - kobuki_description
      - kobuki_keyop
      - kobuki_node
      - kobuki_random_walker
      - kobuki_rapps
      - kobuki_safety_controller
      - kobuki_testsuite
      tags:
        release: release/kinetic/{package}/{version}
      url: https://github.com/yujinrobot-release/kobuki-release.git
      version: 0.7.6-0
    source:
      type: git
      url: https://github.com/yujinrobot/kobuki.git
      version: kinetic
    status: maintained
  kobuki_core:
    doc:
      type: git
      url: https://github.com/yujinrobot/kobuki_core.git
      version: kinetic
    release:
      packages:
      - kobuki_core
      - kobuki_dock_drive
      - kobuki_driver
      - kobuki_ftdi
      tags:
        release: release/kinetic/{package}/{version}
      url: https://github.com/yujinrobot-release/kobuki_core-release.git
      version: 0.7.8-1
    source:
      type: git
      url: https://github.com/yujinrobot/kobuki_core.git
      version: kinetic
    status: maintained
  kobuki_desktop:
    doc:
      type: git
      url: https://github.com/yujinrobot/kobuki_desktop.git
      version: kinetic
    release:
      packages:
      - kobuki_dashboard
      - kobuki_desktop
      - kobuki_gazebo
      - kobuki_gazebo_plugins
      - kobuki_qtestsuite
      - kobuki_rviz_launchers
      tags:
        release: release/kinetic/{package}/{version}
      url: https://github.com/yujinrobot-release/kobuki_desktop-release.git
      version: 0.5.7-0
    source:
      type: git
      url: https://github.com/yujinrobot/kobuki_desktop.git
      version: kinetic
    status: maintained
  kobuki_msgs:
    doc:
      type: git
      url: https://github.com/yujinrobot/kobuki_msgs.git
      version: kinetic
    release:
      tags:
        release: release/kinetic/{package}/{version}
      url: https://github.com/yujinrobot-release/kobuki_msgs-release.git
      version: 0.7.0-0
    source:
      type: git
      url: https://github.com/yujinrobot/kobuki_msgs.git
      version: kinetic
    status: maintained
  kobuki_soft:
    doc:
      type: git
      url: https://github.com/yujinrobot/kobuki_soft.git
      version: kinetic
    release:
      packages:
      - kobuki_soft
      - kobuki_softapps
      - kobuki_softnode
      tags:
        release: release/kinetic/{package}/{version}
      url: https://github.com/yujinrobot-release/kobuki_soft-release.git
      version: 0.1.3-0
    source:
      type: git
      url: https://github.com/yujinrobot/kobuki_soft.git
      version: kinetic
    status: maintained
  korg_nanokontrol:
    doc:
      type: git
      url: https://github.com/ros-drivers/korg_nanokontrol.git
      version: master
    release:
      tags:
        release: release/kinetic/{package}/{version}
      url: https://github.com/ros-gbp/korg_nanokontrol-release.git
      version: 0.1.2-0
    source:
      type: git
      url: https://github.com/ros-drivers/korg_nanokontrol.git
      version: master
    status: maintained
  kuka:
    doc:
      type: git
      url: https://github.com/ros-industrial/kuka.git
      version: indigo-devel
    source:
      type: git
      url: https://github.com/ros-industrial/kuka.git
      version: indigo-devel
    status: developed
  kuka_experimental:
    doc:
      type: git
      url: https://github.com/ros-industrial/kuka_experimental.git
      version: indigo-devel
    source:
      type: git
      url: https://github.com/ros-industrial/kuka_experimental.git
      version: indigo-devel
    status: developed
  kvh_drivers:
    doc:
      type: git
      url: https://github.com/ros-drivers/kvh_drivers.git
      version: master
    release:
      packages:
      - kvh
      tags:
        release: release/kinetic/{package}/{version}
      url: https://github.com/ros-drivers-gbp/kvh_drivers-release.git
      version: 1.0.3-0
    source:
      type: git
      url: https://github.com/ros-drivers/kvh_drivers.git
      version: master
    status: maintained
  laser_assembler:
    doc:
      type: git
      url: https://github.com/ros-perception/laser_assembler.git
      version: hydro-devel
    release:
      tags:
        release: release/kinetic/{package}/{version}
      url: https://github.com/ros-gbp/laser_assembler-release.git
      version: 1.7.4-0
    source:
      type: git
      url: https://github.com/ros-perception/laser_assembler.git
      version: hydro-devel
    status: maintained
  laser_filtering:
    doc:
      type: git
      url: https://github.com/DLu/laser_filtering.git
      version: hydro_devel
    release:
      packages:
      - laser_filtering
      - map_laser
      tags:
        release: release/kinetic/{package}/{version}
      url: https://github.com/wu-robotics/laser_filtering_release.git
      version: 0.0.4-0
    source:
      type: git
      url: https://github.com/DLu/laser_filtering.git
      version: hydro_devel
    status: maintained
  laser_filters:
    doc:
      type: git
      url: https://github.com/ros-perception/laser_filters.git
      version: indigo-devel
    release:
      tags:
        release: release/kinetic/{package}/{version}
      url: https://github.com/ros-gbp/laser_filters-release.git
      version: 1.8.5-0
    source:
      type: git
      url: https://github.com/ros-perception/laser_filters.git
      version: indigo-devel
    status: maintained
  laser_geometry:
    doc:
      type: git
      url: https://github.com/ros-perception/laser_geometry.git
      version: indigo-devel
    release:
      tags:
        release: release/kinetic/{package}/{version}
      url: https://github.com/ros-gbp/laser_geometry-release.git
      version: 1.6.4-0
    source:
      type: git
      url: https://github.com/ros-perception/laser_geometry.git
      version: indigo-devel
    status: maintained
  laser_pipeline:
    doc:
      type: git
      url: https://github.com/ros-perception/laser_pipeline.git
      version: hydro-devel
    release:
      tags:
        release: release/kinetic/{package}/{version}
      url: https://github.com/ros-gbp/laser_pipeline-release.git
      version: 1.6.2-0
    source:
      type: git
      url: https://github.com/ros-perception/laser_pipeline.git
      version: hydro-devel
    status: maintained
  laser_proc:
    doc:
      type: git
      url: https://github.com/ros-perception/laser_proc.git
      version: indigo-devel
    release:
      tags:
        release: release/kinetic/{package}/{version}
      url: https://github.com/ros-gbp/laser_proc-release.git
      version: 0.1.4-0
    source:
      type: git
      url: https://github.com/ros-perception/laser_proc.git
      version: indigo-devel
    status: maintained
  lauv_gazebo:
    doc:
      type: git
      url: https://github.com/uuvsimulator/lauv_gazebo.git
      version: master
    release:
      packages:
      - lauv_control
      - lauv_description
      - lauv_gazebo
      tags:
        release: release/kinetic/{package}/{version}
      url: https://github.com/uuvsimulator/lauv_gazebo-release.git
      version: 0.1.6-0
    source:
      test_pull_requests: true
      type: git
      url: https://github.com/uuvsimulator/lauv_gazebo.git
      version: master
    status: developed
  leap_motion:
    doc:
      type: git
      url: https://github.com/ros-drivers/leap_motion.git
      version: hydro
    release:
      tags:
        release: release/kinetic/{package}/{version}
      url: https://github.com/ros-gbp/leap_motion-release.git
      version: 0.0.11-0
    source:
      type: git
      url: https://github.com/ros-drivers/leap_motion.git
      version: hydro
    status: maintained
  leptrino_force_torque:
    doc:
      type: git
      url: https://github.com/hiveground-ros-package/leptrino_force_torque.git
      version: master
    status: maintained
  lex_node:
    doc:
      type: git
      url: https://github.com/aws-robotics/lex-ros1.git
      version: master
    release:
      packages:
      - lex_common_msgs
      - lex_node
      tags:
        release: release/kinetic/{package}/{version}
      url: https://github.com/aws-gbp/lex_node-release.git
      version: 2.0.0-1
    source:
      type: git
      url: https://github.com/aws-robotics/lex-ros1.git
      version: master
    status: maintained
  lgsvl_msgs:
    release:
      tags:
        release: release/kinetic/{package}/{version}
      url: https://github.com/lgsvl/lgsvl_msgs-release.git
      version: 0.0.1-0
    source:
      type: git
      url: https://github.com/lgsvl/lgsvl_msgs.git
      version: kinetic-devel
    status: maintained
  libcreate:
    doc:
      type: git
      url: https://github.com/AutonomyLab/libcreate.git
      version: master
    release:
      tags:
        release: release/kinetic/{package}/{version}
      url: https://github.com/AutonomyLab/libcreate-release.git
      version: 1.6.1-0
    source:
      type: git
      url: https://github.com/AutonomyLab/libcreate.git
      version: master
    status: developed
  libfranka:
    doc:
      type: git
      url: https://github.com/frankaemika/libfranka-release.git
      version: release/kinetic/libfranka
    release:
      tags:
        release: release/kinetic/{package}/{version}
      url: https://github.com/frankaemika/libfranka-release.git
      version: 0.5.0-1
    source:
      test_commits: false
      type: git
      url: https://github.com/frankaemika/libfranka.git
      version: master
    status: developed
  libfreenect:
    doc:
      type: git
      url: https://github.com/ros-drivers/libfreenect.git
      version: ros-devel
    release:
      tags:
        release: release/kinetic/{package}/{version}
      url: https://github.com/ros-drivers-gbp/libfreenect-ros-release.git
      version: 0.5.1-0
    status: maintained
  libg2o:
    release:
      tags:
        release: release/kinetic/{package}/{version}
      url: https://github.com/ros-gbp/libg2o-release.git
      version: 2016.4.24-0
    status: maintained
  libmynteye:
    doc:
      type: git
      url: https://github.com/harjeb/libmynteye.git
      version: master
    release:
      tags:
        release: release/kinetic/{package}/{version}
      url: https://github.com/harjeb/libmynteye-release.git
      version: 0.1.3-0
    source:
      test_pull_requests: true
      type: git
      url: https://github.com/harjeb/libmynteye.git
      version: master
    status: developed
  librealsense:
    doc:
      type: git
      url: https://github.com/IntelRealSense/librealsense.git
      version: legacy
    release:
      tags:
        release: release/kinetic/{package}/{version}
      url: https://github.com/intel-ros/librealsense-release.git
      version: 1.12.1-0
    source:
      type: git
      url: https://github.com/IntelRealSense/librealsense.git
      version: legacy
    status: maintained
  libsegwayrmp:
    doc:
      type: git
      url: https://github.com/segwayrmp/libsegwayrmp.git
      version: master
    release:
      tags:
        release: release/kinetic/{package}/{version}
      url: https://github.com/segwayrmp/libsegwayrmp-release.git
    source:
      type: git
      url: https://github.com/segwayrmp/libsegwayrmp.git
      version: master
    status: maintained
  libsick_ldmrs:
    doc:
      type: git
      url: https://github.com/SICKAG/libsick_ldmrs.git
      version: master
    source:
      type: git
      url: https://github.com/SICKAG/libsick_ldmrs.git
      version: master
  libuvc:
    doc:
      type: git
      url: https://github.com/ktossell/libuvc.git
      version: master
    release:
      tags:
        release: release/kinetic/{package}/{version}
      url: https://github.com/ktossell/libuvc-release.git
      version: 0.0.6-1
    status: unmaintained
  libuvc_ros:
    doc:
      type: git
      url: https://github.com/ros-drivers/libuvc_ros.git
      version: master
    release:
      packages:
      - libuvc_camera
      - libuvc_ros
      tags:
        release: release/kinetic/{package}/{version}
      url: https://github.com/ros-drivers-gbp/libuvc_ros-release.git
      version: 0.0.10-0
    source:
      type: git
      url: https://github.com/ros-drivers/libuvc_ros.git
      version: master
    status: unmaintained
  lidar_camera_calibration:
    doc:
      type: git
      url: https://github.com/ankitdhall/lidar_camera_calibration.git
      version: master
    source:
      type: git
      url: https://github.com/ankitdhall/lidar_camera_calibration.git
      version: master
  linux_networking:
    doc:
      type: git
      url: https://github.com/PR2/linux_networking.git
      version: hydro-devel
    release:
      packages:
      - access_point_control
      - asmach
      - asmach_tutorials
      - ddwrt_access_point
      - hostapd_access_point
      - ieee80211_channels
      - linksys_access_point
      - linux_networking
      - multi_interface_roam
      - network_control_tests
      - network_detector
      - network_monitor_udp
      - network_traffic_control
      tags:
        release: release/kinetic/{package}/{version}
      url: https://github.com/pr2-gbp/linux_networking-release.git
      version: 1.0.15-0
    source:
      type: git
      url: https://github.com/pr2/linux_networking.git
      version: hydro-devel
    status: maintained
  linux_peripheral_interfaces:
    doc:
      type: git
      url: https://github.com/ros-drivers/linux_peripheral_interfaces.git
      version: kinetic
    release:
      packages:
      - laptop_battery_monitor
      - libsensors_monitor
      - linux_peripheral_interfaces
      tags:
        release: release/kinetic/{package}/{version}
      url: https://github.com/ros-gbp/linux_peripheral_interfaces-release.git
      version: 0.2.0-0
    source:
      type: git
      url: https://github.com/ros-drivers/linux_peripheral_interfaces.git
      version: kinetic
    status: maintained
  livox_ros_driver:
    doc:
      type: git
      url: https://github.com/Livox-SDK/livox_ros_driver.git
      version: master
    source:
      type: git
      url: https://github.com/Livox-SDK/livox_ros_driver.git
      version: master
    status: maintained
  lkh:
    doc:
      type: git
      url: https://github.com/crigroup/lkh.git
      version: master
    release:
      packages:
      - glkh_solver
      - lkh
      - lkh_solver
      tags:
        release: release/kinetic/{package}/{version}
      url: https://github.com/crigroup/lkh-release.git
      version: 0.1.1-0
    source:
      type: git
      url: https://github.com/crigroup/lkh.git
      version: master
    status: developed
  lms1xx:
    doc:
      type: git
      url: https://github.com/clearpathrobotics/lms1xx.git
      version: master
    release:
      tags:
        release: release/kinetic/{package}/{version}
      url: https://github.com/clearpath-gbp/lms1xx-release.git
      version: 0.1.6-0
    source:
      type: git
      url: https://github.com/clearpathrobotics/lms1xx.git
      version: master
    status: maintained
  log4cpp:
    doc:
      type: git
      url: https://github.com/orocos-toolchain/log4cpp.git
      version: toolchain-2.9
    release:
      tags:
        release: release/kinetic/{package}/{version}
      url: https://github.com/orocos-gbp/log4cpp-release.git
      version: 2.9.1-1
    source:
      type: git
      url: https://github.com/orocos-toolchain/log4cpp.git
      version: toolchain-2.9
    status: maintained
  log_server:
    release:
      tags:
        release: release/kinetic/{package}/{version}
      url: https://github.com/easymov/log_server-release.git
      version: 0.1.4-1
    status: developed
  loki_base_node:
    release:
      tags:
        release: release/kinetic/{package}/{version}
      url: https://github.com/UbiquityRobotics-release/loki_base_node-release.git
      version: 0.2.2-0
  loki_robot:
    release:
      packages:
      - loki_bringup
      - loki_demos
      - loki_description
      - loki_nav
      - loki_robot
      - loki_teleop
      tags:
        release: release/kinetic/{package}/{version}
      url: https://github.com/UbiquityRobotics-release/loki_robot-release.git
      version: 0.0.2-0
  look_at_pose:
    doc:
      type: git
      url: https://github.com/UTNuclearRoboticsPublic/look_at_pose.git
      version: kinetic
    release:
      tags:
        release: release/kinetic/{package}/{version}
      url: https://github.com/UTNuclearRoboticsPublic/look_at_pose-release.git
      version: 0.7.7-0
    source:
      test_pull_requests: true
      type: git
      url: https://github.com/UTNuclearRoboticsPublic/look_at_pose.git
      version: kinetic
    status: maintained
  lost_comms_recovery:
    doc:
      type: git
      url: https://github.com/danielsnider/lost_comms_recovery.git
      version: master
    release:
      tags:
        release: release/kinetic/{package}/{version}
      url: https://github.com/danielsnider/lost_comms_recovery-release.git
      version: 0.1.0-0
    source:
      type: git
      url: https://github.com/danielsnider/lost_comms_recovery.git
      version: master
    status: maintained
  lpms_imu:
    doc:
      type: git
      url: https://github.com/larics/lpms_imu.git
      version: master
    source:
      type: git
      url: https://github.com/larics/lpms_imu.git
      version: master
    status: maintained
  lusb:
    doc:
      type: hg
      url: https://bitbucket.org/dataspeedinc/lusb
      version: default
    release:
      tags:
        release: release/kinetic/{package}/{version}
      url: https://github.com/DataspeedInc-release/lusb-release.git
      version: 1.1.0-0
    source:
      type: hg
      url: https://bitbucket.org/dataspeedinc/lusb
      version: default
    status: developed
  lyap_control:
    doc:
      type: git
      url: https://bitbucket.org/AndyZe/lyap_control.git
      version: master
    release:
      tags:
        release: release/kinetic/{package}/{version}
      url: https://github.com/AndyZe/lyap_control-release.git
      version: 0.0.13-0
    source:
      type: git
      url: https://bitbucket.org/AndyZe/lyap_control.git
      version: master
    status: maintained
  m_explore:
    doc:
      type: git
      url: https://github.com/hrnr/m-explore.git
      version: kinetic-devel
    release:
      packages:
      - explore_lite
      - multirobot_map_merge
      tags:
        release: release/kinetic/{package}/{version}
      url: https://github.com/hrnr/m-explore-release.git
      version: 2.1.1-0
    source:
      type: git
      url: https://github.com/hrnr/m-explore.git
      version: kinetic-devel
    status: developed
  magni_robot:
    doc:
      type: git
      url: https://github.com/UbiquityRobotics/magni_robot.git
      version: indigo-devel
    release:
      packages:
      - magni_bringup
      - magni_demos
      - magni_description
      - magni_nav
      - magni_robot
      - magni_teleop
      - magni_viz
      tags:
        release: release/kinetic/{package}/{version}
      url: https://github.com/UbiquityRobotics-release/magni_robot-release.git
      version: 0.4.2-0
    source:
      type: git
      url: https://github.com/UbiquityRobotics/magni_robot.git
      version: indigo-devel
    status: developed
  manipulation_msgs:
    doc:
      type: git
      url: https://github.com/ros-interactive-manipulation/manipulation_msgs.git
      version: hydro-devel
    release:
      tags:
        release: release/kinetic/{package}/{version}
      url: https://github.com/ros-gbp/manipulation_msgs-release.git
      version: 0.2.1-0
    source:
      type: git
      url: https://github.com/ros-interactive-manipulation/manipulation_msgs.git
      version: hydro-devel
    status: end-of-life
  manipulator_h:
    doc:
      type: git
      url: https://github.com/ROBOTIS-GIT/ROBOTIS-MANIPULATOR-H.git
      version: kinetic-devel
    release:
      packages:
      - manipulator_h
      - manipulator_h_base_module
      - manipulator_h_base_module_msgs
      - manipulator_h_bringup
      - manipulator_h_description
      - manipulator_h_gazebo
      - manipulator_h_gui
      - manipulator_h_kinematics_dynamics
      - manipulator_h_manager
      tags:
        release: release/kinetic/{package}/{version}
      url: https://github.com/ROBOTIS-GIT-release/ROBOTIS-MANIPULATOR-H-release.git
      version: 0.3.1-0
    source:
      type: git
      url: https://github.com/ROBOTIS-GIT/ROBOTIS-MANIPULATOR-H.git
      version: kinetic-devel
    status: developed
  mapviz:
    doc:
      type: git
      url: https://github.com/swri-robotics/mapviz.git
      version: kinetic-devel
    release:
      packages:
      - mapviz
      - mapviz_plugins
      - multires_image
      - tile_map
      tags:
        release: release/kinetic/{package}/{version}
      url: https://github.com/swri-robotics-gbp/mapviz-release.git
      version: 1.1.1-1
    source:
      type: git
      url: https://github.com/swri-robotics/mapviz.git
      version: kinetic-devel
    status: developed
  marker_msgs:
    doc:
      type: git
      url: https://github.com/tuw-robotics/marker_msgs.git
      version: kinetic
    release:
      tags:
        release: release/kinetic/{package}/{version}
      url: https://github.com/tuw-robotics/marker_msgs-release.git
      version: 0.0.6-0
    source:
      type: git
      url: https://github.com/tuw-robotics/marker_msgs.git
      version: kinetic
    status: maintained
  marker_rviz_plugin:
    doc:
      type: git
      url: https://github.com/tuw-robotics/marker_rviz_plugin.git
      version: kinetic
    release:
      tags:
        release: release/kinetic/{package}/{version}
      url: https://github.com/tuw-robotics/marker_rviz_plugin-release.git
      version: 0.0.2-0
    source:
      type: git
      url: https://github.com/tuw-robotics/marker_rviz_plugin.git
      version: kinetic
    status: maintained
  marshmallow:
    release:
      tags:
        release: release/kinetic/{package}/{version}
      url: https://github.com/asmodehn/marshmallow-rosrelease.git
      version: 2.9.1-1
    status: maintained
  marti_common:
    doc:
      type: git
      url: https://github.com/swri-robotics/marti_common.git
      version: master
    release:
      packages:
      - marti_data_structures
      - swri_console_util
      - swri_dbw_interface
      - swri_geometry_util
      - swri_image_util
      - swri_math_util
      - swri_nodelet
      - swri_opencv_util
      - swri_prefix_tools
      - swri_roscpp
      - swri_rospy
      - swri_route_util
      - swri_serial_util
      - swri_string_util
      - swri_system_util
      - swri_transform_util
      - swri_yaml_util
      tags:
        release: release/kinetic/{package}/{version}
      url: https://github.com/swri-robotics-gbp/marti_common-release.git
      version: 2.9.0-1
    source:
      type: git
      url: https://github.com/swri-robotics/marti_common.git
      version: master
    status: developed
  marti_messages:
    doc:
      type: git
      url: https://github.com/swri-robotics/marti_messages.git
      version: master
    release:
      packages:
      - marti_can_msgs
      - marti_common_msgs
      - marti_nav_msgs
      - marti_perception_msgs
      - marti_sensor_msgs
      - marti_status_msgs
      - marti_visualization_msgs
      tags:
        release: release/kinetic/{package}/{version}
      url: https://github.com/swri-robotics-gbp/marti_messages-release.git
      version: 0.8.0-0
    source:
      type: git
      url: https://github.com/swri-robotics/marti_messages.git
      version: master
    status: developed
  marvelmind_nav:
    release:
      tags:
        release: release/kinetic/{package}/{version}
      url: https://github.com/MarvelmindRobotics/marvelmind_nav-release.git
      version: 1.0.8-0
  mav_comm:
    doc:
      type: git
      url: https://github.com/ethz-asl/mav_comm.git
      version: master
    release:
      packages:
      - mav_comm
      - mav_msgs
      - mav_planning_msgs
      tags:
        release: release/kinetic/{package}/{version}
      url: https://github.com/ethz-asl/mav_comm-release.git
      version: 3.3.2-0
    source:
      type: git
      url: https://github.com/ethz-asl/mav_comm.git
      version: master
    status: developed
  mavlink:
    doc:
      type: git
      url: https://github.com/mavlink/mavlink-gbp-release.git
      version: release/kinetic/mavlink
    release:
      tags:
        release: release/kinetic/{package}/{version}
      url: https://github.com/mavlink/mavlink-gbp-release.git
      version: 2019.5.20-1
    source:
      type: git
      url: https://github.com/mavlink/mavlink-gbp-release.git
      version: release/kinetic/mavlink
    status: maintained
  mavros:
    doc:
      type: git
      url: https://github.com/mavlink/mavros.git
      version: master
    release:
      packages:
      - libmavconn
      - mavros
      - mavros_extras
      - mavros_msgs
      - test_mavros
      tags:
        release: release/kinetic/{package}/{version}
      url: https://github.com/mavlink/mavros-release.git
      version: 0.30.0-1
    source:
      type: git
      url: https://github.com/mavlink/mavros.git
      version: master
    status: developed
  mcl_3dl:
    doc:
      type: git
      url: https://github.com/at-wat/mcl_3dl.git
      version: master
    release:
      tags:
        release: release/kinetic/{package}/{version}
      url: https://github.com/at-wat/mcl_3dl-release.git
      version: 0.1.4-0
    source:
      type: git
      url: https://github.com/at-wat/mcl_3dl.git
      version: master
    status: developed
  mcl_3dl_msgs:
    doc:
      type: git
      url: https://github.com/at-wat/mcl_3dl_msgs.git
      version: master
    release:
      tags:
        release: release/kinetic/{package}/{version}
      url: https://github.com/at-wat/mcl_3dl_msgs-release.git
      version: 0.1.2-0
    source:
      type: git
      url: https://github.com/at-wat/mcl_3dl_msgs.git
      version: master
    status: developed
  md49_base_controller:
    doc:
      type: git
      url: https://github.com/Scheik/md49_base_controller.git
      version: kinetic-devel
    release:
      packages:
      - md49_base_controller
      - md49_messages
      - md49_serialport
      tags:
        release: release/kinetic/{package}/{version}
      url: https://github.com/Scheik/md49_base_controller-release.git
      version: 0.1.4-1
    source:
      type: git
      url: https://github.com/Scheik/md49_base_controller.git
      version: kinetic-devel
    status: developed
  media_export:
    doc:
      type: git
      url: https://github.com/ros/media_export.git
      version: indigo-devel
    release:
      tags:
        release: release/kinetic/{package}/{version}
      url: https://github.com/ros-gbp/media_export-release.git
      version: 0.2.0-0
    source:
      type: git
      url: https://github.com/ros/media_export.git
      version: indigo-devel
    status: maintained
  melfa_robot:
    doc:
      type: git
      url: https://github.com/tork-a/melfa_robot.git
      version: master
    release:
      packages:
      - melfa_description
      - melfa_driver
      - melfa_robot
      - rv4fl_moveit_config
      - rv7fl_moveit_config
      tags:
        release: release/kinetic/{package}/{version}
      url: https://github.com/tork-a/melfa_robot-release.git
      version: 0.0.4-0
    source:
      type: git
      url: https://github.com/tork-a/melfa_robot.git
      version: master
    status: developed
  message_generation:
    doc:
      type: git
      url: https://github.com/ros/message_generation.git
      version: kinetic-devel
    release:
      tags:
        release: release/kinetic/{package}/{version}
      url: https://github.com/ros-gbp/message_generation-release.git
      version: 0.4.0-0
    source:
      type: git
      url: https://github.com/ros/message_generation.git
      version: kinetic-devel
    status: maintained
  message_multiplexing:
    doc:
      type: git
      url: https://github.com/stonier/message_multiplexing.git
      version: release/0.2-kinetic-melodic
    release:
      packages:
      - message_multiplexing
      - mm_core_msgs
      - mm_eigen_msgs
      - mm_messages
      - mm_mux_demux
      - mm_radio
      tags:
        release: release/kinetic/{package}/{version}
      url: https://github.com/yujinrobot-release/message_multiplexing-release.git
      version: 0.2.4-0
    source:
      type: git
      url: https://github.com/stonier/message_multiplexing.git
      version: release/0.2-kinetic-melodic
    status: maintained
  message_runtime:
    doc:
      type: git
      url: https://github.com/ros/message_runtime.git
      version: groovy-devel
    release:
      tags:
        release: release/kinetic/{package}/{version}
      url: https://github.com/ros-gbp/message_runtime-release.git
      version: 0.4.12-0
    source:
      type: git
      url: https://github.com/ros/message_runtime.git
      version: groovy-devel
    status: maintained
  metapackages:
    doc:
      type: git
      url: https://github.com/ros/metapackages.git
      version: kinetic-devel
    release:
      packages:
      - desktop
      - desktop_full
      - perception
      - robot
      - ros_base
      - ros_core
      - simulators
      - viz
      tags:
        release: release/kinetic/{package}/{version}
      url: https://github.com/ros-gbp/metapackages-release.git
      version: 1.3.2-0
    source:
      test_pull_requests: true
      type: git
      url: https://github.com/ros/metapackages.git
      version: kinetic-devel
    status: maintained
  mh5_anomaly_detector:
    doc:
      type: git
      url: https://github.com/narayave/mh5_anomaly_detector.git
      version: master
    status: maintained
  micros_swarm_framework:
    doc:
      type: git
      url: https://github.com/xuefengchang/micros_swarm_framework.git
      version: master
    release:
      tags:
        release: release/kinetic/{package}/{version}
      url: https://github.com/xuefengchang/micros_swarm_framework-release.git
      version: 0.0.17-2
    source:
      type: git
      url: https://github.com/xuefengchang/micros_swarm_framework.git
      version: master
    status: developed
  microstrain_3dmgx2_imu:
    doc:
      type: git
      url: https://github.com/ros-drivers/microstrain_3dmgx2_imu.git
      version: indigo-devel
    release:
      tags:
        release: release/kinetic/{package}/{version}
      url: https://github.com/ros-gbp/microstrain_3dmgx2_imu-release.git
      version: 1.5.12-1
    source:
      type: git
      url: https://github.com/ros-drivers/microstrain_3dmgx2_imu.git
      version: indigo-devel
    status: maintained
  microstrain_mips:
    doc:
      type: git
      url: https://github.com/ros-drivers/microstrain_mips.git
      version: master
    source:
      type: git
      url: https://github.com/ros-drivers/microstrain_mips.git
      version: master
    status: developed
  minas:
    doc:
      type: git
      url: https://github.com/tork-a/minas.git
      version: master
    release:
      packages:
      - ethercat_manager
      - minas
      - minas_control
      - tra1_bringup
      - tra1_description
      - tra1_moveit_config
      tags:
        release: release/kinetic/{package}/{version}
      url: https://github.com/tork-a/minas-release.git
      version: 1.0.10-0
    source:
      type: git
      url: https://github.com/tork-a/minas.git
      version: master
    status: developed
  mir_robot:
    doc:
      type: git
      url: https://github.com/dfki-ric/mir_robot.git
      version: kinetic
    release:
      packages:
      - mir_actions
      - mir_description
      - mir_driver
      - mir_dwb_critics
      - mir_gazebo
      - mir_msgs
      - mir_navigation
      - mir_robot
      tags:
        release: release/kinetic/{package}/{version}
      url: https://github.com/uos-gbp/mir_robot-release.git
      version: 1.0.4-1
    source:
      test_pull_requests: true
      type: git
      url: https://github.com/dfki-ric/mir_robot.git
      version: kinetic
    status: developed
  ml_classifiers:
    doc:
      type: git
      url: https://github.com/astuff/ml_classifiers.git
      version: master
    release:
      tags:
        release: release/kinetic/{package}/{version}
      url: https://github.com/astuff/ml_classifiers-release.git
      version: 1.0.1-1
    source:
      type: git
      url: https://github.com/astuff/ml_classifiers.git
      version: master
    status: maintained
  mobility_base_ros:
    doc:
      type: hg
      url: https://bitbucket.org/dataspeedinc/mobility_base_ros
      version: default
    source:
      test_commits: false
      type: hg
      url: https://bitbucket.org/dataspeedinc/mobility_base_ros
      version: default
    status: developed
  mobility_base_simulator:
    doc:
      type: hg
      url: https://bitbucket.org/dataspeedinc/mobility_base_simulator
      version: default
    source:
      test_commits: false
      type: hg
      url: https://bitbucket.org/dataspeedinc/mobility_base_simulator
      version: default
    status: developed
  modelica_bridge:
    doc:
      type: git
      url: https://github.com/ModROS/modelica_bridge.git
      version: master
    release:
      tags:
        release: release/kinetic/{package}/{version}
      url: https://github.com/ModROS/modelica_bridge-release.git
      version: 0.1.1-0
    source:
      type: git
      url: https://github.com/ModROS/modelica_bridge.git
      version: master
    status: developed
  mongodb_store:
    release:
      packages:
      - libmongocxx_ros
      - mongodb_log
      - mongodb_store
      - mongodb_store_msgs
      tags:
        release: release/kinetic/{package}/{version}
      url: https://github.com/strands-project-releases/mongodb_store.git
      version: 0.4.4-2
    source:
      type: git
      url: https://github.com/strands-project/mongodb_store.git
      version: kinetic-devel
    status: developed
  motoman:
    doc:
      type: git
      url: https://github.com/ros-industrial/motoman.git
      version: kinetic-devel
    source:
      type: git
      url: https://github.com/ros-industrial/motoman.git
      version: kinetic-devel
    status: maintained
  motoman_experimental:
    doc:
      type: git
      url: https://github.com/ros-industrial/motoman_experimental.git
      version: kinetic-devel
    status: developed
  move_base_flex:
    doc:
      type: git
      url: https://github.com/magazino/move_base_flex.git
      version: kinetic
    release:
      packages:
      - mbf_abstract_core
      - mbf_abstract_nav
      - mbf_costmap_core
      - mbf_costmap_nav
      - mbf_msgs
      - mbf_simple_nav
      - mbf_utility
      - move_base_flex
      tags:
        release: release/kinetic/{package}/{version}
      url: https://github.com/uos-gbp/move_base_flex-release.git
      version: 0.2.3-0
    source:
      type: git
      url: https://github.com/magazino/move_base_flex.git
      version: kinetic
    status: developed
  move_base_to_manip:
    doc:
      type: git
      url: https://github.com/UTNuclearRoboticsPublic/move_base_to_manip.git
      version: kinetic
    release:
      tags:
        release: release/kinetic/{package}/{version}
      url: https://github.com/UTNuclearRoboticsPublic/move_base_to_manip-release.git
      version: 1.0.18-1
    source:
      type: git
      url: https://github.com/UTNuclearRoboticsPublic/move_base_to_manip.git
      version: kinetic
    status: maintained
  move_basic:
    doc:
      type: git
      url: https://github.com/UbiquityRobotics/move_basic.git
      version: kinetic-devel
    release:
      tags:
        release: release/kinetic/{package}/{version}
      url: https://github.com/UbiquityRobotics-release/move_basic-release.git
      version: 0.3.2-0
    source:
      test_pull_requests: true
      type: git
      url: https://github.com/UbiquityRobotics/move_basic.git
      version: kinetic-devel
    status: developed
  moveit:
    doc:
      type: git
      url: https://github.com/ros-planning/moveit.git
      version: kinetic-devel
    release:
      packages:
      - chomp_motion_planner
      - moveit
      - moveit_commander
      - moveit_controller_manager_example
      - moveit_core
      - moveit_experimental
      - moveit_fake_controller_manager
      - moveit_kinematics
      - moveit_planners
      - moveit_planners_chomp
      - moveit_planners_ompl
      - moveit_plugins
      - moveit_ros
      - moveit_ros_benchmarks
      - moveit_ros_control_interface
      - moveit_ros_manipulation
      - moveit_ros_move_group
      - moveit_ros_perception
      - moveit_ros_planning
      - moveit_ros_planning_interface
      - moveit_ros_robot_interaction
      - moveit_ros_visualization
      - moveit_ros_warehouse
      - moveit_runtime
      - moveit_setup_assistant
      - moveit_simple_controller_manager
      tags:
        release: release/kinetic/{package}/{version}
      url: https://github.com/ros-gbp/moveit-release.git
      version: 0.9.15-0
    source:
      type: git
      url: https://github.com/ros-planning/moveit.git
      version: kinetic-devel
    status: developed
  moveit_msgs:
    doc:
      type: git
      url: https://github.com/ros-planning/moveit_msgs.git
      version: jade-devel
    release:
      tags:
        release: release/kinetic/{package}/{version}
      url: https://github.com/ros-gbp/moveit_msgs-release.git
      version: 0.9.1-0
    source:
      type: git
      url: https://github.com/ros-planning/moveit_msgs.git
      version: jade-devel
    status: maintained
  moveit_pr2:
    doc:
      type: git
      url: https://github.com/ros-planning/moveit_pr2.git
      version: kinetic-devel
    release:
      packages:
      - moveit_pr2
      - pr2_moveit_config
      - pr2_moveit_plugins
      tags:
        release: release/kinetic/{package}/{version}
      url: https://github.com/ros-gbp/moveit_pr2-release.git
      version: 0.7.1-0
    source:
      type: git
      url: https://github.com/ros-planning/moveit_pr2.git
      version: kinetic-devel
    status: maintained
  moveit_python:
    doc:
      type: git
      url: https://github.com/mikeferguson/moveit_python.git
      version: master
    release:
      tags:
        release: release/kinetic/{package}/{version}
      url: https://github.com/mikeferguson/moveit_python-release.git
      version: 0.3.1-0
    source:
      type: git
      url: https://github.com/mikeferguson/moveit_python.git
      version: master
    status: developed
  moveit_resources:
    doc:
      type: git
      url: https://github.com/ros-planning/moveit_resources.git
      version: master
    release:
      tags:
        release: release/kinetic/{package}/{version}
      url: https://github.com/ros-gbp/moveit_resources-release.git
      version: 0.6.4-0
    source:
      type: git
      url: https://github.com/ros-planning/moveit_resources.git
      version: master
    status: developed
  moveit_sim_controller:
    doc:
      type: git
      url: https://github.com/davetcoleman/moveit_sim_controller.git
      version: kinetic-devel
    release:
      tags:
        release: release/kinetic/{package}/{version}
      url: https://github.com/davetcoleman/moveit_sim_controller-release.git
      version: 0.1.0-0
    source:
      type: git
      url: https://github.com/davetcoleman/moveit_sim_controller.git
      version: kinetic-devel
    status: maintained
  moveit_tutorials:
    doc:
      type: git
      url: https://github.com/ros-planning/moveit_tutorials.git
      version: kinetic-devel
  moveit_visual_tools:
    doc:
      type: git
      url: https://github.com/ros-planning/moveit_visual_tools.git
      version: kinetic-devel
    release:
      tags:
        release: release/kinetic/{package}/{version}
      url: https://github.com/ros-gbp/moveit_visual_tools-release.git
      version: 3.4.1-0
    source:
      type: git
      url: https://github.com/ros-planning/moveit_visual_tools.git
      version: kinetic-devel
    status: developed
  movidius_ncs:
    doc:
      type: git
      url: https://github.com/intel/ros_intel_movidius_ncs.git
      version: master
    source:
      type: git
      url: https://github.com/intel/ros_intel_movidius_ncs.git
      version: master
    status: maintained
  movie_publisher:
    doc:
      type: git
      url: https://github.com/peci1/movie_publisher.git
      version: kinetic-devel
    release:
      tags:
        release: release/kinetic/{package}/{version}
      url: https://github.com/peci1/movie_publisher-release.git
      version: 1.2.2-1
    source:
      type: git
      url: https://github.com/peci1/movie_publisher.git
      version: kinetic-devel
    status: developed
  mqtt_bridge:
    doc:
      type: git
      url: https://github.com/groove-x/mqtt_bridge.git
      version: master
    release:
      tags:
        release: release/kinetic/{package}/{version}
      url: https://github.com/groove-x/mqtt_bridge-release.git
      version: 0.1.6-0
    source:
      type: git
      url: https://github.com/groove-x/mqtt_bridge.git
      version: master
    status: developed
  mrpt1:
    doc:
      type: git
      url: https://github.com/mrpt/mrpt.git
      version: mrpt-1.5
    release:
      tags:
        release: release/kinetic/{package}/{version}
      url: https://github.com/mrpt-ros-pkg-release/mrpt1-release.git
      version: 1.5.8-0
    source:
      type: git
      url: https://github.com/mrpt/mrpt.git
      version: mrpt-1.5
    status: maintained
  mrpt_bridge:
    doc:
      type: git
      url: https://github.com/mrpt-ros-pkg/mrpt_bridge.git
      version: master
    release:
      tags:
        release: release/kinetic/{package}/{version}
      url: https://github.com/mrpt-ros-pkg-release/mrpt_bridge-release.git
      version: 0.1.25-0
    source:
      type: git
      url: https://github.com/mrpt-ros-pkg/mrpt_bridge.git
      version: master
    status: maintained
  mrpt_msgs:
    doc:
      type: git
      url: https://github.com/mrpt-ros-pkg/mrpt_msgs.git
      version: master
    release:
      tags:
        release: release/kinetic/{package}/{version}
      url: https://github.com/mrpt-ros-pkg-release/mrpt_msgs-release.git
      version: 0.1.23-0
    source:
      type: git
      url: https://github.com/mrpt-ros-pkg/mrpt_msgs.git
      version: master
    status: maintained
  mrpt_navigation:
    doc:
      type: git
      url: https://github.com/mrpt-ros-pkg/mrpt_navigation.git
      version: master
    release:
      packages:
      - mrpt_local_obstacles
      - mrpt_localization
      - mrpt_map
      - mrpt_navigation
      - mrpt_rawlog
      - mrpt_reactivenav2d
      - mrpt_tutorials
      tags:
        release: release/kinetic/{package}/{version}
      url: https://github.com/mrpt-ros-pkg-release/mrpt_navigation-release.git
      version: 0.1.24-0
    source:
      type: git
      url: https://github.com/mrpt-ros-pkg/mrpt_navigation.git
      version: master
    status: maintained
  mrpt_sensors:
    doc:
      type: git
      url: https://github.com/mrpt-ros-pkg/mrpt_sensors.git
      version: master
    source:
      type: git
      url: https://github.com/mrpt-ros-pkg/mrpt_sensors.git
      version: master
    status: maintained
  mrpt_slam:
    doc:
      type: git
      url: https://github.com/mrpt-ros-pkg/mrpt_slam.git
      version: master
    release:
      packages:
      - mrpt_ekf_slam_2d
      - mrpt_ekf_slam_3d
      - mrpt_graphslam_2d
      - mrpt_icp_slam_2d
      - mrpt_rbpf_slam
      - mrpt_slam
      tags:
        release: release/kinetic/{package}/{version}
      url: https://github.com/mrpt-ros-pkg-release/mrpt_slam-release.git
      version: 0.1.9-0
    source:
      type: git
      url: https://github.com/mrpt-ros-pkg/mrpt_slam.git
      version: master
    status: maintained
  msp:
    doc:
      type: git
      url: https://github.com/christianrauch/msp.git
      version: master
    release:
      tags:
        release: release/kinetic/{package}/{version}
      url: https://github.com/christianrauch/msp-release.git
      version: 2.2.1-1
    source:
      type: git
      url: https://github.com/christianrauch/msp.git
      version: master
    status: developed
  multi_jackal:
    doc:
      type: git
      url: https://github.com/NicksSimulationsROS/multi_jackal.git
      version: ros-kinetic
    release:
      packages:
      - multi_jackal_base
      - multi_jackal_control
      - multi_jackal_description
      - multi_jackal_nav
      - multi_jackal_tutorials
      tags:
        release: release/kinetic/{package}/{version}
      url: https://github.com/NicksSimulationsROS/multi_jackal-release.git
      version: 0.0.5-0
    source:
      type: git
      url: https://github.com/NicksSimulationsROS/multi_jackal.git
      version: ros-kinetic
    status: developed
  multi_object_tracking_lidar:
    doc:
      type: git
      url: https://github.com/praveen-palanisamy/multiple-object-tracking-lidar.git
      version: v1.0.0
    release:
      tags:
        release: release/kinetic/{package}/{version}
      url: https://github.com/praveen-palanisamy/multi_object_tracking_lidar-release.git
      version: 1.0.1-1
    source:
      test_pull_requests: true
      type: git
      url: https://github.com/praveen-palanisamy/multiple-object-tracking-lidar.git
      version: master
    status: maintained
  multikey_teleop:
    release:
      tags:
        release: release/kinetic/{package}/{version}
      url: https://github.com/easymov/multikey_teleop-release.git
      version: 1.0.0-0
    status: maintained
  multimaster_fkie:
    doc:
      type: git
      url: https://github.com/fkie/multimaster_fkie.git
      version: kinetic-devel
    release:
      packages:
      - default_cfg_fkie
      - master_discovery_fkie
      - master_sync_fkie
      - multimaster_fkie
      - multimaster_msgs_fkie
      - node_manager_fkie
      tags:
        release: release/kinetic/{package}/{version}
      url: https://github.com/fkie-release/multimaster_fkie-release.git
      version: 0.8.12-0
    source:
      type: git
      url: https://github.com/fkie/multimaster_fkie.git
      version: kinetic-devel
    status: developed
  multisense_ros:
    doc:
      type: hg
      url: https://bitbucket.org/crl/multisense_ros
      version: default
    release:
      packages:
      - multisense
      - multisense_bringup
      - multisense_cal_check
      - multisense_description
      - multisense_lib
      - multisense_ros
      tags:
        release: release/kinetic/{package}/{version}
      url: https://github.com/carnegieroboticsllc/multisense_ros-release.git
      version: 4.0.0-0
    source:
      type: hg
      url: https://bitbucket.org/crl/multisense_ros
      version: default
    status: maintained
  multiwii:
    doc:
      depends:
      - msp
      type: git
      url: https://github.com/christianrauch/ros-multiwii.git
      version: master
    release:
      tags:
        release: release/kinetic/{package}/{version}
      url: https://github.com/christianrauch/ros-multiwii-release.git
      version: 2.1.0-0
    source:
      test_commits: false
      type: git
      url: https://github.com/christianrauch/ros-multiwii.git
      version: master
    status: developed
  muse_bldc_motor_drive:
    doc:
      type: git
      url: https://bitbucket.org/muserobotics/muse_ros_package.git
      version: master
  mvsim:
    doc:
      type: git
      url: https://github.com/ual-arm-ros-pkg/mvsim.git
      version: master
    release:
      tags:
        release: release/kinetic/{package}/{version}
      url: https://github.com/ual-arm-ros-pkg-release/mvsim-release.git
      version: 0.2.1-0
    source:
      type: git
      url: https://github.com/ual-arm-ros-pkg/mvsim.git
      version: master
    status: maintained
  myahrs_driver:
    doc:
      type: git
      url: https://github.com/robotpilot/myahrs_driver.git
      version: kinetic-devel
    release:
      tags:
        release: release/kinetic/{package}/{version}
      url: https://github.com/robotpilot/myahrs_driver-release.git
      version: 0.1.2-0
    source:
      type: git
      url: https://github.com/robotpilot/myahrs_driver.git
      version: kinetic-devel
    status: maintained
  mynteye-roswrapper:
    doc:
      type: git
      url: https://github.com/slightech/MYNT-EYE-ROS-Wrapper.git
      version: master
    release:
      packages:
      - mynt_eye_ros_wrapper
      tags:
        release: release/kinetic/{package}/{version}
      url: https://github.com/harjeb/mynt_eye_ros_wrapper-release.git
    source:
      test_pull_requests: true
      type: git
      url: https://github.com/harjeb/mynt_eye_ros_wrapper.git
      version: master
    status: developed
  nanomsg:
    release:
      tags:
        release: release/kinetic/{package}/{version}
      url: https://github.com/yujinrobot-release/nanomsg-release.git
      version: 0.4.1-0
    source:
      type: git
      url: https://github.com/stonier/nanomsg.git
      version: release/0.4-kinetic-melodic
    status: maintained
  nao_dcm_robot:
    doc:
      type: git
      url: https://github.com/ros-naoqi/nao_dcm_robot.git
      version: master
    release:
      packages:
      - nao_dcm_bringup
      tags:
        release: release/kinetic/{package}/{version}
      url: https://github.com/ros-naoqi/nao_dcm_robot-release.git
      version: 0.0.5-0
    source:
      type: git
      url: https://github.com/ros-naoqi/nao_dcm_robot.git
      version: master
    status: maintained
  nao_interaction:
    release:
      packages:
      - nao_audio
      - nao_interaction
      - nao_interaction_launchers
      - nao_interaction_msgs
      - nao_vision
      tags:
        release: release/kinetic/{package}/{version}
      url: https://github.com/ros-naoqi/nao_interaction-release.git
      version: 0.1.5-0
    source:
      test_pull_requests: true
      type: git
      url: https://github.com/ros-naoqi/naoqi_interaction.git
      version: master
    status: maintained
  nao_meshes:
    doc:
      type: git
      url: https://github.com/ros-naoqi/nao_meshes.git
      version: master
    release:
      tags:
        release: release/kinetic/{package}/{version}
      url: https://github.com/ros-naoqi/nao_meshes-release.git
      version: 0.1.11-1
    source:
      type: git
      url: https://github.com/ros-naoqi/nao_meshes.git
      version: master
    status: maintained
  nao_moveit_config:
    doc:
      type: git
      url: https://github.com/ros-naoqi/nao_moveit_config.git
      version: master
    release:
      tags:
        release: release/kinetic/{package}/{version}
      url: https://github.com/ros-naoqi/nao_moveit_config-release.git
      version: 0.0.11-0
    source:
      type: git
      url: https://github.com/ros-naoqi/nao_moveit_config.git
      version: master
    status: maintained
  nao_robot:
    doc:
      type: git
      url: https://github.com/ros-naoqi/nao_robot.git
      version: master
    release:
      packages:
      - nao_apps
      - nao_bringup
      - nao_description
      - nao_robot
      tags:
        release: release/kinetic/{package}/{version}
      url: https://github.com/ros-naoqi/nao_robot-release.git
      version: 0.5.15-0
    source:
      type: git
      url: https://github.com/ros-naoqi/nao_robot.git
      version: master
    status: maintained
  nao_virtual:
    doc:
      type: git
      url: https://github.com/ros-naoqi/nao_virtual.git
      version: master
    release:
      packages:
      - nao_control
      tags:
        release: release/kinetic/{package}/{version}
      url: https://github.com/ros-naoqi/nao_virtual-release.git
      version: 0.0.6-0
    source:
      type: git
      url: https://github.com/ros-naoqi/nao_virtual.git
      version: master
    status: maintained
  naoqi_bridge:
    doc:
      type: git
      url: https://github.com/ros-naoqi/naoqi_bridge.git
      version: master
    release:
      packages:
      - naoqi_apps
      - naoqi_bridge
      - naoqi_driver_py
      - naoqi_pose
      - naoqi_sensors_py
      - naoqi_tools
      tags:
        release: release/kinetic/{package}/{version}
      url: https://github.com/ros-naoqi/naoqi_bridge-release.git
      version: 0.5.5-0
    source:
      type: git
      url: https://github.com/ros-naoqi/naoqi_bridge.git
      version: master
    status: maintained
  naoqi_bridge_msgs:
    doc:
      type: git
      url: https://github.com/ros-naoqi/naoqi_bridge_msgs.git
      version: master
    release:
      tags:
        release: release/kinetic/{package}/{version}
      url: https://github.com/ros-naoqi/naoqi_bridge_msgs-release.git
      version: 0.0.8-0
    source:
      type: git
      url: https://github.com/ros-naoqi/naoqi_bridge_msgs.git
      version: master
    status: maintained
  naoqi_dcm_driver:
    doc:
      type: git
      url: https://github.com/ros-naoqi/naoqi_dcm_driver.git
      version: master
    release:
      tags:
        release: release/kinetic/{package}/{version}
      url: https://github.com/ros-naoqi/naoqi_dcm_driver-release.git
      version: 0.0.3-0
    source:
      type: git
      url: https://github.com/ros-naoqi/naoqi_dcm_driver.git
      version: master
    status: maintained
  naoqi_driver:
    doc:
      type: git
      url: https://github.com/ros-naoqi/naoqi_driver.git
      version: master
    release:
      tags:
        release: release/kinetic/{package}/{version}
      url: https://github.com/ros-naoqi/naoqi_driver-release.git
      version: 0.5.10-0
    source:
      type: git
      url: https://github.com/ros-naoqi/naoqi_driver.git
      version: master
    status: maintained
  naoqi_libqi:
    release:
      tags:
        release: release/kinetic/{package}/{version}
      url: https://github.com/ros-naoqi/libqi-release.git
      version: 2.5.0-3
    status: maintained
  naoqi_libqicore:
    release:
      tags:
        release: release/kinetic/{package}/{version}
      url: https://github.com/ros-naoqi/libqicore-release.git
      version: 2.3.1-1
    status: maintained
  nav_pcontroller:
    doc:
      type: git
      url: https://github.com/code-iai/nav_pcontroller.git
      version: master
    release:
      tags:
        release: release/kinetic/{package}/{version}
      url: https://github.com/code-iai-release/nav_pcontroller-release.git
      version: 0.1.4-0
    source:
      type: git
      url: https://github.com/code-iai/nav_pcontroller.git
      version: master
    status: maintained
  navigation:
    doc:
      type: git
      url: https://github.com/ros-planning/navigation.git
      version: kinetic-devel
    release:
      packages:
      - amcl
      - base_local_planner
      - carrot_planner
      - clear_costmap_recovery
      - costmap_2d
      - dwa_local_planner
      - fake_localization
      - global_planner
      - map_server
      - move_base
      - move_slow_and_clear
      - nav_core
      - navfn
      - navigation
      - robot_pose_ekf
      - rotate_recovery
      - voxel_grid
      tags:
        release: release/kinetic/{package}/{version}
      url: https://github.com/ros-gbp/navigation-release.git
      version: 1.14.4-0
    source:
      test_commits: false
      test_pull_requests: true
      type: git
      url: https://github.com/ros-planning/navigation.git
      version: kinetic-devel
    status: maintained
  navigation_2d:
    doc:
      type: git
      url: https://github.com/skasperski/navigation_2d.git
      version: kinetic
    release:
      packages:
      - nav2d
      - nav2d_exploration
      - nav2d_karto
      - nav2d_localizer
      - nav2d_msgs
      - nav2d_navigator
      - nav2d_operator
      - nav2d_remote
      - nav2d_tutorials
      tags:
        release: release/kinetic/{package}/{version}
      url: https://github.com/skasperski/navigation_2d-release.git
      version: 0.3.2-0
    source:
      type: git
      url: https://github.com/skasperski/navigation_2d.git
      version: kinetic
    status: maintained
  navigation_experimental:
    doc:
      type: git
      url: https://github.com/ros-planning/navigation_experimental.git
      version: kinetic-devel
    release:
      packages:
      - assisted_teleop
      - goal_passer
      - navigation_experimental
      - pose_base_controller
      - pose_follower
      - sbpl_lattice_planner
      - sbpl_recovery
      - twist_recovery
      tags:
        release: release/kinetic/{package}/{version}
      url: https://github.com/ros-gbp/navigation_experimental-release.git
      version: 0.2.1-0
    source:
      test_pull_requests: true
      type: git
      url: https://github.com/ros-planning/navigation_experimental.git
      version: kinetic-devel
    status: maintained
  navigation_layers:
    doc:
      type: git
      url: https://github.com/DLu/navigation_layers.git
      version: indigo
    release:
      packages:
      - navigation_layers
      - range_sensor_layer
      - social_navigation_layers
      tags:
        release: release/kinetic/{package}/{version}
      url: https://github.com/wu-robotics/navigation_layers_release.git
      version: 0.3.1-1
    source:
      type: git
      url: https://github.com/DLu/navigation_layers.git
      version: indigo
    status: maintained
  navigation_msgs:
    doc:
      type: git
      url: https://github.com/ros-planning/navigation_msgs.git
      version: jade-devel
    release:
      packages:
      - map_msgs
      - move_base_msgs
      tags:
        release: release/kinetic/{package}/{version}
      url: https://github.com/ros-gbp/navigation_msgs-release.git
      version: 1.13.0-0
    status: maintained
  navigation_tutorials:
    doc:
      type: git
      url: https://github.com/ros-planning/navigation_tutorials.git
      version: indigo-devel
    release:
      packages:
      - laser_scan_publisher_tutorial
      - navigation_stage
      - navigation_tutorials
      - odometry_publisher_tutorial
      - point_cloud_publisher_tutorial
      - robot_setup_tf_tutorial
      - roomba_stage
      - simple_navigation_goals_tutorial
      tags:
        release: release/kinetic/{package}/{version}
      url: https://github.com/ros-gbp/navigation_tutorials-release.git
      version: 0.2.3-0
    source:
      type: git
      url: https://github.com/ros-planning/navigation_tutorials.git
      version: indigo-devel
    status: maintained
  neonavigation:
    doc:
      type: git
      url: https://github.com/at-wat/neonavigation.git
      version: master
    release:
      packages:
      - costmap_cspace
      - joystick_interrupt
      - map_organizer
      - neonavigation
      - neonavigation_common
      - neonavigation_launch
      - obj_to_pointcloud
      - planner_cspace
      - safety_limiter
      - track_odometry
      - trajectory_tracker
      tags:
        release: release/kinetic/{package}/{version}
      url: https://github.com/at-wat/neonavigation-release.git
      version: 0.4.0-1
    source:
      type: git
      url: https://github.com/at-wat/neonavigation.git
      version: master
    status: developed
  neonavigation_msgs:
    doc:
      type: git
      url: https://github.com/at-wat/neonavigation_msgs.git
      version: master
    release:
      packages:
      - costmap_cspace_msgs
      - map_organizer_msgs
      - neonavigation_msgs
      - planner_cspace_msgs
      - trajectory_tracker_msgs
      tags:
        release: release/kinetic/{package}/{version}
      url: https://github.com/at-wat/neonavigation_msgs-release.git
      version: 0.3.1-0
    source:
      type: git
      url: https://github.com/at-wat/neonavigation_msgs.git
      version: master
    status: developed
  neonavigation_rviz_plugins:
    doc:
      type: git
      url: https://github.com/at-wat/neonavigation_rviz_plugins.git
      version: master
    release:
      packages:
      - neonavigation_rviz_plugins
      - trajectory_tracker_rviz_plugins
      tags:
        release: release/kinetic/{package}/{version}
      url: https://github.com/at-wat/neonavigation_rviz_plugins-release.git
      version: 0.3.0-0
    source:
      type: git
      url: https://github.com/at-wat/neonavigation_rviz_plugins.git
      version: master
    status: developed
  nerian_sp1:
    doc:
      type: git
      url: https://github.com/nerian-vision/nerian_sp1.git
      version: master
    release:
      tags:
        release: release/kinetic/{package}/{version}
      url: https://github.com/nerian-vision/nerian_sp1-release.git
      version: 1.6.3-0
    source:
      type: git
      url: https://github.com/nerian-vision/nerian_sp1.git
      version: master
    status: end-of-life
    status_description: Package has been replaced by nerian_stereo
  nerian_stereo:
    doc:
      type: git
      url: https://github.com/nerian-vision/nerian_stereo.git
      version: master
    release:
      tags:
        release: release/kinetic/{package}/{version}
      url: https://github.com/nerian-vision/nerian_stereo-release.git
      version: 3.3.2-0
    source:
      type: git
      url: https://github.com/nerian-vision/nerian_stereo.git
      version: master
    status: developed
  netatmo:
    doc:
      type: git
      url: https://github.com/jariza/netatmo2ros.git
      version: master
    source:
      type: git
      url: https://github.com/jariza/netatmo2ros.git
      version: master
    status: maintained
  netft_utils:
    doc:
      type: git
      url: https://github.com/UTNuclearRoboticsPublic/netft_utils.git
      version: master
    source:
      type: git
      url: https://github.com/UTNuclearRoboticsPublic/netft_utils.git
      version: master
    status: maintained
  network_interface:
    doc:
      type: git
      url: https://github.com/astuff/network_interface.git
      version: release
    release:
      tags:
        release: release/kinetic/{package}/{version}
      url: https://github.com/astuff/network_interface-release.git
      version: 2.1.0-0
    source:
      type: git
      url: https://github.com/astuff/network_interface.git
      version: release
    status: maintained
  nmea_comms:
    doc:
      type: git
      url: https://github.com/ros-drivers/nmea_comms.git
      version: jade-devel
    release:
      tags:
        release: release/kinetic/{package}/{version}
      url: https://github.com/ros-drivers-gbp/nmea_comms-release.git
      version: 1.1.0-0
    source:
      type: git
      url: https://github.com/ros-drivers/nmea_comms.git
      version: jade-devel
    status: maintained
  nmea_msgs:
    doc:
      type: git
      url: https://github.com/ros-drivers/nmea_msgs.git
      version: jade-devel
    release:
      tags:
        release: release/kinetic/{package}/{version}
      url: https://github.com/ros-drivers-gbp/nmea_msgs-release.git
      version: 1.1.0-0
    source:
      test_pull_requests: true
      type: git
      url: https://github.com/ros-drivers/nmea_msgs.git
      version: jade-devel
    status: maintained
  nmea_navsat_driver:
    doc:
      type: git
      url: https://github.com/ros-drivers/nmea_navsat_driver.git
      version: kinetic-devel
    release:
      tags:
        release: release/kinetic/{package}/{version}
      url: https://github.com/ros-drivers-gbp/nmea_navsat_driver-release.git
      version: 0.5.1-0
    source:
      type: git
      url: https://github.com/ros-drivers/nmea_navsat_driver.git
      version: kinetic-devel
    status: maintained
  nodelet_core:
    doc:
      type: git
      url: https://github.com/ros/nodelet_core.git
      version: indigo-devel
    release:
      packages:
      - nodelet
      - nodelet_core
      - nodelet_topic_tools
      tags:
        release: release/kinetic/{package}/{version}
      url: https://github.com/ros-gbp/nodelet_core-release.git
      version: 1.9.14-0
    source:
      test_pull_requests: true
      type: git
      url: https://github.com/ros/nodelet_core.git
      version: indigo-devel
    status: maintained
  nonpersistent_voxel_layer:
    doc:
      type: git
      url: https://github.com/SteveMacenski/nonpersistent_voxel_layer.git
      version: master
    release:
      tags:
        release: release/kinetic/{package}/{version}
      url: https://github.com/SteveMacenski/nonpersistent_voxel_layer-release.git
      version: 1.1.3-0
    source:
      test_pull_requests: true
      type: git
      url: https://github.com/SteveMacenski/nonpersistent_voxel_layer.git
      version: kinetic-devel
    status: maintained
  novatel_gps_driver:
    doc:
      type: git
      url: https://github.com/swri-robotics/novatel_gps_driver.git
      version: master
    release:
      packages:
      - novatel_gps_driver
      - novatel_gps_msgs
      tags:
        release: release/kinetic/{package}/{version}
      url: https://github.com/swri-robotics-gbp/novatel_gps_driver-release.git
      version: 3.7.0-0
    source:
      type: git
      url: https://github.com/swri-robotics/novatel_gps_driver.git
      version: master
    status: developed
  novatel_span_driver:
    doc:
      type: git
      url: https://github.com/ros-drivers/novatel_span_driver.git
      version: master
    release:
      packages:
      - novatel_msgs
      - novatel_span_driver
      tags:
        release: release/kinetic/{package}/{version}
      url: https://github.com/ros-drivers-gbp/novatel_span_driver-release.git
      version: 1.1.0-0
    source:
      type: git
      url: https://github.com/ros-drivers/novatel_span_driver.git
      version: master
    status: developed
  ntpd_driver:
    doc:
      type: git
      url: https://github.com/vooon/ntpd_driver.git
      version: master
    release:
      tags:
        release: release/kinetic/{package}/{version}
      url: https://github.com/vooon/ntpd_driver-release.git
      version: 1.2.0-0
    source:
      type: git
      url: https://github.com/vooon/ntpd_driver.git
      version: master
    status: maintained
  o3m151_driver:
    doc:
      type: git
      url: https://github.com/labex-imobs3/ifm_o3m151.git
      version: master
    release:
      tags:
        release: release/kinetic/{package}/{version}
      url: https://github.com/labex-imobs3-gbp/o3m151_driver-release.git
      version: 1.2.1-0
    source:
      type: git
      url: https://github.com/labex-imobs3/ifm_o3m151.git
      version: master
    status: developed
  object_recognition_capture:
    release:
      tags:
        release: release/kinetic/{package}/{version}
      url: https://github.com/ros-gbp/object_recognition_capture-release.git
      version: 0.3.2-0
    source:
      type: git
      url: https://github.com/wg-perception/capture.git
      version: master
    status: maintained
  object_recognition_core:
    release:
      tags:
        release: release/kinetic/{package}/{version}
      url: https://github.com/ros-gbp/object_recognition_core-release.git
      version: 0.6.7-0
    source:
      type: git
      url: https://github.com/wg-perception/object_recognition_core.git
      version: master
    status: maintained
  object_recognition_msgs:
    doc:
      type: git
      url: https://github.com/wg-perception/object_recognition_msgs.git
      version: master
    release:
      tags:
        release: release/kinetic/{package}/{version}
      url: https://github.com/ros-gbp/object_recognition_msgs-release.git
      version: 0.4.1-0
    source:
      type: git
      url: https://github.com/wg-perception/object_recognition_msgs.git
      version: master
    status: maintained
  object_recognition_reconstruction:
    release:
      tags:
        release: release/kinetic/{package}/{version}
      url: https://github.com/ros-gbp/object_recognition_reconstruction-release.git
      version: 0.3.6-0
    source:
      type: git
      url: https://github.com/wg-perception/reconstruction.git
      version: master
    status: maintained
  object_recognition_ros:
    release:
      tags:
        release: release/kinetic/{package}/{version}
      url: https://github.com/ros-gbp/object_recognition_ros-release.git
      version: 0.3.7-0
    source:
      type: git
      url: https://github.com/wg-perception/object_recognition_ros.git
      version: master
    status: maintained
  object_recognition_ros_visualization:
    release:
      tags:
        release: release/kinetic/{package}/{version}
      url: https://github.com/ros-gbp/object_recognition_ros_visualization-release.git
      version: 0.3.8-0
    source:
      type: git
      url: https://github.com/wg-perception/object_recognition_ros_visualization.git
      version: master
  object_recognition_tod:
    release:
      tags:
        release: release/kinetic/{package}/{version}
      url: https://github.com/ros-gbp/object_recognition_tod-release.git
      version: 0.5.6-0
    source:
      type: git
      url: https://github.com/wg-perception/tod.git
      version: master
    status: maintained
  object_recognition_transparent_objects:
    release:
      tags:
        release: release/kinetic/{package}/{version}
      url: https://github.com/ros-gbp/object_recognition_transparent_objects-release.git
      version: 0.4.3-0
    source:
      type: git
      url: https://github.com/wg-perception/transparent_objects.git
      version: master
    status: maintained
  ocl:
    doc:
      type: git
      url: https://github.com/orocos-toolchain/ocl.git
      version: toolchain-2.9
    release:
      tags:
        release: release/kinetic/{package}/{version}
      url: https://github.com/orocos-gbp/ocl-release.git
      version: 2.9.1-2
    source:
      type: git
      url: https://github.com/orocos-toolchain/ocl.git
      version: toolchain-2.9
    status: maintained
  octomap:
    doc:
      type: git
      url: https://github.com/OctoMap/octomap.git
      version: v1.7.1
    release:
      packages:
      - dynamic_edt_3d
      - octomap
      - octovis
      tags:
        release: release/kinetic/{package}/{version}
      url: https://github.com/ros-gbp/octomap-release.git
      version: 1.8.1-0
    source:
      type: git
      url: https://github.com/OctoMap/octomap.git
      version: devel
    status: developed
  octomap_mapping:
    doc:
      type: git
      url: https://github.com/OctoMap/octomap_mapping.git
      version: kinetic-devel
    release:
      packages:
      - octomap_mapping
      - octomap_server
      tags:
        release: release/kinetic/{package}/{version}
      url: https://github.com/ros-gbp/octomap_mapping-release.git
      version: 0.6.1-0
    source:
      type: git
      url: https://github.com/OctoMap/octomap_mapping.git
      version: kinetic-devel
    status: maintained
  octomap_msgs:
    doc:
      type: git
      url: https://github.com/OctoMap/octomap_msgs.git
      version: kinetic-devel
    release:
      tags:
        release: release/kinetic/{package}/{version}
      url: https://github.com/ros-gbp/octomap_msgs-release.git
      version: 0.3.3-0
    source:
      type: git
      url: https://github.com/OctoMap/octomap_msgs.git
      version: kinetic-devel
    status: maintained
  octomap_pa:
    doc:
      type: git
      url: https://github.com/TUC-ProAut/ros_octomap.git
      version: master
    release:
      tags:
        release: release/kinetic/{package}/{version}
      url: https://github.com/TUC-ProAut/ros_octomap-release.git
      version: 1.3.3-0
    source:
      type: git
      url: https://github.com/TUC-ProAut/ros_octomap.git
      version: master
    status: maintained
  octomap_ros:
    doc:
      type: git
      url: https://github.com/OctoMap/octomap_ros.git
      version: indigo-devel
    release:
      tags:
        release: release/kinetic/{package}/{version}
      url: https://github.com/ros-gbp/octomap_ros-release.git
      version: 0.4.0-0
    source:
      type: git
      url: https://github.com/OctoMap/octomap_ros.git
      version: indigo-devel
    status: maintained
  octomap_rviz_plugins:
    doc:
      type: git
      url: https://github.com/OctoMap/octomap_rviz_plugins.git
      version: kinetic-devel
    release:
      tags:
        release: release/kinetic/{package}/{version}
      url: https://github.com/ros-gbp/octomap_rviz_plugins-release.git
      version: 0.2.0-0
    source:
      type: git
      url: https://github.com/OctoMap/octomap_rviz_plugins.git
      version: kinetic-devel
    status: maintained
  oculusprime:
    doc:
      type: git
      url: https://github.com/xaxxontech/oculusprime_ros.git
      version: master
    release:
      tags:
        release: release/kinetic/{package}/{version}
      url: https://github.com/xaxxontech/oculusprime_ros-release.git
      version: 0.1.3-0
    source:
      type: git
      url: https://github.com/xaxxontech/oculusprime_ros.git
      version: master
    status: developed
  odva_ethernetip:
    doc:
      type: git
      url: https://github.com/ros-drivers/odva_ethernetip.git
      version: indigo-devel
    release:
      tags:
        release: release/kinetic/{package}/{version}
      url: https://github.com/ros-drivers-gbp/odva_ethernetip-release.git
      version: 0.1.4-0
    source:
      type: git
      url: https://github.com/ros-drivers/odva_ethernetip.git
      version: indigo-devel
    status: unmaintained
  omip:
    doc:
      type: git
      url: https://github.com/tu-rbo/omip.git
      version: kinetic
    source:
      type: git
      url: https://github.com/tu-rbo/omip.git
      version: kinetic
    status: maintained
  omip_msgs:
    doc:
      type: git
      url: https://github.com/tu-rbo/omip_msgs.git
      version: kinetic
    source:
      type: git
      url: https://github.com/tu-rbo/omip_msgs.git
      version: kinetic
    status: maintained
  ompl:
    release:
      tags:
        release: release/kinetic/{package}/{version}
      url: https://github.com/ros-gbp/ompl-release.git
      version: 1.2.3-1
    status: maintained
  omron_os32c_driver:
    doc:
      type: git
      url: https://github.com/ros-drivers/omron.git
      version: kinetic-devel
    release:
      tags:
        release: release/kinetic/{package}/{version}
      url: https://github.com/ros-drivers-gbp/omron-release.git
      version: 0.1.3-0
    source:
      type: git
      url: https://github.com/ros-drivers/omron.git
      version: kinetic-devel
    status: maintained
  omronsentech_camera:
    doc:
      type: git
      url: https://github.com/ose-support-ros/omronsentech_camera.git
      version: master
    source:
      test_commits: false
      type: git
      url: https://github.com/ose-support-ros/omronsentech_camera.git
      version: master
    status: developed
  open_karto:
    doc:
      type: git
      url: https://github.com/ros-perception/open_karto.git
      version: indigo-devel
    release:
      tags:
        release: release/kinetic/{package}/{version}
      url: https://github.com/ros-gbp/open_karto-release.git
      version: 1.1.4-0
    status: maintained
  open_manipulator:
    doc:
      type: git
      url: https://github.com/ROBOTIS-GIT/open_manipulator.git
      version: kinetic-devel
    release:
      packages:
      - open_manipulator
      - open_manipulator_control_gui
      - open_manipulator_controller
      - open_manipulator_description
      - open_manipulator_libs
      - open_manipulator_moveit
      - open_manipulator_teleop
      tags:
        release: release/kinetic/{package}/{version}
      url: https://github.com/ROBOTIS-GIT-release/open_manipulator-release.git
      version: 2.0.1-1
    source:
      type: git
      url: https://github.com/ROBOTIS-GIT/open_manipulator.git
      version: kinetic-devel
    status: developed
  open_manipulator_msgs:
    doc:
      type: git
      url: https://github.com/ROBOTIS-GIT/open_manipulator_msgs.git
      version: kinetic-devel
    release:
      tags:
        release: release/kinetic/{package}/{version}
      url: https://github.com/ROBOTIS-GIT-release/open_manipulator_msgs-release.git
      version: 1.0.0-0
    source:
      type: git
      url: https://github.com/ROBOTIS-GIT/open_manipulator_msgs.git
      version: kinetic-devel
    status: developed
  open_manipulator_perceptions:
    doc:
      type: git
      url: https://github.com/ROBOTIS-GIT/open_manipulator_perceptions.git
      version: kinetic-devel
    release:
      packages:
      - open_manipulator_ar_markers
      - open_manipulator_perceptions
      tags:
        release: release/kinetic/{package}/{version}
      url: https://github.com/ROBOTIS-GIT-release/open_manipulator_perceptions-release.git
      version: 1.0.0-1
    source:
      type: git
      url: https://github.com/ROBOTIS-GIT/open_manipulator_perceptions.git
      version: kinetic-devel
    status: developed
  open_manipulator_simulations:
    doc:
      type: git
      url: https://github.com/ROBOTIS-GIT/open_manipulator_simulations.git
      version: kinetic-devel
    release:
      packages:
      - open_manipulator_gazebo
      - open_manipulator_simulations
      tags:
        release: release/kinetic/{package}/{version}
      url: https://github.com/ROBOTIS-GIT-release/open_manipulator_simulations-release.git
      version: 1.1.0-0
    source:
      type: git
      url: https://github.com/ROBOTIS-GIT/open_manipulator_simulations.git
      version: kinetic-devel
    status: developed
  open_manipulator_with_tb3:
    doc:
      type: git
      url: https://github.com/ROBOTIS-GIT/open_manipulator_with_tb3.git
      version: kinetic-devel
    release:
      packages:
      - open_manipulator_with_tb3
      - open_manipulator_with_tb3_description
      - open_manipulator_with_tb3_tools
      - open_manipulator_with_tb3_waffle_moveit
      - open_manipulator_with_tb3_waffle_pi_moveit
      tags:
        release: release/kinetic/{package}/{version}
      url: https://github.com/ROBOTIS-GIT-release/open_manipulator_with_tb3-release.git
      version: 1.1.0-0
    source:
      type: git
      url: https://github.com/ROBOTIS-GIT/open_manipulator_with_tb3.git
      version: kinetic-devel
    status: developed
  open_manipulator_with_tb3_simulations:
    doc:
      type: git
      url: https://github.com/ROBOTIS-GIT/open_manipulator_with_tb3_simulations.git
      version: kinetic-devel
    release:
      packages:
      - open_manipulator_with_tb3_gazebo
      - open_manipulator_with_tb3_simulations
      tags:
        release: release/kinetic/{package}/{version}
      url: https://github.com/ROBOTIS-GIT-release/open_manipulator_with_tb3_simulations-release.git
      version: 1.1.0-0
    source:
      type: git
      url: https://github.com/ROBOTIS-GIT/open_manipulator_with_tb3_simulations.git
      version: kinetic-devel
    status: developed
  open_street_map:
    doc:
      type: git
      url: https://github.com/ros-geographic-info/open_street_map.git
      version: master
    release:
      packages:
      - osm_cartography
      - route_network
      - test_osm
      tags:
        release: release/kinetic/{package}/{version}
      url: https://github.com/ros-geographic-info/open_street_map-release.git
      version: 0.2.4-0
    source:
      type: git
      url: https://github.com/ros-geographic-info/open_street_map.git
      version: master
    status: maintained
  opencv3:
    release:
      tags:
        release: release/kinetic/{package}/{version}
      url: https://github.com/ros-gbp/opencv3-release.git
      version: 3.3.1-5
    status: maintained
  opencv_apps:
    doc:
      type: git
      url: https://github.com/ros-perception/opencv_apps.git
      version: indigo
    release:
      tags:
        release: release/kinetic/{package}/{version}
      url: https://github.com/ros-perception/opencv_apps-release.git
      version: 2.0.1-1
    source:
      type: git
      url: https://github.com/ros-perception/opencv_apps.git
      version: indigo
    status: developed
  opencv_candidate:
    release:
      tags:
        release: release/kinetic/{package}/{version}
      url: https://github.com/ros-gbp/opencv_candidate-release.git
      version: 0.2.5-0
    source:
      type: git
      url: https://github.com/wg-perception/opencv_candidate.git
      version: master
    status: maintained
  openhrp3:
    doc:
      type: git
      url: https://github.com/fkanehiro/openhrp3.git
      version: master
    release:
      tags:
        release: release/kinetic/{package}/{version}
      url: https://github.com/tork-a/openhrp3-release.git
      version: 3.1.9-3
    source:
      type: git
      url: https://github.com/fkanehiro/openhrp3.git
      version: master
    status: developed
  openni2_camera:
    doc:
      type: git
      url: https://github.com/ros-drivers/openni2_camera.git
      version: indigo-devel
    release:
      packages:
      - openni2_camera
      - openni2_launch
      tags:
        release: release/kinetic/{package}/{version}
      url: https://github.com/ros-gbp/openni2_camera-release.git
      version: 0.4.2-0
    source:
      type: git
      url: https://github.com/ros-drivers/openni2_camera.git
      version: indigo-devel
    status: maintained
  openni_camera:
    doc:
      type: git
      url: https://github.com/ros-drivers/openni_camera.git
      version: indigo-devel
    release:
      packages:
      - openni_camera
      - openni_description
      - openni_launch
      tags:
        release: release/kinetic/{package}/{version}
      url: https://github.com/ros-gbp/openni_camera-release.git
      version: 1.11.0-0
    source:
      type: git
      url: https://github.com/ros-drivers/openni_camera.git
      version: indigo-devel
    status: maintained
  openrave_planning:
    doc:
      type: git
      url: https://github.com/jsk-ros-pkg/openrave_planning.git
      version: master
    release:
      packages:
      - arm_navigation_msgs
      - collada_robots
      - openrave
      - openrave_planning
      tags:
        release: release/kinetic/{package}/{version}
      url: https://github.com/tork-a/openrave_planning-release.git
      version: 0.0.6-0
    status: developed
  openrtm_aist:
    doc:
      type: git
      url: https://github.com/tork-a/openrtm_aist-release.git
      version: release/indigo/openrtm_aist
    release:
      tags:
        release: release/kinetic/{package}/{version}
      url: https://github.com/tork-a/openrtm_aist-release.git
      version: 1.1.0-2
    status: developed
  openrtm_aist_python:
    release:
      tags:
        release: release/kinetic/{package}/{version}
      url: https://github.com/tork-a/openrtm_aist_python-release.git
      version: 1.1.0-1
    status: developed
  openslam_gmapping:
    doc:
      type: git
      url: https://github.com/ros-perception/openslam_gmapping.git
      version: master
    release:
      tags:
        release: release/kinetic/{package}/{version}
      url: https://github.com/ros-gbp/openslam_gmapping-release.git
      version: 0.1.2-0
    source:
      type: git
      url: https://github.com/ros-perception/openslam_gmapping.git
      version: master
    status: maintained
  optpp_catkin:
    release:
      tags:
        release: release/kinetic/{package}/{version}
      url: https://github.com/ipab-slmc/optpp_catkin-release.git
      version: 2.4.0-3
    source:
      type: git
      url: https://github.com/ipab-slmc/optpp_catkin.git
      version: master
    status: maintained
  optris_drivers:
    doc:
      type: git
      url: https://github.com/evocortex/optris_drivers.git
      version: kinetic-devel
  orb_slam2_ros:
    doc:
      type: git
      url: https://github.com/appliedAI-Initiative/orb_slam_2_ros.git
      version: master
    source:
      test_commits: false
      type: git
      url: https://github.com/appliedAI-Initiative/orb_slam_2_ros.git
      version: master
    status: maintained
  orocos_kinematics_dynamics:
    doc:
      type: git
      url: https://github.com/orocos/orocos_kinematics_dynamics.git
      version: master
    release:
      packages:
      - orocos_kdl
      - orocos_kinematics_dynamics
      - python_orocos_kdl
      tags:
        release: release/kinetic/{package}/{version}
      url: https://github.com/smits/orocos-kdl-release.git
      version: 1.3.1-0
    source:
      type: git
      url: https://github.com/orocos/orocos_kinematics_dynamics.git
      version: master
    status: maintained
  oros_tools:
    release:
      tags:
        release: release/kinetic/{package}/{version}
      url: https://github.com/easymov/oros_tools-release.git
      version: 0.1.1-0
    status: developed
  oros_tools_examples:
    release:
      tags:
        release: release/kinetic/{package}/{version}
      url: https://github.com/easymov/oros_tools_examples-release.git
      version: 0.1.3-0
    status: developed
  osrf_gear:
    doc:
      type: git
      url: https://bitbucket.org/osrf/gear.git
      version: master
    source:
      type: git
      url: https://bitbucket.org/osrf/gear.git
      version: master
  ouster:
    doc:
      type: git
      url: https://github.com/CPFL/ouster.git
      version: autoware_branch
    release:
      packages:
      - ouster_driver
      tags:
        release: release/kinetic/{package}/{version}
      url: https://github.com/CPFL/ouster-release.git
      version: 0.1.7-0
    source:
      test_pull_requests: true
      type: git
      url: https://github.com/CPFL/ouster.git
      version: autoware_branch
    status: developed
  oxford_gps_eth:
    doc:
      type: hg
      url: https://bitbucket.org/DataspeedInc/oxford_gps_eth
      version: default
    release:
      tags:
        release: release/kinetic/{package}/{version}
      url: https://github.com/DataspeedInc-release/oxford_gps_eth-release.git
      version: 1.0.0-0
    source:
      type: hg
      url: https://bitbucket.org/DataspeedInc/oxford_gps_eth
      version: default
    status: maintained
  p2os:
    doc:
      type: git
      url: https://github.com/allenh1/p2os.git
      version: master
    release:
      packages:
      - p2os_doc
      - p2os_driver
      - p2os_launch
      - p2os_msgs
      - p2os_teleop
      - p2os_urdf
      tags:
        release: release/kinetic/{package}/{version}
      url: https://github.com/allenh1/p2os-release.git
      version: 2.1.0-0
    source:
      type: git
      url: https://github.com/allenh1/p2os.git
      version: master
    status: maintained
  pacifica_dbw_ros:
    doc:
      type: git
      url: https://github.com/NewEagleRaptor/pacifica-dbw-ros.git
      version: master
    source:
      test_commits: false
      type: git
      url: https://github.com/NewEagleRaptor/pacifica-dbw-ros.git
      version: master
    status: developed
  packml:
    doc:
      type: git
      url: https://github.com/ros-industrial-consortium/packml.git
      version: kinetic-devel
    status: developed
  pacmod:
    doc:
      type: git
      url: https://github.com/astuff/pacmod.git
      version: release
    release:
      tags:
        release: release/kinetic/{package}/{version}
      url: https://github.com/astuff/pacmod-release.git
      version: 2.0.2-0
    source:
      type: git
      url: https://github.com/astuff/pacmod.git
      version: release
    status: maintained
  pacmod3:
    doc:
      type: git
      url: https://github.com/astuff/pacmod3.git
      version: release
    release:
      tags:
        release: release/kinetic/{package}/{version}
      url: https://github.com/astuff/pacmod3-release.git
      version: 1.2.1-0
    source:
      type: git
      url: https://github.com/astuff/pacmod3.git
      version: master
    status: developed
  pacmod_game_control:
    doc:
      type: git
      url: https://github.com/astuff/pacmod_game_control.git
      version: release
    release:
      tags:
        release: release/kinetic/{package}/{version}
      url: https://github.com/astuff/pacmod_game_control-release.git
      version: 2.3.0-0
    source:
      type: git
      url: https://github.com/astuff/pacmod_game_control.git
      version: release
    status: developed
  pal_hardware_interfaces:
    release:
      tags:
        release: release/kinetic/{package}/{version}
      url: https://github.com/pal-gbp/pal_hardware_interfaces-release.git
      version: 0.0.3-0
  panda_moveit_config:
    doc:
      type: git
      url: https://github.com/ros-planning/panda_moveit_config.git
      version: kinetic-devel
    release:
      tags:
        release: release/kinetic/{package}/{version}
      url: https://github.com/ros-gbp/panda_moveit_config-release.git
      version: 0.7.0-1
    source:
      type: git
      url: https://github.com/ros-planning/panda_moveit_config.git
      version: kinetic-devel
    status: maintained
  parameter_pa:
    doc:
      type: git
      url: https://github.com/tuc-proaut/ros_parameter.git
      version: master
    release:
      tags:
        release: release/kinetic/{package}/{version}
      url: https://github.com/tuc-proaut/ros_parameter-release.git
      version: 1.2.1-0
    source:
      type: git
      url: https://github.com/tuc-proaut/ros_parameter.git
      version: master
    status: maintained
  parrot_arsdk:
    release:
      tags:
        release: release/kinetic/{package}/{version}
      url: https://github.com/AutonomyLab/parrot_arsdk-release.git
      version: 3.14.1-0
    source:
      type: git
      url: https://github.com/AutonomyLab/parrot_arsdk.git
      version: indigo-devel
    status: developed
  pcdfilter_pa:
    doc:
      type: git
      url: https://github.com/tuc-proaut/ros_pcdfilter.git
      version: master
    release:
      tags:
        release: release/kinetic/{package}/{version}
      url: https://github.com/tuc-proaut/ros_pcdfilter-release.git
      version: 1.2.0-0
    source:
      type: git
      url: https://github.com/tuc-proaut/ros_pcdfilter.git
      version: master
    status: maintained
  pcl_conversions:
    doc:
      type: git
      url: https://github.com/ros-perception/pcl_conversions.git
      version: indigo-devel
    release:
      tags:
        release: release/kinetic/{package}/{version}
      url: https://github.com/ros-gbp/pcl_conversions-release.git
      version: 0.2.1-0
    source:
      type: git
      url: https://github.com/ros-perception/pcl_conversions.git
      version: indigo-devel
    status: maintained
  pcl_msgs:
    doc:
      type: git
      url: https://github.com/ros-perception/pcl_msgs.git
      version: indigo-devel
    release:
      tags:
        release: release/kinetic/{package}/{version}
      url: https://github.com/ros-gbp/pcl_msgs-release.git
      version: 0.2.0-0
    source:
      type: git
      url: https://github.com/ros-perception/pcl_msgs.git
      version: indigo-devel
    status: maintained
  people:
    doc:
      type: git
      url: https://github.com/wg-perception/people.git
      version: indigo-devel
    release:
      packages:
      - face_detector
      - leg_detector
      - people
      - people_msgs
      - people_tracking_filter
      - people_velocity_tracker
      tags:
        release: release/kinetic/{package}/{version}
      url: https://github.com/OSUrobotics/people-release.git
      version: 1.1.2-0
    source:
      type: git
      url: https://github.com/wg-perception/people.git
      version: indigo-devel
    status: maintained
  pepper_dcm_robot:
    doc:
      type: git
      url: https://github.com/ros-naoqi/pepper_dcm_robot.git
      version: master
    release:
      packages:
      - pepper_dcm_bringup
      tags:
        release: release/kinetic/{package}/{version}
      url: https://github.com/ros-naoqi/pepper_dcm_robot-release.git
      version: 0.0.5-0
    source:
      type: git
      url: https://github.com/ros-naoqi/pepper_dcm_robot.git
      version: master
    status: developed
  pepper_meshes:
    release:
      tags:
        release: release/kinetic/{package}/{version}
      url: https://github.com/ros-naoqi/pepper_meshes-release.git
      version: 0.2.3-2
    status: maintained
  pepper_moveit_config:
    doc:
      type: git
      url: https://github.com/ros-naoqi/pepper_moveit_config.git
      version: master
    release:
      tags:
        release: release/kinetic/{package}/{version}
      url: https://github.com/ros-naoqi/pepper_moveit_config-release.git
      version: 0.0.8-0
    source:
      type: git
      url: https://github.com/ros-naoqi/pepper_moveit_config.git
      version: master
    status: maintained
  pepper_robot:
    doc:
      type: git
      url: https://github.com/ros-naoqi/pepper_robot.git
      version: master
    release:
      packages:
      - pepper_bringup
      - pepper_description
      - pepper_robot
      - pepper_sensors_py
      tags:
        release: release/kinetic/{package}/{version}
      url: https://github.com/ros-naoqi/pepper_robot-release.git
      version: 0.1.10-0
    source:
      type: git
      url: https://github.com/ros-naoqi/pepper_robot.git
      version: master
    status: maintained
  pepper_virtual:
    doc:
      type: git
      url: https://github.com/ros-naoqi/pepper_virtual.git
      version: master
    release:
      packages:
      - pepper_control
      - pepper_gazebo_plugin
      tags:
        release: release/kinetic/{package}/{version}
      url: https://github.com/ros-naoqi/pepper_virtual-release.git
      version: 0.0.4-0
    source:
      type: git
      url: https://github.com/ros-naoqi/pepper_virtual.git
      version: master
    status: developed
  pepperl_fuchs:
    doc:
      type: git
      url: https://github.com/dillenberger/pepperl_fuchs.git
      version: master
    release:
      packages:
      - pepperl_fuchs_r2000
      tags:
        release: release/kinetic/{package}/{version}
      url: https://github.com/dillenberger/pepperl_fuchs-release.git
      version: 0.1.3-0
    source:
      type: git
      url: https://github.com/dillenberger/pepperl_fuchs.git
      version: master
    status: maintained
  perception_pcl:
    doc:
      type: git
      url: https://github.com/ros-perception/perception_pcl.git
      version: kinetic-devel
    release:
      packages:
      - pcl_ros
      - perception_pcl
      tags:
        release: release/kinetic/{package}/{version}
      url: https://github.com/ros-gbp/perception_pcl-release.git
      version: 1.4.4-0
    source:
      test_commits: false
      type: git
      url: https://github.com/ros-perception/perception_pcl.git
      version: kinetic-devel
    status: maintained
  pheeno_ros:
    doc:
      type: git
      url: https://github.com/ACSLaboratory/pheeno_ros.git
      version: kinetic-devel
    release:
      tags:
        release: release/kinetic/{package}/{version}
      url: https://github.com/ACSLaboratory/pheeno_ros-release.git
      version: 0.1.1-3
    source:
      type: git
      url: https://github.com/ACSLaboratory/pheeno_ros.git
      version: kinetic-devel
  pheeno_ros_description:
    doc:
      type: git
      url: https://github.com/acslaboratory/pheeno_ros_description.git
      version: kinetic-devel
    release:
      tags:
        release: release/kinetic/{package}/{version}
      url: https://github.com/acslaboratory/pheeno_ros_description-release.git
      version: 0.1.0-0
    source:
      type: git
      url: https://github.com/acslaboratory/pheeno_ros_description.git
      version: kinetic-devel
    status: maintained
  pheeno_ros_sim:
    doc:
      type: git
      url: https://github.com/ACSLaboratory/pheeno_ros_sim.git
      version: kinetic-devel
    release:
      tags:
        release: release/kinetic/{package}/{version}
      url: https://github.com/ACSLaboratory/pheeno_ros_sim-release.git
      version: 0.1.5-0
    source:
      type: git
      url: https://github.com/ACSLaboratory/pheeno_ros_sim.git
      version: kinetic-devel
  phidgets_drivers:
    doc:
      type: git
      url: https://github.com/ros-drivers/phidgets_drivers.git
      version: kinetic
    release:
      packages:
      - libphidget21
      - phidgets_api
      - phidgets_drivers
      - phidgets_high_speed_encoder
      - phidgets_ik
      - phidgets_imu
      tags:
        release: release/kinetic/{package}/{version}
      url: https://github.com/ros-drivers-gbp/phidgets_drivers-release.git
      version: 0.7.8-1
    source:
      test_pull_requests: true
      type: git
      url: https://github.com/ros-drivers/phidgets_drivers.git
      version: kinetic
    status: maintained
  phm_tools:
    doc:
      type: git
      url: https://github.com/inomuh/phm_tools.git
      version: master
  phoxi_camera:
    release:
      tags:
        release: release/kinetic/{package}/{version}
      url: https://github.com/photoneo/phoxi_camera-release.git
    status: developed
  pid:
    doc:
      type: git
      url: https://bitbucket.org/AndyZe/pid.git
      version: master
    release:
      tags:
        release: release/kinetic/{package}/{version}
      url: https://github.com/AndyZe/pid-release.git
      version: 0.0.27-0
    source:
      type: git
      url: https://bitbucket.org/AndyZe/pid.git
      version: master
    status: maintained
  pilz_industrial_motion:
    doc:
      type: git
      url: https://github.com/PilzDE/pilz_industrial_motion.git
      version: kinetic-devel
    release:
      packages:
      - pilz_extensions
      - pilz_industrial_motion
      - pilz_industrial_motion_testutils
      - pilz_msgs
      - pilz_robot_programming
      - pilz_trajectory_generation
      tags:
        release: release/kinetic/{package}/{version}
      url: https://github.com/PilzDE/pilz_industrial_motion-release.git
      version: 0.3.7-0
    source:
      type: git
      url: https://github.com/PilzDE/pilz_industrial_motion.git
      version: kinetic-devel
    status: developed
  pilz_robots:
    doc:
      type: git
      url: https://github.com/PilzDE/pilz_robots.git
      version: kinetic-devel
    release:
      packages:
      - pilz_control
      - pilz_robots
      - pilz_testutils
      - prbt_gazebo
      - prbt_hardware_support
      - prbt_ikfast_manipulator_plugin
      - prbt_moveit_config
      - prbt_support
      tags:
        release: release/kinetic/{package}/{version}
      url: https://github.com/PilzDE/pilz_robots-release.git
      version: 0.4.8-0
    source:
      test_pull_requests: true
      type: git
      url: https://github.com/PilzDE/pilz_robots.git
      version: kinetic-devel
    status: developed
  pinocchio:
    doc:
      type: git
      url: https://github.com/stack-of-tasks/pinocchio.git
      version: devel
    release:
      tags:
        release: release/kinetic/{package}/{version}
      url: https://github.com/ipab-slmc/pinocchio_catkin-release.git
      version: 2.1.3-1
    source:
      type: git
      url: https://github.com/stack-of-tasks/pinocchio.git
      version: devel
    status: developed
  pioneer_bringup:
    doc:
      type: git
      url: https://github.com/amineHorseman/pioneer_bringup.git
      version: master
    source:
      type: git
      url: https://github.com/amineHorseman/pioneer_bringup.git
      version: master
    status: maintained
  pioneer_mrs:
    doc:
      type: git
      url: https://github.com/hanzheteng/pioneer_mrs.git
      version: master
    source:
      type: git
      url: https://github.com/hanzheteng/pioneer_mrs.git
      version: master
    status: maintained
  pioneer_teleop:
    doc:
      type: git
      url: https://github.com/amineHorseman/pioneer_teleop.git
      version: master
    source:
      type: git
      url: https://github.com/amineHorseman/pioneer_teleop.git
      version: master
    status: maintained
  platform_automation_msgs:
    doc:
      type: git
      url: https://github.com/astuff/platform_automation_msgs.git
      version: release
    source:
      type: git
      url: https://github.com/astuff/platform_automation_msgs.git
      version: release
    status: developed
  play_motion:
    release:
      packages:
      - play_motion
      - play_motion_msgs
      tags:
        release: release/kinetic/{package}/{version}
      url: https://github.com/pal-gbp/play_motion-release2.git
      version: 0.4.5-0
  plotjuggler:
    doc:
      type: git
      url: https://github.com/facontidavide/PlotJuggler.git
      version: master
    release:
      tags:
        release: release/kinetic/{package}/{version}
      url: https://github.com/facontidavide/plotjuggler-release.git
      version: 2.1.10-0
    source:
      type: git
      url: https://github.com/facontidavide/PlotJuggler.git
      version: master
    status: developed
  pluginlib:
    doc:
      type: git
      url: https://github.com/ros/pluginlib.git
      version: kinetic-devel
    release:
      tags:
        release: release/kinetic/{package}/{version}
      url: https://github.com/ros-gbp/pluginlib-release.git
      version: 1.11.3-0
    source:
      test_pull_requests: true
      type: git
      url: https://github.com/ros/pluginlib.git
      version: kinetic-devel
    status: maintained
  pointcloud_to_laserscan:
    doc:
      type: git
      url: https://github.com/ros-perception/pointcloud_to_laserscan.git
      version: indigo-devel
    release:
      tags:
        release: release/kinetic/{package}/{version}
      url: https://github.com/ros-gbp/pointcloud_to_laserscan-release.git
      version: 1.3.1-0
    source:
      type: git
      url: https://github.com/ros-perception/pointcloud_to_laserscan.git
      version: indigo-devel
    status: maintained
  pointgrey_camera_driver:
    doc:
      type: git
      url: https://github.com/ros-drivers/pointgrey_camera_driver.git
      version: master
    release:
      packages:
      - image_exposure_msgs
      - pointgrey_camera_description
      - pointgrey_camera_driver
      - statistics_msgs
      - wfov_camera_msgs
      tags:
        release: release/kinetic/{package}/{version}
      url: https://github.com/ros-drivers-gbp/pointgrey_camera_driver-release.git
      version: 0.13.4-0
    source:
      test_pull_requests: true
      type: git
      url: https://github.com/ros-drivers/pointgrey_camera_driver.git
      version: master
    status: maintained
  pose_cov_ops:
    doc:
      type: git
      url: https://github.com/mrpt-ros-pkg/pose_cov_ops.git
      version: master
    release:
      tags:
        release: release/kinetic/{package}/{version}
      url: https://github.com/mrpt-ros-pkg-release/pose_cov_ops-release.git
      version: 0.2.0-0
    source:
      type: git
      url: https://github.com/mrpt-ros-pkg/pose_cov_ops.git
      version: master
    status: maintained
  pr2_apps:
    doc:
      type: git
      url: https://github.com/pr2/pr2_apps.git
      version: kinetic-devel
    release:
      packages:
      - pr2_app_manager
      - pr2_apps
      - pr2_mannequin_mode
      - pr2_position_scripts
      - pr2_teleop
      - pr2_teleop_general
      - pr2_tuckarm
      tags:
        release: release/kinetic/{package}/{version}
      url: https://github.com/pr2-gbp/pr2_apps-release.git
      version: 0.6.0-0
    source:
      type: git
      url: https://github.com/pr2/pr2_apps.git
      version: kinetic-devel
    status: unmaintained
  pr2_calibration:
    doc:
      type: git
      url: https://github.com/UNR-RoboticsResearchLab/pr2_calibration.git
      version: kinetic-devel
    release:
      packages:
      - dense_laser_assembler
      - laser_joint_processor
      - laser_joint_projector
      - pr2_calibration
      - pr2_calibration_launch
      - pr2_dense_laser_snapshotter
      - pr2_se_calibration_launch
      tags:
        release: release/kinetic/{package}/{version}
      url: https://github.com/UNR-RoboticsResearchLab/pr2_calibration-release.git
      version: 1.0.11-0
    source:
      type: git
      url: https://github.com/UNR-RoboticsResearchLab/pr2_calibration.git
      version: kinetic-devel
    status: maintained
  pr2_common:
    doc:
      type: git
      url: https://github.com/pr2/pr2_common.git
      version: kinetic-devel
    release:
      packages:
      - pr2_common
      - pr2_dashboard_aggregator
      - pr2_description
      - pr2_machine
      - pr2_msgs
      tags:
        release: release/kinetic/{package}/{version}
      url: https://github.com/pr2-gbp/pr2_common-release.git
      version: 1.12.4-1
    source:
      type: git
      url: https://github.com/pr2/pr2_common.git
      version: kinetic-devel
    status: unmaintained
  pr2_common_actions:
    doc:
      type: git
      url: https://github.com/pr2/pr2_common_actions.git
      version: kinetic-devel
    release:
      packages:
      - joint_trajectory_action_tools
      - joint_trajectory_generator
      - pr2_arm_move_ik
      - pr2_common_action_msgs
      - pr2_common_actions
      - pr2_tilt_laser_interface
      - pr2_tuck_arms_action
      tags:
        release: release/kinetic/{package}/{version}
      url: https://github.com/pr2-gbp/pr2_common_actions-release.git
      version: 0.0.10-0
    source:
      type: git
      url: https://github.com/pr2/pr2_common_actions.git
      version: kinetic-devel
    status: unmaintained
  pr2_controllers:
    doc:
      type: git
      url: https://github.com/pr2/pr2_controllers.git
      version: kinetic-devel
    release:
      packages:
      - ethercat_trigger_controllers
      - joint_trajectory_action
      - pr2_calibration_controllers
      - pr2_controllers
      - pr2_controllers_msgs
      - pr2_gripper_action
      - pr2_head_action
      - pr2_mechanism_controllers
      - robot_mechanism_controllers
      - single_joint_position_action
      tags:
        release: release/kinetic/{package}/{version}
      url: https://github.com/pr2-gbp/pr2_controllers-release.git
      version: 1.10.14-0
    source:
      type: git
      url: https://github.com/pr2/pr2_controllers.git
      version: kinetic-devel
    status: unmaintained
  pr2_ethercat_drivers:
    doc:
      type: git
      url: https://github.com/PR2-prime/pr2_ethercat_drivers.git
      version: kinetic-devel
    release:
      packages:
      - ethercat_hardware
      - fingertip_pressure
      - pr2_ethercat_drivers
      tags:
        release: release/kinetic/{package}/{version}
      url: https://github.com/PR2-prime/pr2_ethercat_drivers-release.git
      version: 1.8.18-1
    source:
      type: git
      url: https://github.com/PR2-prime/pr2_ethercat_drivers.git
      version: kinetic-devel
    status: unmaintained
  pr2_gripper_sensor:
    doc:
      type: git
      url: https://github.com/pr2/pr2_gripper_sensor.git
      version: hydro-devel
    release:
      packages:
      - pr2_gripper_sensor
      - pr2_gripper_sensor_action
      - pr2_gripper_sensor_controller
      - pr2_gripper_sensor_msgs
      tags:
        release: release/kinetic/{package}/{version}
      url: https://github.com/pr2-gbp/pr2_gripper_sensor-release.git
      version: 1.0.10-0
    source:
      type: git
      url: https://github.com/PR2/pr2_gripper_sensor.git
      version: hydro-devel
    status: unmaintained
  pr2_kinematics:
    doc:
      type: git
      url: https://github.com/pr2/pr2_kinematics.git
      version: kinetic-devel
    release:
      packages:
      - pr2_arm_kinematics
      - pr2_kinematics
      tags:
        release: release/kinetic/{package}/{version}
      url: https://github.com/pr2-gbp/pr2_kinematics-release.git
      version: 1.0.9-0
    source:
      type: git
      url: https://github.com/pr2/pr2_kinematics.git
      version: kinetic-devel
    status: unmaintained
  pr2_mechanism:
    doc:
      type: git
      url: https://github.com/pr2/pr2_mechanism.git
      version: kinetic-devel
    release:
      packages:
      - pr2_controller_interface
      - pr2_controller_manager
      - pr2_hardware_interface
      - pr2_mechanism
      - pr2_mechanism_diagnostics
      - pr2_mechanism_model
      tags:
        release: release/kinetic/{package}/{version}
      url: https://github.com/pr2-gbp/pr2_mechanism-release.git
      version: 1.8.17-0
    source:
      type: git
      url: https://github.com/pr2/pr2_mechanism.git
      version: kinetic-devel
    status: unmaintained
  pr2_mechanism_msgs:
    doc:
      type: git
      url: https://github.com/PR2/pr2_mechanism_msgs.git
      version: master
    release:
      tags:
        release: release/kinetic/{package}/{version}
      url: https://github.com/ros-gbp/pr2_mechanism_msgs-release.git
      version: 1.8.2-0
    source:
      type: git
      url: https://github.com/pr2/pr2_mechanism_msgs.git
      version: master
    status: unmaintained
  pr2_metapackages:
    doc:
      type: git
      url: https://github.com/PR2-prime/pr2_metapackages.git
      version: kinetic-devel
    release:
      packages:
      - pr2
      - pr2_base
      - pr2_desktop
      tags:
        release: release/kinetic/{package}/{version}
      url: https://github.com/PR2-prime/pr2_metapackages-release.git
      version: 1.1.3-0
    source:
      type: git
      url: https://github.com/PR2-prime/pr2_metapackages.git
      version: kinetic-devel
  pr2_navigation:
    doc:
      type: git
      url: https://github.com/PR2-prime/pr2_navigation.git
      version: kinetic-devel
    release:
      packages:
      - laser_tilt_controller_filter
      - pr2_move_base
      - pr2_navigation
      - pr2_navigation_config
      - pr2_navigation_global
      - pr2_navigation_local
      - pr2_navigation_perception
      - pr2_navigation_self_filter
      - pr2_navigation_slam
      - pr2_navigation_teleop
      - semantic_point_annotator
      tags:
        release: release/kinetic/{package}/{version}
      url: https://github.com/pr2-gbp/pr2_navigation-release.git
      version: 0.1.28-0
    source:
      type: git
      url: https://github.com/PR2-prime/pr2_navigation.git
      version: kinetic-devel
    status: unmaintained
  pr2_navigation_apps:
    doc:
      type: git
      url: https://github.com/PR2/pr2_navigation_apps.git
      version: hydro-devel
    release:
      packages:
      - pr2_2dnav
      - pr2_2dnav_local
      - pr2_2dnav_slam
      - pr2_navigation_apps
      tags:
        release: release/kinetic/{package}/{version}
      url: https://github.com/pr2-gbp/pr2_navigation_apps-release.git
      version: 1.0.2-0
    source:
      type: git
      url: https://github.com/PR2/pr2_navigation_apps.git
      version: hydro-devel
  pr2_power_drivers:
    doc:
      type: git
      url: https://github.com/pr2/pr2_power_drivers.git
      version: kinetic-devel
    release:
      packages:
      - ocean_battery_driver
      - power_monitor
      - pr2_power_board
      - pr2_power_drivers
      tags:
        release: release/kinetic/{package}/{version}
      url: https://github.com/pr2-gbp/pr2_power_drivers-release.git
      version: 1.1.7-0
    source:
      type: git
      url: https://github.com/pr2/pr2_power_drivers.git
      version: kinetic-devel
    status: unmaintained
  pr2_robot:
    doc:
      type: git
      url: https://github.com/PR2/pr2_robot.git
      version: kinetic-devel
    release:
      packages:
      - imu_monitor
      - pr2_bringup
      - pr2_camera_synchronizer
      - pr2_computer_monitor
      - pr2_controller_configuration
      - pr2_ethercat
      - pr2_robot
      - pr2_run_stop_auto_restart
      tags:
        release: release/kinetic/{package}/{version}
      url: https://github.com/pr2-gbp/pr2_robot-release.git
      version: 1.6.30-0
    source:
      type: git
      url: https://github.com/pr2/pr2_robot.git
      version: kinetic-devel
    status: maintained
  pr2_self_test:
    doc:
      type: git
      url: https://github.com/PR2/pr2_self_test.git
      version: hydro-devel
    release:
      packages:
      - joint_qualification_controllers
      - pr2_bringup_tests
      - pr2_counterbalance_check
      - pr2_motor_diagnostic_tool
      - pr2_self_test
      - pr2_self_test_msgs
      tags:
        release: release/kinetic/{package}/{version}
      url: https://github.com/pr2-gbp/pr2_self_test-release.git
      version: 1.0.15-1
    source:
      type: git
      url: https://github.com/PR2/pr2_self_test.git
      version: hydro-devel
    status: maintained
  pr2_simulator:
    doc:
      type: git
      url: https://github.com/PR2/pr2_simulator.git
      version: kinetic-devel
    release:
      packages:
      - pr2_controller_configuration_gazebo
      - pr2_gazebo
      - pr2_gazebo_plugins
      - pr2_simulator
      tags:
        release: release/kinetic/{package}/{version}
      url: https://github.com/pr2-gbp/pr2_simulator-release.git
      version: 2.0.11-0
    source:
      type: git
      url: https://github.com/PR2/pr2_simulator.git
      version: kinetic-devel
    status: unmaintained
  prbt_grippers:
    doc:
      type: git
      url: https://github.com/PilzDE/prbt_grippers.git
      version: kinetic-devel
    release:
      packages:
      - prbt_grippers
      - prbt_pg70_support
      tags:
        release: release/kinetic/{package}/{version}
      url: https://github.com/PilzDE/prbt_grippers-release.git
      version: 0.0.3-0
    source:
      type: git
      url: https://github.com/PilzDE/prbt_grippers.git
      version: kinetic-devel
    status: developed
  prosilica_driver:
    doc:
      type: git
      url: https://github.com/ros-drivers/prosilica_driver.git
      version: hydro-devel
    release:
      packages:
      - prosilica_camera
      tags:
        release: release/kinetic/{package}/{version}
      url: https://github.com/ros-drivers-gbp/prosilica_driver-release.git
      version: 1.9.4-1
    source:
      type: git
      url: https://github.com/ros-drivers/prosilica_driver.git
      version: hydro-devel
  prosilica_gige_sdk:
    doc:
      type: git
      url: https://github.com/ros-drivers/prosilica_gige_sdk.git
      version: hydro-devel
    release:
      tags:
        release: release/kinetic/{package}/{version}
      url: https://github.com/ros-drivers-gbp/prosilica_gige_sdk-release.git
      version: 1.26.3-0
    source:
      type: git
      url: https://github.com/ros-drivers/prosilica_gige_sdk.git
      version: hydro-devel
    status: maintained
  ps4eye:
    doc:
      type: git
      url: https://github.com/longjie/ps4eye.git
      version: master
    release:
      tags:
        release: release/kinetic/{package}/{version}
      url: https://github.com/tork-a/ps4eye-release.git
      version: 0.0.4-1
    source:
      type: git
      url: https://github.com/longjie/ps4eye.git
      version: master
    status: developed
  puma_motor_driver:
    release:
      packages:
      - puma_motor_driver
      - puma_motor_msgs
      tags:
        release: release/kinetic/{package}/{version}
      url: https://github.com/clearpath-gbp/puma_motor_driver-release.git
      version: 0.1.2-0
    status: maintained
  py_trees:
    doc:
      type: git
      url: https://github.com/splintered-reality/py_trees.git
      version: release/0.5.x
    release:
      tags:
        release: release/kinetic/{package}/{version}
      url: https://github.com/stonier/py_trees-release.git
      version: 0.5.12-0
    source:
      type: git
      url: https://github.com/splintered-reality/py_trees.git
      version: release/0.5.x
    status: developed
  py_trees_msgs:
    doc:
      type: git
      url: https://github.com/stonier/py_trees_msgs.git
      version: release/0.3-kinetic
    release:
      tags:
        release: release/kinetic/{package}/{version}
      url: https://github.com/stonier/py_trees_msgs-release.git
      version: 0.3.6-0
    source:
      type: git
      url: https://github.com/stonier/py_trees_msgs.git
      version: devel
    status: developed
  py_trees_ros:
    doc:
      type: git
      url: https://github.com/splintered-reality/py_trees_ros.git
      version: release/0.5.x
    release:
      tags:
        release: release/kinetic/{package}/{version}
      url: https://github.com/stonier/py_trees_ros-release.git
      version: 0.5.18-0
    source:
      type: git
      url: https://github.com/splintered-reality/py_trees_ros.git
      version: release/0.5.x
    status: developed
  pybind11_catkin:
    doc:
      type: git
      url: https://github.com/ipab-slmc/pybind11_catkin.git
      version: master
    release:
      tags:
        release: release/kinetic/{package}/{version}
      url: https://github.com/wxmerkt/pybind11_catkin-release.git
      version: 2.2.4-4
    source:
      type: git
      url: https://github.com/ipab-slmc/pybind11_catkin.git
      version: master
    status: developed
  pyros:
    doc:
      type: git
      url: https://github.com/asmodehn/pyros.git
      version: master
    release:
      tags:
        release: release/kinetic/{package}/{version}
      url: https://github.com/asmodehn/pyros-rosrelease.git
      version: 0.4.3-1
    source:
      type: git
      url: https://github.com/asmodehn/pyros.git
      version: master
    status: developed
  pyros_common:
    release:
      tags:
        release: release/kinetic/{package}/{version}
      url: https://github.com/asmodehn/pyros-common-rosrelease.git
      version: 0.5.4-0
    status: developed
  pyros_config:
    doc:
      type: git
      url: https://github.com/asmodehn/pyros-config-rosrelease.git
      version: release/kinetic/pyros_config
    release:
      tags:
        release: release/kinetic/{package}/{version}
      url: https://github.com/asmodehn/pyros-config-rosrelease.git
      version: 0.2.0-0
    status: developed
  pyros_interfaces_ros:
    release:
      tags:
        release: release/kinetic/{package}/{version}
      url: https://github.com/asmodehn/pyros-rosinterface-rosrelease.git
      version: 0.4.2-0
    source:
      test_pull_requests: true
      type: git
      url: https://github.com/pyros-dev/pyros-rosinterface.git
      version: master
    status: developed
  pyros_test:
    doc:
      type: git
      url: https://github.com/asmodehn/pyros-test.git
      version: devel
    release:
      tags:
        release: release/kinetic/{package}/{version}
      url: https://github.com/asmodehn/pyros-test-release.git
      version: 0.0.6-0
    source:
      type: git
      url: https://github.com/asmodehn/pyros-test.git
      version: devel
    status: developed
  pyros_utils:
    doc:
      type: git
      url: https://github.com/asmodehn/pyros-utils.git
      version: devel
    release:
      tags:
        release: release/kinetic/{package}/{version}
      url: https://github.com/asmodehn/pyros-utils-release.git
      version: 0.1.4-0
    source:
      type: git
      url: https://github.com/asmodehn/pyros-utils.git
      version: devel
    status: developed
  python-ftputil:
    release:
      tags:
        release: release/kinetic/{package}/{version}
      url: https://github.com/asmodehn/ftputil-rosrelease.git
      version: 3.3.0-3
    status: developed
  python_qt_binding:
    doc:
      type: git
      url: https://github.com/ros-visualization/python_qt_binding.git
      version: kinetic-devel
    release:
      tags:
        release: release/kinetic/{package}/{version}
      url: https://github.com/ros-gbp/python_qt_binding-release.git
      version: 0.3.4-0
    source:
      type: git
      url: https://github.com/ros-visualization/python_qt_binding.git
      version: kinetic-devel
    status: maintained
  python_trep:
    doc:
      type: git
      url: https://github.com/MurpheyLab/trep-release.git
      version: release/kinetic/python_trep
    release:
      tags:
        release: release/kinetic/{package}/{version}
      url: https://github.com/MurpheyLab/trep-release.git
      version: 1.0.3-1
    source:
      test_commits: false
      type: git
      url: https://github.com/MurpheyLab/trep.git
      version: master
    status: developed
  pyzmp:
    doc:
      type: git
      url: https://github.com/asmodehn/pyzmp.git
      version: master
    release:
      tags:
        release: release/kinetic/{package}/{version}
      url: https://github.com/asmodehn/pyzmp-rosrelease.git
      version: 0.0.17-0
    source:
      type: git
      url: https://github.com/asmodehn/pyzmp.git
      version: master
    status: developed
  qb_chain:
    doc:
      type: git
      url: https://bitbucket.org/qbrobotics/qbchain-ros.git
      version: production-kinetic
    release:
      packages:
      - qb_chain
      - qb_chain_control
      - qb_chain_description
      tags:
        release: release/kinetic/{package}/{version}
      url: https://bitbucket.org/qbrobotics/qbchain-ros-release.git
      version: 2.0.0-0
    source:
      type: git
      url: https://bitbucket.org/qbrobotics/qbchain-ros.git
      version: production-kinetic
    status: developed
  qb_device:
    doc:
      type: git
      url: https://bitbucket.org/qbrobotics/qbdevice-ros.git
      version: production-kinetic
    release:
      packages:
      - qb_device
      - qb_device_bringup
      - qb_device_control
      - qb_device_description
      - qb_device_driver
      - qb_device_hardware_interface
      - qb_device_msgs
      - qb_device_srvs
      - qb_device_utils
      tags:
        release: release/kinetic/{package}/{version}
      url: https://bitbucket.org/qbrobotics/qbdevice-ros-release.git
      version: 2.0.1-0
    source:
      type: git
      url: https://bitbucket.org/qbrobotics/qbdevice-ros.git
      version: production-kinetic
    status: developed
  qb_hand:
    doc:
      type: git
      url: https://bitbucket.org/qbrobotics/qbhand-ros.git
      version: production-kinetic
    release:
      packages:
      - qb_hand
      - qb_hand_control
      - qb_hand_description
      - qb_hand_hardware_interface
      tags:
        release: release/kinetic/{package}/{version}
      url: https://bitbucket.org/qbrobotics/qbhand-ros-release.git
      version: 2.0.0-0
    source:
      type: git
      url: https://bitbucket.org/qbrobotics/qbhand-ros.git
      version: production-kinetic
    status: developed
  qb_move:
    doc:
      type: git
      url: https://bitbucket.org/qbrobotics/qbmove-ros.git
      version: production-kinetic
    release:
      packages:
      - qb_move
      - qb_move_control
      - qb_move_description
      - qb_move_hardware_interface
      tags:
        release: release/kinetic/{package}/{version}
      url: https://bitbucket.org/qbrobotics/qbmove-ros-release.git
      version: 2.0.0-0
    source:
      type: git
      url: https://bitbucket.org/qbrobotics/qbmove-ros.git
      version: production-kinetic
    status: developed
  qt_gui_core:
    doc:
      type: git
      url: https://github.com/ros-visualization/qt_gui_core.git
      version: kinetic-devel
    release:
      packages:
      - qt_dotgraph
      - qt_gui
      - qt_gui_app
      - qt_gui_core
      - qt_gui_cpp
      - qt_gui_py_common
      tags:
        release: release/kinetic/{package}/{version}
      url: https://github.com/ros-gbp/qt_gui_core-release.git
      version: 0.3.11-0
    source:
      test_pull_requests: true
      type: git
      url: https://github.com/ros-visualization/qt_gui_core.git
      version: kinetic-devel
    status: maintained
  qt_metapackages:
    release:
      packages:
      - libqt_concurrent
      - libqt_core
      - libqt_dev
      - libqt_gui
      - libqt_network
      - libqt_opengl
      - libqt_opengl_dev
      - libqt_svg_dev
      - libqt_widgets
      - qt_qmake
      tags:
        release: release/kinetic/{package}/{version}
      url: https://github.com/swri-robotics-gbp/qt_metapackages-release.git
      version: 1.0.1-0
    status: developed
  qt_ros:
    doc:
      type: git
      url: https://github.com/stonier/qt_ros.git
      version: indigo
    release:
      packages:
      - qt_build
      - qt_create
      - qt_ros
      - qt_tutorials
      tags:
        release: release/kinetic/{package}/{version}
      url: https://github.com/yujinrobot-release/qt_ros-release.git
      version: 0.2.10-0
    source:
      type: git
      url: https://github.com/stonier/qt_ros.git
      version: indigo
    status: maintained
  quaternion_operation:
    doc:
      type: git
      url: https://github.com/OUXT-Polaris/quaternion_operation.git
      version: master
    release:
      tags:
        release: release/kinetic/{package}/{version}
      url: https://github.com/OUXT-Polaris/quaternion_operation-release.git
      version: 0.0.1-2
    source:
      type: git
      url: https://github.com/OUXT-Polaris/quaternion_operation.git
      version: master
    status: developed
  qwt_dependency:
    doc:
      type: git
      url: https://github.com/ros-visualization/qwt_dependency.git
      version: kinetic-devel
    release:
      tags:
        release: release/kinetic/{package}/{version}
      url: https://github.com/ros-gbp/qwt_dependency-release.git
      version: 1.1.0-0
    source:
      type: git
      url: https://github.com/ros-visualization/qwt_dependency.git
      version: kinetic-devel
    status: maintained
  radar_omnipresense:
    release:
      tags:
        release: release/kinetic/{package}/{version}
      url: https://github.com/SCU-RSL-ROS/radar_omnipresense-release.git
      version: 0.3.0-0
    status: developed
  radar_pa:
    doc:
      type: git
      url: https://github.com/TUC-ProAut/ros_radar.git
      version: master
    status: maintained
  rail_manipulation_msgs:
    doc:
      type: git
      url: https://github.com/GT-RAIL/rail_manipulation_msgs.git
      version: master
    release:
      tags:
        release: release/kinetic/{package}/{version}
      url: https://github.com/gt-rail-release/rail_manipulation_msgs-release.git
      version: 0.0.12-0
    source:
      test_pull_requests: true
      type: git
      url: https://github.com/GT-RAIL/rail_manipulation_msgs.git
      version: kinetic-devel
    status: maintained
  rail_segmentation:
    doc:
      type: git
      url: https://github.com/GT-RAIL/rail_segmentation.git
      version: kinetic-devel
    release:
      tags:
        release: release/kinetic/{package}/{version}
      url: https://github.com/gt-rail-release/rail_segmentation.git
      version: 0.1.12-0
    source:
      test_pull_requests: true
      type: git
      url: https://github.com/GT-RAIL/rail_segmentation.git
      version: kinetic-devel
    status: maintained
  random_numbers:
    doc:
      type: git
      url: https://github.com/ros-planning/random_numbers.git
      version: master
    release:
      tags:
        release: release/kinetic/{package}/{version}
      url: https://github.com/ros-gbp/random_numbers-release.git
      version: 0.3.1-0
    source:
      type: git
      url: https://github.com/ros-planning/random_numbers.git
      version: master
    status: maintained
  raspi_temperature:
    doc:
      type: git
      url: https://github.com/bberrevoets/raspi_temperature.git
      version: master
    release:
      tags:
        release: release/kinetic/{package}/{version}
      url: https://github.com/bberrevoets/raspi_temperature-release.git
      version: 0.1.1-0
    source:
      type: git
      url: https://github.com/bberrevoets/raspi_temperature.git
      version: master
    status: maintained
  raspicam_node:
    doc:
      type: git
      url: https://github.com/UbiquityRobotics/raspicam_node.git
      version: kinetic
  raspicat:
    doc:
      type: git
      url: https://github.com/rt-net/raspicat_ros.git
      version: kinetic-devel
    source:
      type: git
      url: https://github.com/rt-net/raspicat_ros.git
      version: kinetic-devel
    status: developed
  raspigibbon_apps:
    doc:
      type: git
      url: https://github.com/raspberrypigibbon/raspigibbon_apps.git
      version: kinetic-devel
    source:
      type: git
      url: https://github.com/raspberrypigibbon/raspigibbon_apps.git
      version: kinetic-devel
    status: developed
  raspigibbon_ros:
    doc:
      type: git
      url: https://github.com/raspberrypigibbon/raspigibbon_ros.git
      version: kinetic-devel
    release:
      packages:
      - futaba_serial_servo
      - raspigibbon_bringup
      - raspigibbon_description
      - raspigibbon_msgs
      - raspigibbon_ros
      tags:
        release: release/kinetic/{package}/{version}
      url: https://github.com/raspberrypigibbon/raspigibbon_ros-release.git
      version: 0.2.1-0
    source:
      type: git
      url: https://github.com/raspberrypigibbon/raspigibbon_ros.git
      version: kinetic-devel
    status: developed
  raspigibbon_sim:
    doc:
      type: git
      url: https://github.com/raspberrypigibbon/raspigibbon_sim.git
      version: kinetic-devel
    release:
      packages:
      - raspigibbon_control
      - raspigibbon_gazebo
      - raspigibbon_sim
      tags:
        release: release/kinetic/{package}/{version}
      url: https://github.com/raspberrypigibbon/raspigibbon_sim-release.git
      version: 0.0.1-0
    source:
      type: git
      url: https://github.com/raspberrypigibbon/raspigibbon_sim.git
      version: kinetic-devel
    status: developed
  raspimouse_ros:
    doc:
      type: git
      url: https://github.com/ryuichiueda/raspimouse_ros.git
      version: master
    source:
      type: git
      url: https://github.com/ryuichiueda/raspimouse_ros.git
      version: master
    status: maintained
  raspimouse_sim:
    doc:
      type: git
      url: https://github.com/rt-net/raspimouse_sim.git
      version: kinetic-devel
    source:
      type: git
      url: https://github.com/rt-net/raspimouse_sim.git
      version: kinetic-devel
    status: developed
  razor_imu_9dof:
    doc:
      type: git
      url: https://github.com/KristofRobot/razor_imu_9dof.git
      version: indigo-devel
    release:
      tags:
        release: release/kinetic/{package}/{version}
      url: https://github.com/KristofRobot/razor_imu_9dof-release.git
      version: 1.2.0-0
    source:
      type: git
      url: https://github.com/KristofRobot/razor_imu_9dof.git
      version: indigo-devel
    status: maintained
  rb1_base_common:
    doc:
      type: git
      url: https://github.com/RobotnikAutomation/rb1_base_common.git
      version: kinetic-devel
    release:
      packages:
      - rb1_base_common
      - rb1_base_description
      - rb1_base_pad
      tags:
        release: release/kinetic/{package}/{version}
      url: https://github.com/RobotnikAutomation/rb1_base_common-release.git
      version: 1.1.0-0
    source:
      type: git
      url: https://github.com/RobotnikAutomation/rb1_base_common.git
      version: kinetic-devel
    status: maintained
  rb1_base_sim:
    doc:
      type: git
      url: https://github.com/RobotnikAutomation/rb1_base_sim.git
      version: kinetic-devel
    release:
      packages:
      - rb1_base_2dnav
      - rb1_base_control
      - rb1_base_gazebo
      - rb1_base_purepursuit
      - rb1_base_sim
      tags:
        release: release/kinetic/{package}/{version}
      url: https://github.com/RobotnikAutomation/rb1_base_sim-release.git
      version: 1.0.2-0
    source:
      type: git
      url: https://github.com/RobotnikAutomation/rb1_base_sim.git
      version: kinetic-devel
    status: maintained
  rbcar_common:
    doc:
      type: git
      url: https://github.com/RobotnikAutomation/rbcar_common.git
      version: kinetic-devel
    release:
      packages:
      - rbcar_common
      - rbcar_description
      - rbcar_pad
      tags:
        release: release/kinetic/{package}/{version}
      url: https://github.com/RobotnikAutomation/rbcar_common-release.git
      version: 1.0.5-1
    source:
      type: git
      url: https://github.com/RobotnikAutomation/rbcar_common.git
      version: kinetic-devel
    status: maintained
  rbcar_sim:
    doc:
      type: git
      url: https://github.com/RobotnikAutomation/rbcar_sim.git
      version: kinetic-devel
    release:
      packages:
      - rbcar_control
      - rbcar_gazebo
      - rbcar_joystick
      - rbcar_robot_control
      - rbcar_sim
      - rbcar_sim_bringup
      tags:
        release: release/kinetic/{package}/{version}
      url: https://github.com/RobotnikAutomation/rbcar_sim-release.git
      version: 1.0.4-1
    source:
      type: git
      url: https://github.com/RobotnikAutomation/rbcar_sim.git
      version: kinetic-devel
    status: maintained
  rc_cloud_accumulator:
    doc:
      type: git
      url: https://github.com/roboception/rc_cloud_accumulator.git
      version: master
    release:
      tags:
        release: release/kinetic/{package}/{version}
      url: https://github.com/roboception-gbp/rc_cloud_accumulator-release.git
      version: 1.0.4-0
    source:
      test_pull_requests: true
      type: git
      url: https://github.com/roboception/rc_cloud_accumulator.git
      version: master
    status: developed
  rc_common_msgs:
    doc:
      type: git
      url: https://github.com/roboception/rc_common_msgs.git
      version: master
    release:
      tags:
        release: release/kinetic/{package}/{version}
      url: https://github.com/roboception-gbp/rc_common_msgs-release.git
      version: 0.2.1-1
    source:
      type: git
      url: https://github.com/roboception/rc_common_msgs.git
      version: master
    status: developed
  rc_dynamics_api:
    doc:
      type: git
      url: https://github.com/roboception/rc_dynamics_api.git
      version: master
    release:
      tags:
        release: release/kinetic/{package}/{version}
      url: https://github.com/roboception-gbp/rc_dynamics_api-release.git
      version: 0.8.0-1
    source:
      test_pull_requests: true
      type: git
      url: https://github.com/roboception/rc_dynamics_api.git
      version: master
    status: developed
  rc_genicam_api:
    doc:
      type: git
      url: https://github.com/roboception/rc_genicam_api.git
      version: master
    release:
      tags:
        release: release/kinetic/{package}/{version}
      url: https://github.com/roboception-gbp/rc_genicam_api-release.git
      version: 2.2.0-1
    source:
      test_pull_requests: true
      type: git
      url: https://github.com/roboception/rc_genicam_api.git
      version: master
    status: developed
  rc_visard:
    doc:
      type: git
      url: https://github.com/roboception/rc_visard_ros.git
      version: master
    release:
      packages:
      - rc_hand_eye_calibration_client
      - rc_pick_client
      - rc_tagdetect_client
      - rc_visard
      - rc_visard_description
      - rc_visard_driver
      tags:
        release: release/kinetic/{package}/{version}
      url: https://github.com/roboception-gbp/rc_visard-release.git
      version: 2.6.1-1
    source:
      test_pull_requests: true
      type: git
      url: https://github.com/roboception/rc_visard_ros.git
      version: master
    status: developed
  rcll_fawkes_sim:
    doc:
      type: git
      url: https://github.com/timn/ros-rcll_fawkes_sim.git
      version: master
    source:
      type: git
      url: https://github.com/timn/ros-rcll_fawkes_sim.git
      version: master
    status: developed
  rcll_fawkes_sim_msgs:
    doc:
      type: git
      url: https://github.com/timn/ros-rcll_fawkes_sim_msgs.git
      version: master
    source:
      type: git
      url: https://github.com/timn/ros-rcll_fawkes_sim_msgs.git
      version: master
    status: developed
  rcll_refbox_peer:
    doc:
      type: git
      url: https://github.com/timn/ros-rcll_refbox_peer.git
      version: master
    source:
      type: git
      url: https://github.com/timn/ros-rcll_refbox_peer.git
      version: master
    status: developed
  rcll_ros:
    doc:
      type: git
      url: https://github.com/timn/ros-rcll_ros.git
      version: master
    source:
      type: git
      url: https://github.com/timn/ros-rcll_ros.git
      version: master
    status: developed
  rcll_ros_msgs:
    doc:
      type: git
      url: https://github.com/timn/ros-rcll_ros_msgs.git
      version: master
    source:
      type: git
      url: https://github.com/timn/ros-rcll_ros_msgs.git
      version: master
    status: developed
  rdl:
    doc:
      type: git
      url: https://gitlab.com/jlack/rdl.git
      version: master
    release:
      packages:
      - rdl
      - rdl_benchmark
      - rdl_cmake
      - rdl_dynamics
      - rdl_msgs
      - rdl_ros_tools
      - rdl_urdfreader
      tags:
        release: release/kinetic/{package}/{version}
      url: https://gitlab.com/jlack/rdl_release.git
      version: 1.1.0-0
    source:
      type: git
      url: https://gitlab.com/jlack/rdl.git
      version: master
    status: developed
  realsense2_camera:
    doc:
      type: git
      url: https://github.com/intel-ros/realsense.git
      version: development
    status: maintained
  realsense_camera:
    doc:
      type: git
      url: https://github.com/intel-ros/realsense.git
      version: indigo-devel
    release:
      tags:
        release: release/kinetic/{package}/{version}
      url: https://github.com/intel-ros/realsense-release.git
      version: 1.8.1-1
    source:
      test_pull_requests: true
      type: git
      url: https://github.com/intel-ros/realsense.git
      version: indigo-devel
    status: maintained
  realtime_tools:
    doc:
      type: git
      url: https://github.com/ros-controls/realtime_tools.git
      version: kinetic-devel
    release:
      tags:
        release: release/kinetic/{package}/{version}
      url: https://github.com/ros-gbp/realtime_tools-release.git
      version: 1.11.1-0
    source:
      type: git
      url: https://github.com/ros-controls/realtime_tools.git
      version: kinetic-devel
    status: maintained
  resource_retriever:
    doc:
      type: git
      url: https://github.com/ros/resource_retriever.git
      version: kinetic-devel
    release:
      tags:
        release: release/kinetic/{package}/{version}
      url: https://github.com/ros-gbp/resource_retriever-release.git
      version: 1.12.4-0
    source:
      test_pull_requests: true
      type: git
      url: https://github.com/ros/resource_retriever.git
      version: kinetic-devel
    status: maintained
  rexrov2:
    release:
      packages:
      - rexrov2_control
      - rexrov2_description
      - rexrov2_gazebo
      tags:
        release: release/kinetic/{package}/{version}
      url: https://github.com/uuvsimulator/rexrov2-release.git
      version: 0.1.3-0
    source:
      test_pull_requests: true
      type: git
      url: https://github.com/uuvsimulator/rexrov2.git
      version: master
    status: developed
  rfsm:
    doc:
      type: git
      url: https://github.com/orocos/rFSM.git
      version: master
    release:
      tags:
        release: release/kinetic/{package}/{version}
      url: https://github.com/orocos-gbp/rfsm-release.git
      version: 1.0.1-0
    source:
      type: git
      url: https://github.com/orocos/rFSM.git
      version: master
    status: maintained
  rgbd_launch:
    doc:
      type: git
      url: https://github.com/ros-drivers/rgbd_launch.git
      version: jade-devel
    release:
      tags:
        release: release/kinetic/{package}/{version}
      url: https://github.com/ros-gbp/rgbd_launch-release.git
      version: 2.2.2-0
    source:
      type: git
      url: https://github.com/ros-drivers/rgbd_launch.git
      version: jade-devel
    status: maintained
  rh_p12_rn:
    doc:
      type: git
      url: https://github.com/ROBOTIS-GIT/RH-P12-RN.git
      version: kinetic-devel
    release:
      packages:
      - rh_p12_rn
      - rh_p12_rn_base_module
      - rh_p12_rn_base_module_msgs
      - rh_p12_rn_description
      - rh_p12_rn_gazebo
      - rh_p12_rn_gui
      - rh_p12_rn_manager
      tags:
        release: release/kinetic/{package}/{version}
      url: https://github.com/ROBOTIS-GIT-release/RH-P12-RN-release.git
      version: 0.1.0-0
    source:
      type: git
      url: https://github.com/ROBOTIS-GIT/RH-P12-RN.git
      version: kinetic-devel
    status: developed
  ridgeback:
    doc:
      type: git
      url: https://github.com/ridgeback/ridgeback.git
      version: kinetic-devel
    release:
      packages:
      - ridgeback_control
      - ridgeback_description
      - ridgeback_msgs
      - ridgeback_navigation
      tags:
        release: release/kinetic/{package}/{version}
      url: https://github.com/clearpath-gbp/ridgeback-release.git
      version: 0.2.2-0
    source:
      type: git
      url: https://github.com/ridgeback/ridgeback.git
      version: kinetic-devel
    status: maintained
  ridgeback_desktop:
    doc:
      type: git
      url: https://github.com/ridgeback/ridgeback_desktop.git
      version: kinetic-devel
    release:
      packages:
      - ridgeback_desktop
      - ridgeback_viz
      tags:
        release: release/kinetic/{package}/{version}
      url: https://github.com/clearpath-gbp/ridgeback_desktop-release.git
      version: 0.1.1-0
    source:
      type: git
      url: https://github.com/ridgeback/ridgeback_desktop.git
      version: kinetic-devel
    status: maintained
  ridgeback_simulator:
    doc:
      type: git
      url: https://github.com/ridgeback/ridgeback_simulator.git
      version: kinetic-devel
    release:
      packages:
      - mecanum_gazebo_plugin
      - ridgeback_gazebo
      - ridgeback_gazebo_plugins
      - ridgeback_simulator
      tags:
        release: release/kinetic/{package}/{version}
      url: https://github.com/clearpath-gbp/ridgeback_simulator-release.git
      version: 0.0.3-0
    source:
      type: git
      url: https://github.com/ridgeback/ridgeback_simulator.git
      version: kinetic-devel
    status: maintained
  robosense:
    doc:
      type: git
      url: https://github.com/CPFL/robosense.git
      version: develop-curves-function
    release:
      packages:
      - rslidar
      - rslidar_driver
      - rslidar_msgs
      - rslidar_pointcloud
      tags:
        release: release/kinetic/{package}/{version}
      url: https://github.com/CPFL/robosense-release.git
      version: 1.0.2-0
    source:
      test_pull_requests: true
      type: git
      url: https://github.com/CPFL/robosense.git
      version: develop-curves-function
    status: developed
  robot_activity:
    doc:
      type: git
      url: https://github.com/snt-robotics/robot_activity.git
      version: master
    release:
      packages:
      - robot_activity
      - robot_activity_msgs
      - robot_activity_tutorials
      tags:
        release: release/kinetic/{package}/{version}
      url: https://github.com/snt-robotics/robot_activity-release.git
      version: 0.1.1-0
    source:
      test_pull_requests: true
      type: git
      url: https://github.com/snt-robotics/robot_activity.git
      version: master
    status: developed
  robot_calibration:
    doc:
      type: git
      url: https://github.com/mikeferguson/robot_calibration.git
      version: master
    release:
      packages:
      - robot_calibration
      - robot_calibration_msgs
      tags:
        release: release/kinetic/{package}/{version}
      url: https://github.com/ros-gbp/robot_calibration-release.git
      version: 0.6.0-0
    source:
      type: git
      url: https://github.com/mikeferguson/robot_calibration.git
      version: master
    status: maintained
  robot_controllers:
    doc:
      type: git
      url: https://github.com/fetchrobotics/robot_controllers.git
      version: indigo-devel
    release:
      packages:
      - robot_controllers
      - robot_controllers_interface
      - robot_controllers_msgs
      tags:
        release: release/kinetic/{package}/{version}
      url: https://github.com/fetchrobotics-gbp/robot_controllers-release.git
      version: 0.5.2-0
    status: maintained
  robot_localization:
    doc:
      type: git
      url: https://github.com/cra-ros-pkg/robot_localization.git
      version: kinetic-devel
    release:
      tags:
        release: release/kinetic/{package}/{version}
      url: https://github.com/cra-ros-pkg/robot_localization-release.git
      version: 2.4.7-2
    source:
      test_pull_requests: true
      type: git
      url: https://github.com/cra-ros-pkg/robot_localization.git
      version: kinetic-devel
    status: maintained
  robot_model:
    doc:
      type: git
      url: https://github.com/ros/robot_model.git
      version: kinetic-devel
    release:
      tags:
        release: release/kinetic/{package}/{version}
      url: https://github.com/ros-gbp/robot_model-release.git
      version: 1.12.11-0
    source:
      test_pull_requests: true
      type: git
      url: https://github.com/ros/robot_model.git
      version: kinetic-devel
    status: maintained
  robot_navigation:
    doc:
      type: git
      url: https://github.com/locusrobotics/robot_navigation.git
      version: master
    release:
      packages:
      - costmap_queue
      - dlux_global_planner
      - dlux_plugins
      - dwb_critics
      - dwb_local_planner
      - dwb_msgs
      - dwb_plugins
      - global_planner_tests
      - locomotor
      - locomotor_msgs
      - locomove_base
      - nav_2d_msgs
      - nav_2d_utils
      - nav_core2
      - nav_core_adapter
      - nav_grid
      - nav_grid_iterators
      - nav_grid_pub_sub
      - robot_navigation
      tags:
        release: release/kinetic/{package}/{version}
      url: https://github.com/locusrobotics/robot_navigation-release.git
      version: 0.2.5-0
    source:
      test_pull_requests: true
      type: git
      url: https://github.com/locusrobotics/robot_navigation.git
      version: master
    status: developed
  robot_pose_publisher:
    doc:
      type: git
      url: https://github.com/GT-RAIL/robot_pose_publisher.git
      version: master
    release:
      tags:
        release: release/kinetic/{package}/{version}
      url: https://github.com/gt-rail-release/robot_pose_publisher-release.git
      version: 0.2.4-0
    source:
      type: git
      url: https://github.com/GT-RAIL/robot_pose_publisher.git
      version: develop
    status: maintained
  robot_recorder:
    release:
      packages:
      - recordit
      - robot_recorder
      - rviz_recorder_buttons
      tags:
        release: release/kinetic/{package}/{version}
      url: https://github.com/ipa-jfh/robot_recorder-release.git
      version: 1.0.1-0
    source:
      type: git
      url: https://github.com/ipa-jfh/robot_recorder.git
      version: master
    status: maintained
  robot_self_filter:
    release:
      tags:
        release: release/kinetic/{package}/{version}
      url: https://github.com/pr2-gbp/robot_self_filter-gbp.git
      version: 0.1.30-1
    source:
      type: git
      url: https://github.com/pr2/robot_self_filter.git
      version: indigo-devel
    status: maintained
  robot_state_publisher:
    doc:
      type: git
      url: https://github.com/ros/robot_state_publisher.git
      version: kinetic-devel
    release:
      tags:
        release: release/kinetic/{package}/{version}
      url: https://github.com/ros-gbp/robot_state_publisher-release.git
      version: 1.13.6-0
    source:
      test_pull_requests: true
      type: git
      url: https://github.com/ros/robot_state_publisher.git
      version: kinetic-devel
    status: maintained
  robot_upstart:
    doc:
      type: git
      url: https://github.com/clearpathrobotics/robot_upstart.git
      version: kinetic-devel
    release:
      tags:
        release: release/kinetic/{package}/{version}
      url: https://github.com/clearpath-gbp/robot_upstart-release.git
      version: 0.3.0-0
    source:
      type: git
      url: https://github.com/clearpathrobotics/robot_upstart.git
      version: kinetic-devel
    status: maintained
  roboteq_diff_driver:
    doc:
      type: git
      url: https://github.com/ecostech/roboteq_diff_driver.git
      version: master
    source:
      type: git
      url: https://github.com/ecostech/roboteq_diff_driver.git
      version: master
    status: maintained
  robotiq:
    doc:
      type: git
      url: https://github.com/ros-industrial/robotiq.git
      version: kinetic-devel
    source:
      type: git
      url: https://github.com/ros-industrial/robotiq.git
      version: kinetic-devel
    status: maintained
  robotis_controller_msgs:
    doc:
      type: git
      url: https://github.com/ROBOTIS-GIT/ROBOTIS-Framework-msgs.git
      version: kinetic-devel
    release:
      tags:
        release: release/kinetic/{package}/{version}
      url: https://github.com/ROBOTIS-GIT-release/ROBOTIS-Framework-msgs-release.git
      version: 0.1.4-0
    source:
      type: git
      url: https://github.com/ROBOTIS-GIT/ROBOTIS-Framework-msgs.git
      version: kinetic-devel
    status: developed
  robotis_framework:
    doc:
      type: git
      url: https://github.com/ROBOTIS-GIT/ROBOTIS-Framework.git
      version: kinetic-devel
    release:
      packages:
      - robotis_controller
      - robotis_device
      - robotis_framework
      - robotis_framework_common
      tags:
        release: release/kinetic/{package}/{version}
      url: https://github.com/ROBOTIS-GIT-release/ROBOTIS-Framework-release.git
      version: 0.2.9-0
    source:
      type: git
      url: https://github.com/ROBOTIS-GIT/ROBOTIS-Framework.git
      version: kinetic-devel
    status: developed
  robotis_manipulator:
    doc:
      type: git
      url: https://github.com/ROBOTIS-GIT/robotis_manipulator.git
      version: kinetic-devel
    release:
      tags:
        release: release/kinetic/{package}/{version}
      url: https://github.com/ROBOTIS-GIT-release/robotis_manipulator-release.git
      version: 1.0.0-0
    source:
      type: git
      url: https://github.com/ROBOTIS-GIT/robotis_manipulator.git
      version: kinetic-devel
    status: developed
  robotis_math:
    doc:
      type: git
      url: https://github.com/ROBOTIS-GIT/ROBOTIS-Math.git
      version: kinetic-devel
    release:
      tags:
        release: release/kinetic/{package}/{version}
      url: https://github.com/ROBOTIS-GIT-release/ROBOTIS-Math-release.git
      version: 0.2.6-0
    source:
      type: git
      url: https://github.com/ROBOTIS-GIT/ROBOTIS-Math.git
      version: kinetic-devel
    status: developed
  robotis_op3:
    doc:
      type: git
      url: https://github.com/ROBOTIS-GIT/ROBOTIS-OP3.git
      version: kinetic-devel
    release:
      packages:
      - cm_740_module
      - op3_action_module
      - op3_balance_control
      - op3_base_module
      - op3_direct_control_module
      - op3_head_control_module
      - op3_kinematics_dynamics
      - op3_localization
      - op3_manager
      - op3_online_walking_module
      - op3_walking_module
      - open_cr_module
      - robotis_op3
      tags:
        release: release/kinetic/{package}/{version}
      url: https://github.com/ROBOTIS-GIT-release/ROBOTIS-OP3-release.git
      version: 0.2.1-0
    source:
      type: git
      url: https://github.com/ROBOTIS-GIT/ROBOTIS-OP3.git
      version: kinetic-devel
    status: developed
  robotis_op3_common:
    doc:
      type: git
      url: https://github.com/ROBOTIS-GIT/ROBOTIS-OP3-Common.git
      version: kinetic-devel
    release:
      packages:
      - op3_description
      - op3_gazebo
      - robotis_op3_common
      tags:
        release: release/kinetic/{package}/{version}
      url: https://github.com/ROBOTIS-GIT-release/ROBOTIS-OP3-Common-release.git
      version: 0.1.1-0
    source:
      type: git
      url: https://github.com/ROBOTIS-GIT/ROBOTIS-OP3-Common.git
      version: kinetic-devel
    status: developed
  robotis_op3_demo:
    doc:
      type: git
      url: https://github.com/ROBOTIS-GIT/ROBOTIS-OP3-Demo.git
      version: kinetic-devel
    release:
      packages:
      - op3_ball_detector
      - op3_bringup
      - op3_demo
      - robotis_op3_demo
      tags:
        release: release/kinetic/{package}/{version}
      url: https://github.com/ROBOTIS-GIT-release/robotis_op3_demo-release.git
      version: 0.1.0-0
    source:
      type: git
      url: https://github.com/ROBOTIS-GIT/ROBOTIS-OP3-Demo.git
      version: kinetic-devel
    status: developed
  robotis_op3_msgs:
    doc:
      type: git
      url: https://github.com/ROBOTIS-GIT/ROBOTIS-OP3-msgs.git
      version: kinetic-devel
    release:
      packages:
      - op3_action_module_msgs
      - op3_offset_tuner_msgs
      - op3_online_walking_module_msgs
      - op3_walking_module_msgs
      - robotis_op3_msgs
      tags:
        release: release/kinetic/{package}/{version}
      url: https://github.com/ROBOTIS-GIT-release/ROBOTIS-OP3-msgs-release.git
      version: 0.1.1-0
    source:
      type: git
      url: https://github.com/ROBOTIS-GIT/ROBOTIS-OP3-msgs.git
      version: kinetic-devel
    status: developed
  robotis_op3_tools:
    doc:
      type: git
      url: https://github.com/ROBOTIS-GIT/ROBOTIS-OP3-Tools.git
      version: kinetic-devel
    release:
      packages:
      - op3_action_editor
      - op3_camera_setting_tool
      - op3_gui_demo
      - op3_navigation
      - op3_offset_tuner_client
      - op3_offset_tuner_server
      - op3_web_setting_tool
      - robotis_op3_tools
      tags:
        release: release/kinetic/{package}/{version}
      url: https://github.com/ROBOTIS-GIT-release/robotis_op3_tools-release.git
      version: 0.2.2-0
    source:
      type: git
      url: https://github.com/ROBOTIS-GIT/ROBOTIS-OP3-Tools.git
      version: kinetic-devel
    status: developed
  robotis_utility:
    doc:
      type: git
      url: https://github.com/ROBOTIS-GIT/ROBOTIS-Utility.git
      version: kinetic-devel
    release:
      packages:
      - robotis_utility
      - ros_madplay_player
      - ros_mpg321_player
      tags:
        release: release/kinetic/{package}/{version}
      url: https://github.com/ROBOTIS-GIT-release/ROBOTIS-Utility-release.git
      version: 0.1.3-0
    source:
      type: git
      url: https://github.com/ROBOTIS-GIT/ROBOTIS-Utility.git
      version: kinetic-devel
    status: developed
  robotnik_msgs:
    doc:
      type: git
      url: https://github.com/RobotnikAutomation/robotnik_msgs.git
      version: kinetic-devel
    release:
      tags:
        release: release/kinetic/{package}/{version}
      url: https://github.com/RobotnikAutomation/robotnik_msgs-release.git
      version: 0.2.5-0
    source:
      type: git
      url: https://github.com/RobotnikAutomation/robotnik_msgs.git
      version: kinetic-devel
    status: maintained
  robotnik_sensors:
    doc:
      type: git
      url: https://github.com/RobotnikAutomation/robotnik_sensors.git
      version: kinetic-devel
    release:
      tags:
        release: release/kinetic/{package}/{version}
      url: https://github.com/RobotnikAutomation/robotnik_sensors-release.git
      version: 1.1.2-0
    source:
      type: git
      url: https://github.com/RobotnikAutomation/robotnik_sensors.git
      version: kinetic-devel
    status: maintained
  roch:
    doc:
      type: git
      url: https://github.com/SawYer-Robotics/roch.git
      version: kinetic
    release:
      packages:
      - roch
      - roch_follower
      - roch_navigation
      - roch_rapps
      - roch_teleop
      tags:
        release: release/kinetic/{package}/{version}
      url: https://github.com/SawYerRobotics-release/roch-release.git
      version: 2.0.12-0
    source:
      type: git
      url: https://github.com/SawYer-Robotics/roch.git
      version: kinetic
    status: maintained
  roch_robot:
    doc:
      type: git
      url: https://github.com/SawYer-Robotics/roch_robot.git
      version: kinetic
    release:
      packages:
      - roch_base
      - roch_bringup
      - roch_capabilities
      - roch_control
      - roch_description
      - roch_ftdi
      - roch_msgs
      - roch_robot
      - roch_safety_controller
      - roch_sensorpc
      tags:
        release: release/kinetic/{package}/{version}
      url: https://github.com/SawYerRobotics-release/roch_robot-release.git
      version: 2.0.15-0
    source:
      type: git
      url: https://github.com/SawYer-Robotics/roch_robot.git
      version: kinetic
    status: maintained
  roch_simulator:
    doc:
      type: git
      url: https://github.com/SawYer-Robotics/roch_simulator.git
      version: kinetic
    release:
      packages:
      - roch_gazebo
      - roch_simulator
      tags:
        release: release/kinetic/{package}/{version}
      url: https://github.com/SawYerRobotics-release/roch_simulator-release.git
      version: 2.0.12-5
    source:
      type: git
      url: https://github.com/SawYer-Robotics/roch_simulator.git
      version: kinetic
    status: maintained
  roch_viz:
    doc:
      type: git
      url: https://github.com/SawYer-Robotics/roch_viz.git
      version: kinetic
    release:
      tags:
        release: release/kinetic/{package}/{version}
      url: https://github.com/SawYerRobotics-release/roch_viz-release.git
      version: 2.0.10-0
    source:
      type: git
      url: https://github.com/SawYer-Robotics/roch_viz.git
      version: kinetic
    status: maintained
  rocon_app_platform:
    doc:
      type: git
      url: https://github.com/robotics-in-concert/rocon_app_platform.git
      version: release/0.9-indigo-kinetic-gopher
    release:
      packages:
      - rocon_app_manager
      - rocon_app_platform
      - rocon_app_utilities
      - rocon_apps
      tags:
        release: release/kinetic/{package}/{version}
      url: https://github.com/yujinrobot-release/rocon_app_platform-release.git
      version: 0.9.1-0
    source:
      type: git
      url: https://github.com/robotics-in-concert/rocon_app_platform.git
      version: release/0.9-indigo-kinetic-gopher
    status: developed
  rocon_msgs:
    doc:
      type: git
      url: https://github.com/robotics-in-concert/rocon_msgs.git
      version: release/0.9-kinetic
    release:
      packages:
      - concert_msgs
      - concert_service_msgs
      - concert_workflow_engine_msgs
      - gateway_msgs
      - rocon_app_manager_msgs
      - rocon_device_msgs
      - rocon_interaction_msgs
      - rocon_msgs
      - rocon_service_pair_msgs
      - rocon_std_msgs
      - rocon_tutorial_msgs
      - scheduler_msgs
      tags:
        release: release/kinetic/{package}/{version}
      url: https://github.com/yujinrobot-release/rocon_msgs-release.git
      version: 0.9.0-1
    source:
      type: git
      url: https://github.com/robotics-in-concert/rocon_msgs.git
      version: release/0.9-kinetic
    status: developed
  rocon_multimaster:
    doc:
      type: git
      url: https://github.com/robotics-in-concert/rocon_multimaster.git
      version: release/0.8-kinetic
    release:
      packages:
      - rocon_gateway
      - rocon_gateway_tests
      - rocon_gateway_utils
      - rocon_hub
      - rocon_hub_client
      - rocon_multimaster
      - rocon_test
      - rocon_unreliable_experiments
      tags:
        release: release/kinetic/{package}/{version}
      url: https://github.com/yujinrobot-release/rocon_multimaster-release.git
      version: 0.8.1-2
    source:
      type: git
      url: https://github.com/robotics-in-concert/rocon_multimaster.git
      version: release/0.8-kinetic
    status: developed
  rocon_tools:
    doc:
      type: git
      url: https://github.com/robotics-in-concert/rocon_tools.git
      version: release/0.3-kinetic
    release:
      packages:
      - rocon_bubble_icons
      - rocon_console
      - rocon_ebnf
      - rocon_icons
      - rocon_interactions
      - rocon_launch
      - rocon_master_info
      - rocon_python_comms
      - rocon_python_redis
      - rocon_python_utils
      - rocon_python_wifi
      - rocon_semantic_version
      - rocon_tools
      - rocon_uri
      tags:
        release: release/kinetic/{package}/{version}
      url: https://github.com/yujinrobot-release/rocon_tools-release.git
      version: 0.3.2-1
    source:
      type: git
      url: https://github.com/robotics-in-concert/rocon_tools.git
      version: release/0.3-kinetic
    status: developed
  rodi_robot:
    doc:
      type: git
      url: https://github.com/rodibot/rodi_robot.git
      version: master
    release:
      tags:
        release: release/kinetic/{package}/{version}
      url: https://github.com/benjayah/rodi_robot-release.git
      version: 0.0.1-0
    source:
      type: git
      url: https://github.com/rodibot/rodi_robot.git
      version: master
    status: maintained
  romeo_moveit_config:
    doc:
      type: git
      url: https://github.com/ros-aldebaran/romeo_moveit_config.git
      version: master
    release:
      tags:
        release: release/kinetic/{package}/{version}
      url: https://github.com/ros-aldebaran/romeo_moveit_config-release.git
      version: 0.2.8-0
    source:
      test_pull_requests: true
      type: git
      url: https://github.com/ros-aldebaran/romeo_moveit_config.git
      version: master
    status: developed
  romeo_robot:
    doc:
      type: git
      url: https://github.com/ros-aldebaran/romeo_robot.git
      version: master
    release:
      packages:
      - romeo_bringup
      - romeo_description
      - romeo_robot
      - romeo_sensors_py
      tags:
        release: release/kinetic/{package}/{version}
      url: https://github.com/ros-aldebaran/romeo_robot-release.git
      version: 0.1.5-0
    source:
      type: git
      url: https://github.com/ros-aldebaran/romeo_robot.git
      version: master
    status: maintained
  romeo_virtual:
    doc:
      type: git
      url: https://github.com/ros-aldebaran/romeo_virtual.git
      version: master
    release:
      packages:
      - romeo_control
      - romeo_gazebo_plugin
      tags:
        release: release/kinetic/{package}/{version}
      url: https://github.com/ros-aldebaran/romeo_virtual-release.git
      version: 0.2.3-0
    source:
      type: git
      url: https://github.com/ros-aldebaran/romeo_virtual.git
      version: master
    status: developed
  roomblock:
    doc:
      type: git
      url: https://github.com/tork-a/roomblock.git
      version: master
    release:
      packages:
      - roomblock
      - roomblock_bringup
      - roomblock_description
      - roomblock_mapping
      - roomblock_navigation
      tags:
        release: release/kinetic/{package}/{version}
      url: https://github.com/tork-a/roomblock-release.git
      version: 0.0.2-0
    source:
      type: git
      url: https://github.com/tork-a/roomblock.git
      version: master
    status: developed
  ros:
    doc:
      type: git
      url: https://github.com/ros/ros.git
      version: kinetic-devel
    release:
      packages:
      - mk
      - ros
      - rosbash
      - rosboost_cfg
      - rosbuild
      - rosclean
      - roscreate
      - roslang
      - roslib
      - rosmake
      - rosunit
      tags:
        release: release/kinetic/{package}/{version}
      url: https://github.com/ros-gbp/ros-release.git
      version: 1.14.4-0
    source:
      test_pull_requests: true
      type: git
      url: https://github.com/ros/ros.git
      version: kinetic-devel
    status: maintained
  ros1_template:
    doc:
      type: git
      url: https://github.com/pyros-dev/ros1_template.git
      version: master
    source:
      test_pull_requests: true
      type: git
      url: https://github.com/pyros-dev/ros1_template.git
      version: master
    status: maintained
  ros_additive_manufacturing:
    doc:
      type: git
      url: https://gitlab.com/InstitutMaupertuis/ros_additive_manufacturing.git
      version: kinetic
    status: developed
  ros_canopen:
    doc:
      type: git
      url: https://github.com/ros-industrial/ros_canopen.git
      version: kinetic
    release:
      packages:
      - can_msgs
      - canopen_402
      - canopen_chain_node
      - canopen_master
      - canopen_motor_node
      - ros_canopen
      - socketcan_bridge
      - socketcan_interface
      tags:
        release: release/kinetic/{package}/{version}
      url: https://github.com/ros-industrial-release/ros_canopen-release.git
      version: 0.7.10-0
    source:
      type: git
      url: https://github.com/ros-industrial/ros_canopen.git
      version: kinetic-devel
    status: maintained
  ros_comm:
    doc:
      type: git
      url: https://github.com/ros/ros_comm.git
      version: kinetic-devel
    release:
      packages:
      - message_filters
      - ros_comm
      - rosbag
      - rosbag_storage
      - rosconsole
      - roscpp
      - rosgraph
      - roslaunch
      - roslz4
      - rosmaster
      - rosmsg
      - rosnode
      - rosout
      - rosparam
      - rospy
      - rosservice
      - rostest
      - rostopic
      - roswtf
      - topic_tools
      - xmlrpcpp
      tags:
        release: release/kinetic/{package}/{version}
      url: https://github.com/ros-gbp/ros_comm-release.git
      version: 1.12.14-0
    source:
      test_pull_requests: true
      type: git
      url: https://github.com/ros/ros_comm.git
      version: kinetic-devel
    status: maintained
  ros_comm_msgs:
    doc:
      type: git
      url: https://github.com/ros/ros_comm_msgs.git
      version: indigo-devel
    release:
      packages:
      - rosgraph_msgs
      - std_srvs
      tags:
        release: release/kinetic/{package}/{version}
      url: https://github.com/ros-gbp/ros_comm_msgs-release.git
      version: 1.11.2-0
    source:
      type: git
      url: https://github.com/ros/ros_comm_msgs.git
      version: indigo-devel
    status: maintained
  ros_control:
    doc:
      type: git
      url: https://github.com/ros-controls/ros_control.git
      version: kinetic-devel
    release:
      packages:
      - combined_robot_hw
      - combined_robot_hw_tests
      - controller_interface
      - controller_manager
      - controller_manager_msgs
      - controller_manager_tests
      - hardware_interface
      - joint_limits_interface
      - ros_control
      - rqt_controller_manager
      - transmission_interface
      tags:
        release: release/kinetic/{package}/{version}
      url: https://github.com/ros-gbp/ros_control-release.git
      version: 0.13.3-0
    source:
      type: git
      url: https://github.com/ros-controls/ros_control.git
      version: kinetic-devel
    status: maintained
  ros_control_boilerplate:
    doc:
      type: git
      url: https://github.com/davetcoleman/ros_control_boilerplate.git
      version: kinetic-devel
    release:
      tags:
        release: release/kinetic/{package}/{version}
      url: https://github.com/davetcoleman/ros_control_boilerplate-release.git
      version: 0.4.1-0
    source:
      test_pull_requests: true
      type: git
      url: https://github.com/davetcoleman/ros_control_boilerplate.git
      version: kinetic-devel
    status: developed
  ros_controllers:
    doc:
      type: git
      url: https://github.com/ros-controls/ros_controllers.git
      version: kinetic-devel
    release:
      packages:
      - ackermann_steering_controller
      - diff_drive_controller
      - effort_controllers
      - force_torque_sensor_controller
      - forward_command_controller
      - four_wheel_steering_controller
      - gripper_action_controller
      - imu_sensor_controller
      - joint_state_controller
      - joint_trajectory_controller
      - position_controllers
      - ros_controllers
      - rqt_joint_trajectory_controller
      - velocity_controllers
      tags:
        release: release/kinetic/{package}/{version}
      url: https://github.com/ros-gbp/ros_controllers-release.git
      version: 0.13.5-0
    source:
      type: git
      url: https://github.com/ros-controls/ros_controllers.git
      version: kinetic-devel
    status: maintained
  ros_emacs_utils:
    doc:
      type: git
      url: https://github.com/code-iai/ros_emacs_utils.git
      version: master
    release:
      packages:
      - ros_emacs_utils
      - rosemacs
      - roslisp_repl
      - slime_ros
      - slime_wrapper
      tags:
        release: release/kinetic/{package}/{version}
      url: https://github.com/code-iai-release/ros_emacs_utils-release.git
      version: 0.4.12-0
    source:
      type: git
      url: https://github.com/code-iai/ros_emacs_utils.git
      version: master
    status: maintained
  ros_environment:
    doc:
      type: git
      url: https://github.com/ros/ros_environment.git
      version: kinetic
    release:
      tags:
        release: release/kinetic/{package}/{version}
      url: https://github.com/ros-gbp/ros_environment-release.git
      version: 1.0.0-0
    source:
      type: git
      url: https://github.com/ros/ros_environment.git
      version: kinetic
    status: maintained
  ros_ethercat_eml:
    release:
      tags:
        release: release/kinetic/{package}/{version}
      url: https://github.com/shadow-robot/ros_ethercat_eml-release.git
      version: 0.3.1-0
    source:
      type: git
      url: https://github.com/shadow-robot/ros_ethercat_eml.git
      version: kinetic-devel
    status: maintained
  ros_explorer:
    release:
      tags:
        release: release/kinetic/{package}/{version}
      url: https://github.com/jstnhuang-release/ros_explorer-release.git
      version: 0.1.0-0
    source:
      type: git
      url: https://github.com/jstnhuang/ros_explorer.git
      version: kinetic-devel
    status: developed
  ros_monitoring_msgs:
    doc:
      type: git
      url: https://github.com/aws-robotics/monitoringmessages-ros1.git
      version: master
    release:
      tags:
        release: release/kinetic/{package}/{version}
      url: https://github.com/aws-gbp/ros_monitoring_msgs-release.git
      version: 1.0.0-3
    source:
      type: git
      url: https://github.com/aws-robotics/monitoringmessages-ros1.git
      version: master
    status: maintained
  ros_mppt:
    source:
      type: git
      url: https://github.com/AaronPB/ros_mppt.git
      version: master
  ros_numpy:
    doc:
      type: git
      url: https://github.com/eric-wieser/ros_numpy.git
      version: master
    release:
      tags:
        release: release/kinetic/{package}/{version}
      url: https://github.com/eric-wieser/ros_numpy-release.git
      version: 0.0.2-0
    source:
      type: git
      url: https://github.com/eric-wieser/ros_numpy.git
      version: master
    status: developed
  ros_opcua_communication:
    doc:
      type: git
      url: https://github.com/iirob/ros_opcua_communication.git
      version: kinetic-devel
    source:
      type: git
      url: https://github.com/iirob/ros_opcua_communication.git
      version: kinetic-devel
    status: developed
  ros_peerjs:
    release:
      tags:
        release: release/kinetic/{package}/{version}
      url: https://github.com/easymov/ros_peerjs-release.git
      version: 0.1.8-0
    status: developed
  ros_pytest:
    doc:
      type: git
      url: https://github.com/machinekoder/ros_pytest.git
      version: 0.1.0
    release:
      tags:
        release: release/kinetic/{package}/{version}
      url: https://github.com/machinekoder/ros_pytest-release.git
      version: 0.1.2-3
    source:
      type: git
      url: https://github.com/machinekoder/ros_pytest.git
      version: kinetic-devel
    status: developed
  ros_realtime:
    doc:
      type: git
      url: https://github.com/ros/ros_realtime.git
      version: hydro-devel
    release:
      packages:
      - allocators
      - lockfree
      - ros_realtime
      - rosatomic
      - rosrt
      tags:
        release: release/kinetic/{package}/{version}
      url: https://github.com/ros-gbp/ros_realtime-release.git
      version: 1.0.25-0
    source:
      type: git
      url: https://github.com/ros/ros_realtime.git
      version: hydro-devel
    status: unmaintained
  ros_tutorials:
    doc:
      type: git
      url: https://github.com/ros/ros_tutorials.git
      version: kinetic-devel
    release:
      packages:
      - ros_tutorials
      - roscpp_tutorials
      - rospy_tutorials
      - turtlesim
      tags:
        release: release/kinetic/{package}/{version}
      url: https://github.com/ros-gbp/ros_tutorials-release.git
      version: 0.7.1-0
    source:
      test_pull_requests: true
      type: git
      url: https://github.com/ros/ros_tutorials.git
      version: kinetic-devel
    status: maintained
  ros_type_introspection:
    doc:
      type: git
      url: https://github.com/facontidavide/ros_type_introspection.git
      version: master
    release:
      tags:
        release: release/kinetic/{package}/{version}
      url: https://github.com/facontidavide/ros_type_introspection-release.git
      version: 1.3.3-1
    source:
      type: git
      url: https://github.com/facontidavide/ros_type_introspection.git
      version: master
    status: developed
  ros_wild:
    release:
      tags:
        release: release/kinetic/{package}/{version}
      url: https://github.com/yuma-m/ros_wild-release.git
      version: 0.5.0-0
    source:
      type: git
      url: https://github.com/yuma-m/ros_wild.git
      version: master
    status: developed
  rosabridge:
    doc:
      type: git
      url: https://github.com/ecostech/rosabridge.git
      version: master
    source:
      type: git
      url: https://github.com/ecostech/rosabridge.git
      version: master
    status: maintained
  rosaria:
    doc:
      type: git
      url: https://github.com/amor-ros-pkg/rosaria.git
      version: master
    source:
      type: git
      url: https://github.com/amor-ros-pkg/rosaria.git
      version: master
    status: maintained
  rosauth:
    doc:
      type: git
      url: https://github.com/GT-RAIL/rosauth.git
      version: master
    release:
      tags:
        release: release/kinetic/{package}/{version}
      url: https://github.com/gt-rail-release/rosauth-release.git
      version: 0.1.7-0
    source:
      type: git
      url: https://github.com/GT-RAIL/rosauth.git
      version: develop
    status: maintained
  rosbag_migration_rule:
    release:
      tags:
        release: release/kinetic/{package}/{version}
      url: https://github.com/ros-gbp/rosbag_migration_rule-release.git
      version: 1.0.0-0
    status: maintained
  rosbag_pandas:
    release:
      tags:
        release: release/kinetic/{package}/{version}
      url: https://github.com/eurogroep/rosbag_pandas-release.git
      version: 0.5.3-0
    source:
      type: git
      url: https://github.com/eurogroep/rosbag_pandas.git
      version: master
    status: maintained
  rosbash_params:
    doc:
      type: git
      url: https://github.com/peci1/rosbash_params.git
      version: master
    release:
      tags:
        release: release/kinetic/{package}/{version}
      url: https://github.com/peci1/rosbash_params-release.git
      version: 1.0.2-0
    source:
      type: git
      url: https://github.com/peci1/rosbash_params.git
      version: master
    status: developed
  rosbridge_suite:
    doc:
      type: git
      url: https://github.com/RobotWebTools/rosbridge_suite.git
      version: master
    release:
      packages:
      - rosapi
      - rosbridge_library
      - rosbridge_msgs
      - rosbridge_server
      - rosbridge_suite
      tags:
        release: release/kinetic/{package}/{version}
      url: https://github.com/RobotWebTools-release/rosbridge_suite-release.git
      version: 0.11.1-1
    source:
      type: git
      url: https://github.com/RobotWebTools/rosbridge_suite.git
      version: develop
    status: maintained
  roscompile:
    doc:
      type: git
      url: https://github.com/DLu/roscompile.git
      version: master
    release:
      packages:
      - ros_introspection
      - roscompile
      tags:
        release: release/kinetic/{package}/{version}
      url: https://github.com/wu-robotics/roscompile-release.git
      version: 1.0.1-0
    source:
      test_pull_requests: true
      type: git
      url: https://github.com/DLu/roscompile.git
      version: master
    status: developed
  rosconsole_bridge:
    doc:
      type: git
      url: https://github.com/ros/rosconsole_bridge.git
      version: kinetic-devel
    release:
      tags:
        release: release/kinetic/{package}/{version}
      url: https://github.com/ros-gbp/rosconsole_bridge-release.git
      version: 0.5.2-0
    source:
      test_pull_requests: true
      type: git
      url: https://github.com/ros/rosconsole_bridge.git
      version: kinetic-devel
    status: maintained
  roscpp_core:
    doc:
      type: git
      url: https://github.com/ros/roscpp_core.git
      version: kinetic-devel
    release:
      packages:
      - cpp_common
      - roscpp_core
      - roscpp_serialization
      - roscpp_traits
      - rostime
      tags:
        release: release/kinetic/{package}/{version}
      url: https://github.com/ros-gbp/roscpp_core-release.git
      version: 0.6.11-0
    source:
      test_pull_requests: true
      type: git
      url: https://github.com/ros/roscpp_core.git
      version: kinetic-devel
    status: maintained
  rosdoc_lite:
    doc:
      type: git
      url: https://github.com/ros-infrastructure/rosdoc_lite.git
      version: master
    release:
      tags:
        release: release/kinetic/{package}/{version}
      url: https://github.com/ros-gbp/rosdoc_lite-release.git
      version: 0.2.9-0
    source:
      type: git
      url: https://github.com/ros-infrastructure/rosdoc_lite.git
      version: master
    status: maintained
  rosflight:
    doc:
      type: git
      url: https://github.com/rosflight/rosflight.git
      version: master
    release:
      packages:
      - rosflight
      - rosflight_firmware
      - rosflight_msgs
      - rosflight_pkgs
      - rosflight_sim
      - rosflight_utils
      tags:
        release: release/kinetic/{package}/{version}
      url: https://github.com/rosflight/rosflight-release.git
      version: 1.0.0-1
    source:
      test_pull_requests: true
      type: git
      url: https://github.com/rosflight/rosflight.git
      version: master
    status: developed
  rosfmt:
    doc:
      type: git
      url: https://github.com/xqms/rosfmt.git
      version: master
    release:
      tags:
        release: release/kinetic/{package}/{version}
      url: https://github.com/xqms/rosfmt-release.git
      version: 6.0.0-0
    source:
      test_pull_requests: true
      type: git
      url: https://github.com/xqms/rosfmt.git
      version: master
    status: developed
  rosjava:
    release:
      tags:
        release: release/kinetic/{package}/{version}
      url: https://github.com/rosjava-release/rosjava-release.git
      version: 0.3.0-0
    source:
      type: git
      url: https://github.com/rosjava/rosjava.git
      version: kinetic
    status: maintained
  rosjava_bootstrap:
    release:
      tags:
        release: release/kinetic/{package}/{version}
      url: https://github.com/rosjava-release/rosjava_bootstrap-release.git
      version: 0.3.3-1
    source:
      type: git
      url: https://github.com/rosjava/rosjava_bootstrap.git
      version: kinetic
    status: maintained
  rosjava_build_tools:
    release:
      tags:
        release: release/kinetic/{package}/{version}
      url: https://github.com/rosjava-release/rosjava_build_tools-release.git
      version: 0.3.3-1
    source:
      type: git
      url: https://github.com/rosjava/rosjava_build_tools.git
      version: kinetic
    status: maintained
  rosjava_core:
    release:
      tags:
        release: release/kinetic/{package}/{version}
      url: https://github.com/rosjava-release/rosjava_core-release.git
      version: 0.3.7-0
    source:
      type: git
      url: https://github.com/rosjava/rosjava_core.git
      version: kinetic
    status: maintained
  rosjava_extras:
    release:
      tags:
        release: release/kinetic/{package}/{version}
      url: https://github.com/rosjava-release/rosjava_extras-release.git
      version: 0.3.4-0
    source:
      type: git
      url: https://github.com/rosjava/rosjava_extras.git
      version: kinetic
    status: maintained
  rosjava_messages:
    release:
      tags:
        release: release/kinetic/{package}/{version}
      url: https://github.com/rosjava-release/rosjava_messages-release.git
      version: 0.3.0-0
    source:
      type: git
      url: https://github.com/rosjava/rosjava_messages.git
      version: kinetic
    status: maintained
  rosjava_test_msgs:
    release:
      tags:
        release: release/kinetic/{package}/{version}
      url: https://github.com/rosjava-release/rosjava_test_msgs-release.git
      version: 0.3.0-0
    status: maintained
  roslint:
    doc:
      type: git
      url: https://github.com/ros/roslint.git
      version: master
    release:
      tags:
        release: release/kinetic/{package}/{version}
      url: https://github.com/ros-gbp/roslint-release.git
      version: 0.11.0-0
    source:
      type: git
      url: https://github.com/ros/roslint.git
      version: master
    status: maintained
  roslisp:
    doc:
      type: git
      url: https://github.com/ros/roslisp.git
      version: master
    release:
      tags:
        release: release/kinetic/{package}/{version}
      url: https://github.com/ros-gbp/roslisp-release.git
      version: 1.9.21-0
    source:
      type: git
      url: https://github.com/ros/roslisp.git
      version: master
    status: maintained
  roslisp_common:
    doc:
      type: git
      url: https://github.com/ros/roslisp_common.git
      version: master
    release:
      packages:
      - actionlib_lisp
      - cl_tf
      - cl_tf2
      - cl_transforms
      - cl_transforms_stamped
      - cl_urdf
      - cl_utils
      - roslisp_common
      - roslisp_utilities
      tags:
        release: release/kinetic/{package}/{version}
      url: https://github.com/ros-gbp/roslisp_common-release.git
      version: 0.2.12-1
    source:
      type: git
      url: https://github.com/ros/roslisp_common.git
      version: master
    status: developed
  rosmon:
    doc:
      type: git
      url: https://github.com/xqms/rosmon.git
      version: master
    release:
      tags:
        release: release/kinetic/{package}/{version}
      url: https://github.com/xqms/rosmon-release.git
      version: 1.0.10-0
    source:
      type: git
      url: https://github.com/xqms/rosmon.git
      version: master
    status: maintained
  rospack:
    doc:
      type: git
      url: https://github.com/ros/rospack.git
      version: kinetic-devel
    release:
      tags:
        release: release/kinetic/{package}/{version}
      url: https://github.com/ros-gbp/rospack-release.git
      version: 2.4.4-0
    source:
      test_pull_requests: true
      type: git
      url: https://github.com/ros/rospack.git
      version: kinetic-devel
    status: maintained
  rosparam_handler:
    doc:
      type: git
      url: https://github.com/cbandera/rosparam_handler.git
      version: master
    release:
      tags:
        release: release/kinetic/{package}/{version}
      url: https://github.com/cbandera/rosparam_handler-release.git
      version: 0.1.4-0
    source:
      type: git
      url: https://github.com/cbandera/rosparam_handler.git
      version: master
    status: maintained
  rosparam_shortcuts:
    doc:
      type: git
      url: https://github.com/davetcoleman/rosparam_shortcuts.git
      version: kinetic-devel
    release:
      tags:
        release: release/kinetic/{package}/{version}
      url: https://github.com/davetcoleman/rosparam_shortcuts-release.git
      version: 0.2.1-0
    source:
      test_pull_requests: true
      type: git
      url: https://github.com/davetcoleman/rosparam_shortcuts.git
      version: kinetic-devel
    status: maintained
  rospilot:
    release:
      tags:
        release: release/kinetic/{package}/{version}
      url: https://github.com/rospilot/rospilot-release.git
      version: 1.4.1-0
    source:
      type: git
      url: https://github.com/rospilot/rospilot.git
      version: kinetic
    status: developed
  rospy_message_converter:
    doc:
      type: git
      url: https://github.com/uos/rospy_message_converter.git
      version: master
    release:
      tags:
        release: release/kinetic/{package}/{version}
      url: https://github.com/uos-gbp/rospy_message_converter-release.git
      version: 0.5.0-0
    source:
      test_pull_requests: true
      type: git
      url: https://github.com/uos/rospy_message_converter.git
      version: master
    status: maintained
  rosserial:
    doc:
      type: git
      url: https://github.com/ros-drivers/rosserial.git
      version: jade-devel
    release:
      packages:
      - rosserial
      - rosserial_arduino
      - rosserial_client
      - rosserial_embeddedlinux
      - rosserial_mbed
      - rosserial_msgs
      - rosserial_python
      - rosserial_server
      - rosserial_tivac
      - rosserial_windows
      - rosserial_xbee
      tags:
        release: release/kinetic/{package}/{version}
      url: https://github.com/ros-gbp/rosserial-release.git
      version: 0.7.7-0
    source:
      type: git
      url: https://github.com/ros-drivers/rosserial.git
      version: jade-devel
    status: maintained
  rosserial_leonardo_cmake:
    doc:
      type: git
      url: https://github.com/clearpathrobotics/rosserial_leonardo_cmake.git
      version: hydro-devel
    release:
      tags:
        release: release/kinetic/{package}/{version}
      url: https://github.com/clearpath-gbp/rosserial_leonardo_cmake-release.git
      version: 0.1.4-0
    source:
      type: git
      url: https://github.com/clearpathrobotics/rosserial_leonardo_cmake.git
      version: hydro-devel
    status: maintained
  rostate_machine:
    doc:
      type: git
      url: https://github.com/OUXT-Polaris/rostate_machine.git
      version: master
    release:
      tags:
        release: release/kinetic/{package}/{version}
      url: https://github.com/OUXT-Polaris/rostate_machine-release.git
      version: 0.0.2-1
    source:
      type: git
      url: https://github.com/OUXT-Polaris/rostate_machine.git
      version: master
    status: developed
  rostful:
    release:
      tags:
        release: release/kinetic/{package}/{version}
      url: https://github.com/pyros-dev/rostful-rosrelease.git
      version: 0.2.1-0
    status: developed
  rostune:
    release:
      tags:
        release: release/kinetic/{package}/{version}
      url: https://github.com/roboskel/rostune-release.git
      version: 1.0.7-0
    source:
      type: git
      url: https://github.com/roboskel/rostune.git
      version: master
    status: developed
  roswww:
    doc:
      type: git
      url: https://github.com/tork-a/roswww.git
      version: develop
    release:
      tags:
        release: release/kinetic/{package}/{version}
      url: https://github.com/ros-gbp/roswww-release.git
      version: 0.1.12-0
    source:
      type: git
      url: https://github.com/tork-a/roswww.git
      version: develop
    status: maintained
  rplidar_ros:
    doc:
      type: git
      url: https://github.com/Slamtec/rplidar_ros.git
      version: master
    release:
      tags:
        release: release/kinetic/{package}/{version}
      url: https://github.com/Slamtec/rplidar_ros-release.git
      version: 1.7.0-0
    source:
      type: git
      url: https://github.com/Slamtec/rplidar_ros.git
      version: master
    status: maintained
  rqt:
    doc:
      type: git
      url: https://github.com/ros-visualization/rqt.git
      version: kinetic-devel
    release:
      packages:
      - rqt
      - rqt_gui
      - rqt_gui_cpp
      - rqt_gui_py
      - rqt_py_common
      tags:
        release: release/kinetic/{package}/{version}
      url: https://github.com/ros-gbp/rqt-release.git
      version: 0.5.0-0
    source:
      type: git
      url: https://github.com/ros-visualization/rqt.git
      version: kinetic-devel
    status: maintained
  rqt_action:
    doc:
      type: git
      url: https://github.com/ros-visualization/rqt_action.git
      version: master
    release:
      tags:
        release: release/kinetic/{package}/{version}
      url: https://github.com/ros-gbp/rqt_action-release.git
      version: 0.4.9-0
    source:
      type: git
      url: https://github.com/ros-visualization/rqt_action.git
      version: master
    status: maintained
  rqt_bag:
    doc:
      type: git
      url: https://github.com/ros-visualization/rqt_bag.git
      version: master
    release:
      packages:
      - rqt_bag
      - rqt_bag_plugins
      tags:
        release: release/kinetic/{package}/{version}
      url: https://github.com/ros-gbp/rqt_bag-release.git
      version: 0.4.12-0
    source:
      type: git
      url: https://github.com/ros-visualization/rqt_bag.git
      version: master
    status: maintained
  rqt_bag_exporter:
    doc:
      type: git
      url: https://gitlab.com/InstitutMaupertuis/rqt_bag_exporter.git
      version: kinetic
    status: developed
  rqt_common_plugins:
    doc:
      type: git
      url: https://github.com/ros-visualization/rqt_common_plugins.git
      version: master
    release:
      tags:
        release: release/kinetic/{package}/{version}
      url: https://github.com/ros-gbp/rqt_common_plugins-release.git
      version: 0.4.8-0
    source:
      type: git
      url: https://github.com/ros-visualization/rqt_common_plugins.git
      version: master
    status: maintained
  rqt_console:
    doc:
      type: git
      url: https://github.com/ros-visualization/rqt_console.git
      version: master
    release:
      tags:
        release: release/kinetic/{package}/{version}
      url: https://github.com/ros-gbp/rqt_console-release.git
      version: 0.4.8-0
    source:
      type: git
      url: https://github.com/ros-visualization/rqt_console.git
      version: master
    status: maintained
  rqt_dep:
    doc:
      type: git
      url: https://github.com/ros-visualization/rqt_dep.git
      version: master
    release:
      tags:
        release: release/kinetic/{package}/{version}
      url: https://github.com/ros-gbp/rqt_dep-release.git
      version: 0.4.9-0
    source:
      type: git
      url: https://github.com/ros-visualization/rqt_dep.git
      version: master
    status: maintained
  rqt_dyn_tune:
    doc:
      depends:
      - dyn_tune
      type: git
      url: https://github.com/mehdish89/rqt_dyn_tune.git
      version: master
    source:
      type: git
      url: https://github.com/mehdish89/rqt_dyn_tune.git
      version: master
  rqt_ez_publisher:
    doc:
      type: git
      url: https://github.com/OTL/rqt_ez_publisher.git
      version: kinetic-devel
    release:
      tags:
        release: release/kinetic/{package}/{version}
      url: https://github.com/OTL/rqt_ez_publisher-release.git
      version: 0.5.0-0
    source:
      type: git
      url: https://github.com/OTL/rqt_ez_publisher.git
      version: kinetic-devel
    status: developed
  rqt_graph:
    doc:
      type: git
      url: https://github.com/ros-visualization/rqt_graph.git
      version: master
    release:
      tags:
        release: release/kinetic/{package}/{version}
      url: https://github.com/ros-gbp/rqt_graph-release.git
      version: 0.4.9-0
    source:
      test_pull_requests: true
      type: git
      url: https://github.com/ros-visualization/rqt_graph.git
      version: master
    status: maintained
  rqt_image_view:
    doc:
      type: git
      url: https://github.com/ros-visualization/rqt_image_view.git
      version: master
    release:
      tags:
        release: release/kinetic/{package}/{version}
      url: https://github.com/ros-gbp/rqt_image_view-release.git
      version: 0.4.13-0
    source:
      test_pull_requests: true
      type: git
      url: https://github.com/ros-visualization/rqt_image_view.git
      version: master
    status: maintained
  rqt_joint_trajectory_plot:
    doc:
      type: git
      url: https://github.com/tork-a/rqt_joint_trajectory_plot.git
      version: master
    release:
      tags:
        release: release/kinetic/{package}/{version}
      url: https://github.com/tork-a/rqt_joint_trajectory_plot-release.git
      version: 0.0.2-0
    source:
      type: git
      url: https://github.com/tork-a/rqt_joint_trajectory_plot.git
      version: master
    status: developed
  rqt_launch:
    doc:
      type: git
      url: https://github.com/ros-visualization/rqt_launch.git
      version: master
    release:
      tags:
        release: release/kinetic/{package}/{version}
      url: https://github.com/ros-gbp/rqt_launch-release.git
      version: 0.4.8-0
    source:
      test_pull_requests: true
      type: git
      url: https://github.com/ros-visualization/rqt_launch.git
      version: master
    status: maintained
  rqt_launchtree:
    doc:
      type: git
      url: https://github.com/pschillinger/rqt_launchtree.git
      version: master
    release:
      tags:
        release: release/kinetic/{package}/{version}
      url: https://github.com/pschillinger/rqt_launchtree-release.git
      version: 0.2.0-0
    source:
      type: git
      url: https://github.com/pschillinger/rqt_launchtree.git
      version: kinetic
    status: maintained
  rqt_logger_level:
    doc:
      type: git
      url: https://github.com/ros-visualization/rqt_logger_level.git
      version: master
    release:
      tags:
        release: release/kinetic/{package}/{version}
      url: https://github.com/ros-gbp/rqt_logger_level-release.git
      version: 0.4.8-0
    source:
      type: git
      url: https://github.com/ros-visualization/rqt_logger_level.git
      version: master
    status: maintained
  rqt_moveit:
    doc:
      type: git
      url: https://github.com/ros-visualization/rqt_moveit.git
      version: master
    release:
      tags:
        release: release/kinetic/{package}/{version}
      url: https://github.com/ros-gbp/rqt_moveit-release.git
      version: 0.5.7-0
    source:
      test_pull_requests: true
      type: git
      url: https://github.com/ros-visualization/rqt_moveit.git
      version: master
    status: maintained
  rqt_msg:
    doc:
      type: git
      url: https://github.com/ros-visualization/rqt_msg.git
      version: master
    release:
      tags:
        release: release/kinetic/{package}/{version}
      url: https://github.com/ros-gbp/rqt_msg-release.git
      version: 0.4.8-0
    source:
      type: git
      url: https://github.com/ros-visualization/rqt_msg.git
      version: master
    status: maintained
  rqt_multiplot_plugin:
    doc:
      type: git
      url: https://github.com/anybotics/rqt_multiplot_plugin.git
      version: master
    release:
      packages:
      - rqt_multiplot
      tags:
        release: release/kinetic/{package}/{version}
      url: https://github.com/anybotics/rqt_multiplot_plugin-release.git
      version: 0.0.10-0
    source:
      type: git
      url: https://github.com/anybotics/rqt_multiplot_plugin.git
      version: master
    status: developed
  rqt_nav_view:
    doc:
      type: git
      url: https://github.com/ros-visualization/rqt_nav_view.git
      version: master
    release:
      tags:
        release: release/kinetic/{package}/{version}
      url: https://github.com/ros-gbp/rqt_nav_view-release.git
      version: 0.5.7-0
    source:
      type: git
      url: https://github.com/ros-visualization/rqt_nav_view.git
      version: master
    status: maintained
  rqt_plot:
    doc:
      type: git
      url: https://github.com/ros-visualization/rqt_plot.git
      version: master
    release:
      tags:
        release: release/kinetic/{package}/{version}
      url: https://github.com/ros-gbp/rqt_plot-release.git
      version: 0.4.8-0
    source:
      type: git
      url: https://github.com/ros-visualization/rqt_plot.git
      version: master
    status: maintained
  rqt_pose_view:
    doc:
      type: git
      url: https://github.com/ros-visualization/rqt_pose_view.git
      version: master
    release:
      tags:
        release: release/kinetic/{package}/{version}
      url: https://github.com/ros-gbp/rqt_pose_view-release.git
      version: 0.5.8-0
    source:
      type: git
      url: https://github.com/ros-visualization/rqt_pose_view.git
      version: master
    status: maintained
  rqt_pr2_dashboard:
    doc:
      type: git
      url: https://github.com/PR2/rqt_pr2_dashboard.git
      version: kinetic-devel
    release:
      tags:
        release: release/kinetic/{package}/{version}
      url: https://github.com/ros-gbp/rqt_pr2_dashboard-release.git
      version: 0.4.0-0
    source:
      type: git
      url: https://github.com/pr2/rqt_pr2_dashboard.git
      version: kinetic-devel
    status: unmaintained
  rqt_publisher:
    doc:
      type: git
      url: https://github.com/ros-visualization/rqt_publisher.git
      version: master
    release:
      tags:
        release: release/kinetic/{package}/{version}
      url: https://github.com/ros-gbp/rqt_publisher-release.git
      version: 0.4.8-0
    source:
      type: git
      url: https://github.com/ros-visualization/rqt_publisher.git
      version: master
    status: maintained
  rqt_py_console:
    doc:
      type: git
      url: https://github.com/ros-visualization/rqt_py_console.git
      version: master
    release:
      tags:
        release: release/kinetic/{package}/{version}
      url: https://github.com/ros-gbp/rqt_py_console-release.git
      version: 0.4.8-0
    source:
      type: git
      url: https://github.com/ros-visualization/rqt_py_console.git
      version: master
    status: maintained
  rqt_py_trees:
    doc:
      type: git
      url: https://github.com/stonier/rqt_py_trees.git
      version: release/0.3-kinetic
    release:
      tags:
        release: release/kinetic/{package}/{version}
      url: https://github.com/stonier/rqt_py_trees-release.git
      version: 0.3.1-0
    source:
      type: git
      url: https://github.com/stonier/rqt_py_trees.git
      version: devel
    status: developed
  rqt_reconfigure:
    doc:
      type: git
      url: https://github.com/ros-visualization/rqt_reconfigure.git
      version: master
    release:
      tags:
        release: release/kinetic/{package}/{version}
      url: https://github.com/ros-gbp/rqt_reconfigure-release.git
      version: 0.4.10-0
    source:
      test_pull_requests: true
      type: git
      url: https://github.com/ros-visualization/rqt_reconfigure.git
      version: master
    status: maintained
  rqt_robot_dashboard:
    doc:
      type: git
      url: https://github.com/ros-visualization/rqt_robot_dashboard.git
      version: master
    release:
      tags:
        release: release/kinetic/{package}/{version}
      url: https://github.com/ros-gbp/rqt_robot_dashboard-release.git
      version: 0.5.7-0
    source:
      test_pull_requests: true
      type: git
      url: https://github.com/ros-visualization/rqt_robot_dashboard.git
      version: master
    status: maintained
  rqt_robot_monitor:
    doc:
      type: git
      url: https://github.com/ros-visualization/rqt_robot_monitor.git
      version: master
    release:
      tags:
        release: release/kinetic/{package}/{version}
      url: https://github.com/ros-gbp/rqt_robot_monitor-release.git
      version: 0.5.8-1
    source:
      type: git
      url: https://github.com/ros-visualization/rqt_robot_monitor.git
      version: master
    status: maintained
  rqt_robot_plugins:
    doc:
      type: git
      url: https://github.com/ros-visualization/rqt_robot_plugins.git
      version: master
    release:
      tags:
        release: release/kinetic/{package}/{version}
      url: https://github.com/ros-gbp/rqt_robot_plugins-release.git
      version: 0.5.7-0
    source:
      type: git
      url: https://github.com/ros-visualization/rqt_robot_plugins.git
      version: master
    status: maintained
  rqt_robot_steering:
    doc:
      type: git
      url: https://github.com/ros-visualization/rqt_robot_steering.git
      version: master
    release:
      tags:
        release: release/kinetic/{package}/{version}
      url: https://github.com/ros-gbp/rqt_robot_steering-release.git
      version: 0.5.9-0
    source:
      type: git
      url: https://github.com/ros-visualization/rqt_robot_steering.git
      version: master
    status: maintained
  rqt_runtime_monitor:
    doc:
      type: git
      url: https://github.com/ros-visualization/rqt_runtime_monitor.git
      version: master
    release:
      tags:
        release: release/kinetic/{package}/{version}
      url: https://github.com/ros-gbp/rqt_runtime_monitor-release.git
      version: 0.5.7-0
    source:
      type: git
      url: https://github.com/ros-visualization/rqt_runtime_monitor.git
      version: master
    status: maintained
  rqt_rviz:
    doc:
      type: git
      url: https://github.com/ros-visualization/rqt_rviz.git
      version: indigo-devel
    release:
      tags:
        release: release/kinetic/{package}/{version}
      url: https://github.com/ros-gbp/rqt_rviz-release.git
      version: 0.5.10-0
    source:
      test_pull_requests: true
      type: git
      url: https://github.com/ros-visualization/rqt_rviz.git
      version: indigo-devel
    status: maintained
  rqt_service_caller:
    doc:
      type: git
      url: https://github.com/ros-visualization/rqt_service_caller.git
      version: master
    release:
      tags:
        release: release/kinetic/{package}/{version}
      url: https://github.com/ros-gbp/rqt_service_caller-release.git
      version: 0.4.8-0
    source:
      type: git
      url: https://github.com/ros-visualization/rqt_service_caller.git
      version: master
    status: maintained
  rqt_shell:
    doc:
      type: git
      url: https://github.com/ros-visualization/rqt_shell.git
      version: master
    release:
      tags:
        release: release/kinetic/{package}/{version}
      url: https://github.com/ros-gbp/rqt_shell-release.git
      version: 0.4.9-0
    source:
      type: git
      url: https://github.com/ros-visualization/rqt_shell.git
      version: master
    status: maintained
  rqt_srv:
    doc:
      type: git
      url: https://github.com/ros-visualization/rqt_srv.git
      version: master
    release:
      tags:
        release: release/kinetic/{package}/{version}
      url: https://github.com/ros-gbp/rqt_srv-release.git
      version: 0.4.8-0
    source:
      type: git
      url: https://github.com/ros-visualization/rqt_srv.git
      version: master
    status: maintained
  rqt_tf_tree:
    doc:
      type: git
      url: https://github.com/ros-visualization/rqt_tf_tree.git
      version: master
    release:
      tags:
        release: release/kinetic/{package}/{version}
      url: https://github.com/ros-gbp/rqt_tf_tree-release.git
      version: 0.6.0-0
    source:
      test_pull_requests: true
      type: git
      url: https://github.com/ros-visualization/rqt_tf_tree.git
      version: master
    status: maintained
  rqt_top:
    doc:
      type: git
      url: https://github.com/ros-visualization/rqt_top.git
      version: master
    release:
      tags:
        release: release/kinetic/{package}/{version}
      url: https://github.com/ros-gbp/rqt_top-release.git
      version: 0.4.8-0
    source:
      type: git
      url: https://github.com/ros-visualization/rqt_top.git
      version: master
    status: maintained
  rqt_topic:
    doc:
      type: git
      url: https://github.com/ros-visualization/rqt_topic.git
      version: master
    release:
      tags:
        release: release/kinetic/{package}/{version}
      url: https://github.com/ros-gbp/rqt_topic-release.git
      version: 0.4.10-0
    source:
      type: git
      url: https://github.com/ros-visualization/rqt_topic.git
      version: master
    status: maintained
  rqt_web:
    doc:
      type: git
      url: https://github.com/ros-visualization/rqt_web.git
      version: master
    release:
      tags:
        release: release/kinetic/{package}/{version}
      url: https://github.com/ros-gbp/rqt_web-release.git
      version: 0.4.8-0
    source:
      type: git
      url: https://github.com/ros-visualization/rqt_web.git
      version: master
    status: maintained
  rqt_wrapper:
    doc:
      type: git
      url: https://github.com/stonier/rqt_wrapper.git
      version: release/0.1-kinetic
    release:
      tags:
        release: release/kinetic/{package}/{version}
      url: https://github.com/yujinrobot-release/rqt_wrapper-release.git
      version: 0.1.4-0
    source:
      type: git
      url: https://github.com/stonier/rqt_wrapper.git
      version: devel
    status: developed
  rr_openrover_basic:
    doc:
      type: git
      url: https://github.com/RoverRobotics/rr_openrover_basic.git
      version: master
    release:
      tags:
        release: release/kinetic/{package}/{version}
      url: https://github.com/RoverRobotics/rr_openrover_basic-release.git
      version: 0.6.1-0
    source:
      type: git
      url: https://github.com/RoverRobotics/rr_openrover_basic.git
      version: master
    status: developed
    status_description: pre-release-version
  rr_swiftnav_piksi:
    doc:
      type: git
      url: https://github.com/roverrobotics/rr_swiftnav_piksi.git
      version: master
    release:
      tags:
        release: release/kinetic/{package}/{version}
      url: https://github.com/RoverRobotics/rr_swiftnav_piksi-release.git
      version: 0.0.1-1
    source:
      type: git
      url: https://github.com/roverrobotics/rr_swiftnav_piksi.git
      version: master
    status: developed
  rrt_exploration:
    doc:
      type: git
      url: https://github.com/hasauino/rrt_exploration.git
      version: kinetic-devel
    source:
      type: git
      url: https://github.com/hasauino/rrt_exploration.git
      version: kinetic-devel
    status: maintained
  rsv_balance:
    doc:
      type: git
      url: https://github.com/robosavvy/rsv_balance.git
      version: master
    status: maintained
  rsv_balance_desktop:
    doc:
      type: git
      url: https://github.com/robosavvy/rsv_balance_desktop.git
      version: master
    status: maintained
  rsv_balance_simulator:
    doc:
      type: git
      url: https://github.com/robosavvy/rsv_balance_simulator.git
      version: master
    status: maintained
  rtabmap:
    doc:
      type: git
      url: https://github.com/introlab/rtabmap.git
      version: kinetic-devel
    release:
      tags:
        release: release/kinetic/{package}/{version}
      url: https://github.com/introlab/rtabmap-release.git
      version: 0.17.6-0
    source:
      type: git
      url: https://github.com/introlab/rtabmap.git
      version: kinetic-devel
    status: maintained
  rtabmap_ros:
    doc:
      type: git
      url: https://github.com/introlab/rtabmap_ros.git
      version: kinetic-devel
    release:
      tags:
        release: release/kinetic/{package}/{version}
      url: https://github.com/introlab/rtabmap_ros-release.git
      version: 0.17.6-0
    source:
      type: git
      url: https://github.com/introlab/rtabmap_ros.git
      version: kinetic-devel
    status: maintained
  rtctree:
    release:
      tags:
        release: release/kinetic/{package}/{version}
      url: https://github.com/tork-a/rtctree-release.git
      version: 3.0.1-0
    status: developed
  rtmros_common:
    doc:
      type: git
      url: https://github.com/start-jsk/rtmros_common.git
      version: master
    release:
      packages:
      - hrpsys_ros_bridge
      - hrpsys_tools
      - openrtm_ros_bridge
      - openrtm_tools
      - rosnode_rtc
      - rtmbuild
      - rtmros_common
      tags:
        release: release/kinetic/{package}/{version}
      url: https://github.com/tork-a/rtmros_common-release.git
      version: 1.4.2-0
    source:
      type: git
      url: https://github.com/start-jsk/rtmros_common.git
      version: master
    status: developed
  rtmros_hironx:
    doc:
      type: git
      url: https://github.com/start-jsk/rtmros_hironx.git
      version: indigo-devel
    release:
      packages:
      - hironx_calibration
      - hironx_moveit_config
      - hironx_ros_bridge
      - rtmros_hironx
      tags:
        release: release/kinetic/{package}/{version}
      url: https://github.com/tork-a/rtmros_hironx-release.git
      version: 2.1.1-0
    source:
      type: git
      url: https://github.com/start-jsk/rtmros_hironx.git
      version: indigo-devel
    status: developed
  rtmros_nextage:
    doc:
      type: git
      url: https://github.com/tork-a/rtmros_nextage.git
      version: indigo-devel
    release:
      packages:
      - nextage_calibration
      - nextage_description
      - nextage_gazebo
      - nextage_ik_plugin
      - nextage_moveit_config
      - nextage_ros_bridge
      - rtmros_nextage
      tags:
        release: release/kinetic/{package}/{version}
      url: https://github.com/tork-a/rtmros_nextage-release.git
      version: 0.8.5-1
    source:
      type: git
      url: https://github.com/tork-a/rtmros_nextage.git
      version: indigo-devel
    status: maintained
  rtshell:
    release:
      tags:
        release: release/kinetic/{package}/{version}
      url: https://github.com/tork-a/rtshell-release.git
      version: 3.0.1-2
    status: developed
  rtsprofile:
    release:
      tags:
        release: release/kinetic/{package}/{version}
      url: https://github.com/tork-a/rtsprofile-release.git
      version: 2.0.0-0
    status: developed
  rtt:
    doc:
      type: git
      url: https://github.com/orocos-toolchain/rtt.git
      version: toolchain-2.9
    release:
      tags:
        release: release/kinetic/{package}/{version}
      url: https://github.com/orocos-gbp/rtt-release.git
<<<<<<< HEAD
      version: 2.9.0-2
=======
      version: 2.9.2-1
>>>>>>> 78768dfd
    source:
      type: git
      url: https://github.com/orocos-toolchain/rtt.git
      version: toolchain-2.9
    status: maintained
  rtt_geometry:
    doc:
      type: git
      url: https://github.com/orocos/rtt_geometry.git
      version: toolchain-2.9
    release:
      packages:
      - eigen_typekit
      - kdl_typekit
      - rtt_geometry
      tags:
        release: release/kinetic/{package}/{version}
      url: https://github.com/orocos-gbp/rtt_geometry-release.git
      version: 2.9.2-1
    source:
      type: git
      url: https://github.com/orocos/rtt_geometry.git
      version: toolchain-2.9
    status: maintained
  rtt_ros_control:
    doc:
      type: git
      url: https://github.com/orocos/rtt_ros_control.git
      version: master
    release:
      packages:
      - rtt_control_msgs
      - rtt_controller_manager_msgs
      tags:
        release: release/kinetic/{package}/{version}
      url: https://github.com/orocos-gbp/rtt_ros_control-release.git
      version: 0.1.1-0
    source:
      type: git
      url: https://github.com/orocos/rtt_ros_control.git
      version: master
    status: maintained
  rtt_ros_integration:
    doc:
      type: git
      url: https://github.com/orocos/rtt_ros_integration.git
      version: toolchain-2.9
    release:
      packages:
      - rtt_actionlib
      - rtt_actionlib_msgs
      - rtt_common_msgs
      - rtt_diagnostic_msgs
      - rtt_dynamic_reconfigure
      - rtt_geometry_msgs
      - rtt_kdl_conversions
      - rtt_nav_msgs
      - rtt_ros
      - rtt_ros_comm
      - rtt_ros_integration
      - rtt_ros_msgs
      - rtt_rosclock
      - rtt_roscomm
      - rtt_rosdeployment
      - rtt_rosgraph_msgs
      - rtt_rosnode
      - rtt_rospack
      - rtt_rosparam
      - rtt_sensor_msgs
      - rtt_shape_msgs
      - rtt_std_msgs
      - rtt_std_srvs
      - rtt_stereo_msgs
      - rtt_tf
      - rtt_trajectory_msgs
      - rtt_visualization_msgs
      tags:
        release: release/kinetic/{package}/{version}
      url: https://github.com/orocos-gbp/rtt_ros_integration-release.git
      version: 2.9.2-1
    source:
      type: git
      url: https://github.com/orocos/rtt_ros_integration.git
      version: toolchain-2.9
    status: maintained
  rviz:
    doc:
      type: git
      url: https://github.com/ros-visualization/rviz.git
      version: kinetic-devel
    release:
      tags:
        release: release/kinetic/{package}/{version}
      url: https://github.com/ros-gbp/rviz-release.git
      version: 1.12.17-0
    source:
      test_pull_requests: true
      type: git
      url: https://github.com/ros-visualization/rviz.git
      version: kinetic-devel
    status: maintained
  rviz_visual_tools:
    doc:
      type: git
      url: https://github.com/davetcoleman/rviz_visual_tools.git
      version: kinetic-devel
    release:
      tags:
        release: release/kinetic/{package}/{version}
      url: https://github.com/davetcoleman/rviz_visual_tools-release.git
      version: 3.6.0-0
    source:
      test_pull_requests: true
      type: git
      url: https://github.com/davetcoleman/rviz_visual_tools.git
      version: kinetic-devel
    status: developed
  sainsmart_relay_usb:
    doc:
      type: hg
      url: https://bitbucket.org/DataspeedInc/sainsmart_relay_usb
      version: default
    release:
      tags:
        release: release/kinetic/{package}/{version}
      url: https://github.com/DataspeedInc-release/sainsmart_relay_usb-release.git
      version: 0.0.2-0
    source:
      type: hg
      url: https://bitbucket.org/DataspeedInc/sainsmart_relay_usb
      version: default
    status: maintained
  sbg_driver:
    doc:
      type: git
      url: https://github.com/SBG-Systems/sbg_ros_driver.git
      version: master
    release:
      tags:
        release: release/kinetic/{package}/{version}
      url: https://github.com/SBG-Systems/sbg_ros_driver-release.git
      version: 1.1.7-0
    source:
      type: git
      url: https://github.com/SBG-Systems/sbg_ros_driver.git
      version: master
    status: developed
  sbpl:
    release:
      tags:
        release: release/kinetic/{package}/{version}
      url: https://github.com/ros-gbp/sbpl-release.git
      version: 1.3.1-0
  scan_tools:
    doc:
      type: git
      url: https://github.com/ccny-ros-pkg/scan_tools.git
      version: indigo
    release:
      packages:
      - laser_ortho_projector
      - laser_scan_matcher
      - laser_scan_sparsifier
      - laser_scan_splitter
      - ncd_parser
      - polar_scan_matcher
      - scan_to_cloud_converter
      - scan_tools
      tags:
        release: release/kinetic/{package}/{version}
      url: https://github.com/ros-gbp/scan_tools-release.git
      version: 0.3.2-0
    source:
      type: git
      url: https://github.com/ccny-ros-pkg/scan_tools.git
      version: indigo
    status: maintained
  schunk_canopen_driver:
    doc:
      type: git
      url: https://github.com/fzi-forschungszentrum-informatik/schunk_canopen_driver.git
      version: master
    release:
      tags:
        release: release/kinetic/{package}/{version}
      url: https://github.com/fzi-forschungszentrum-informatik/schunk_canopen_driver-release.git
      version: 1.0.7-0
    source:
      type: git
      url: https://github.com/fzi-forschungszentrum-informatik/schunk_canopen_driver.git
      version: master
    status: maintained
  schunk_modular_robotics:
    doc:
      type: git
      url: https://github.com/ipa320/schunk_modular_robotics.git
      version: indigo_release_candidate
    release:
      packages:
      - schunk_description
      - schunk_libm5api
      - schunk_modular_robotics
      - schunk_powercube_chain
      - schunk_sdh
      - schunk_simulated_tactile_sensors
      tags:
        release: release/kinetic/{package}/{version}
      url: https://github.com/ipa320/schunk_modular_robotics-release.git
      version: 0.6.12-0
    source:
      type: git
      url: https://github.com/ipa320/schunk_modular_robotics.git
      version: indigo_dev
    status: developed
  schunk_svh_driver:
    doc:
      type: git
      url: https://github.com/fzi-forschungszentrum-informatik/schunk_svh_driver.git
      version: master
    release:
      tags:
        release: release/kinetic/{package}/{version}
      url: https://github.com/fzi-forschungszentrum-informatik/schunk_svh_driver-release.git
      version: 0.2.0-0
    source:
      type: git
      url: https://github.com/fzi-forschungszentrum-informatik/schunk_svh_driver.git
      version: master
    status: developed
  sciurus17:
    doc:
      type: git
      url: https://github.com/rt-net/sciurus17_ros.git
      version: master
    status: developed
  scratch4robots:
    doc:
      type: git
      url: https://github.com/JdeRobot/Scratch4Robots.git
      version: master
    release:
      tags:
        release: release/kinetic/{package}/{version}
      url: https://github.com/JdeRobot/Scratch4Robots-release.git
      version: 0.0.2-0
    source:
      type: git
      url: https://github.com/JdeRobot/Scratch4Robots.git
      version: master
    status: developed
  segway_rmp:
    doc:
      type: git
      url: https://github.com/segwayrmp/segway-rmp-ros-pkg.git
      version: master
    release:
      tags:
        release: release/kinetic/{package}/{version}
      url: https://github.com/segwayrmp/segway_rmp-release.git
    source:
      type: git
      url: https://github.com/segwayrmp/segway_rmp.git
      version: master
    status: maintained
  serial:
    doc:
      type: git
      url: https://github.com/wjwwood/serial.git
      version: master
    release:
      tags:
        release: release/kinetic/{package}/{version}
      url: https://github.com/wjwwood/serial-release.git
      version: 1.2.1-0
    source:
      test_commits: false
      test_pull_requests: true
      type: git
      url: https://github.com/wjwwood/serial.git
      version: master
    status: maintained
  serial_utils:
    release:
      tags:
        release: release/kinetic/{package}/{version}
      url: https://github.com/wjwwood/serial_utils-release.git
      version: 0.1.0-0
    source:
      test_commits: false
      test_pull_requests: true
      type: git
      url: https://github.com/wjwwood/serial_utils.git
      version: master
    status: maintained
  shared_autonomy_manipulation:
    doc:
      type: git
      url: https://github.com/SharedAutonomyToolkit/shared_autonomy_manipulation.git
      version: hydro-devel
    release:
      packages:
      - safe_teleop_base
      - safe_teleop_stage
      tags:
        release: release/kinetic/{package}/{version}
      url: https://github.com/ros-gbp/shared_autonomy_manipulation-release.git
      version: 0.0.2-0
    source:
      type: git
      url: https://github.com/SharedAutonomyToolkit/shared_autonomy_manipulation.git
      version: hydro-devel
    status: unmaintained
  sick_ldmrs_laser:
    doc:
      type: git
      url: https://github.com/SICKAG/sick_ldmrs_laser.git
      version: kinetic
    source:
      test_commits: false
      type: git
      url: https://github.com/SICKAG/sick_ldmrs_laser.git
      version: kinetic
  sick_safetyscanners:
    doc:
      type: git
      url: https://github.com/SICKAG/sick_safetyscanners.git
      version: master
    release:
      tags:
        release: release/kinetic/{package}/{version}
      url: https://github.com/SICKAG/sick_safetyscanners-release.git
      version: 1.0.2-0
    source:
      type: git
      url: https://github.com/SICKAG/sick_safetyscanners.git
      version: master
    status: developed
  sick_scan:
    doc:
      type: git
      url: https://github.com/SICKAG/sick_scan.git
      version: master
    release:
      tags:
        release: release/kinetic/{package}/{version}
      url: https://github.com/SICKAG/sick_scan-release.git
      version: 0.0.16-0
    source:
      type: git
      url: https://github.com/SICKAG/sick_scan.git
      version: master
    status: developed
  sick_tim:
    doc:
      type: git
      url: https://github.com/uos/sick_tim.git
      version: kinetic
    release:
      tags:
        release: release/kinetic/{package}/{version}
      url: https://github.com/uos-gbp/sick_tim-release.git
      version: 0.0.16-1
    source:
      test_pull_requests: true
      type: git
      url: https://github.com/uos/sick_tim.git
      version: kinetic
    status: developed
  sick_visionary_t:
    doc:
      type: git
      url: https://github.com/SICKAG/sick_visionary_t.git
      version: indigo_release_candidate
    release:
      packages:
      - sick_visionary_t
      - sick_visionary_t_driver
      tags:
        release: release/kinetic/{package}/{version}
      url: https://github.com/SICKAG/sick_visionary_t-release.git
      version: 0.0.5-0
    source:
      type: git
      url: https://github.com/SICKAG/sick_visionary_t.git
      version: indigo-devel
    status: maintained
  sicktoolbox:
    doc:
      type: git
      url: https://github.com/ros-drivers/sicktoolbox.git
      version: catkin
    release:
      tags:
        release: release/kinetic/{package}/{version}
      url: https://github.com/ros-gbp/sicktoolbox-release.git
      version: 1.0.104-2
    source:
      test_pull_requests: true
      type: git
      url: https://github.com/ros-drivers/sicktoolbox.git
      version: catkin
    status: maintained
  sicktoolbox_wrapper:
    doc:
      type: git
      url: https://github.com/ros-drivers/sicktoolbox_wrapper.git
      version: indigo-devel
    release:
      tags:
        release: release/kinetic/{package}/{version}
      url: https://github.com/ros-gbp/sicktoolbox_wrapper-release.git
      version: 2.5.4-1
    source:
      test_pull_requests: true
      type: git
      url: https://github.com/ros-drivers/sicktoolbox_wrapper.git
      version: indigo-devel
    status: maintained
  simple_arm:
    doc:
      type: git
      url: https://github.com/danielsnider/simple_arm.git
      version: master
    release:
      tags:
        release: release/kinetic/{package}/{version}
      url: https://github.com/danielsnider/simple_arm-release.git
      version: 0.1.0-0
    source:
      type: git
      url: https://github.com/danielsnider/simple_arm.git
      version: master
    status: maintained
  simple_drive:
    doc:
      type: git
      url: https://github.com/danielsnider/simple_drive.git
      version: master
    release:
      tags:
        release: release/kinetic/{package}/{version}
      url: https://github.com/danielsnider/simple_drive-release.git
      version: 0.1.0-0
    source:
      type: git
      url: https://github.com/danielsnider/simple_drive.git
      version: master
    status: maintained
  simple_grasping:
    doc:
      type: git
      url: https://github.com/mikeferguson/simple_grasping.git
      version: master
    release:
      tags:
        release: release/kinetic/{package}/{version}
      url: https://github.com/ros-gbp/simple_grasping-release.git
      version: 0.2.2-0
    status: developed
  slam_constructor:
    doc:
      type: git
      url: https://github.com/OSLL/slam-constructor.git
      version: kinetic-devel
    release:
      tags:
        release: release/kinetic/{package}/{version}
      url: https://github.com/OSLL/slam_constructor-release.git
      version: 0.9.3-0
    source:
      type: git
      url: https://github.com/OSLL/slam-constructor.git
      version: kinetic-devel
    status: developed
  slam_gmapping:
    doc:
      type: git
      url: https://github.com/ros-perception/slam_gmapping.git
      version: hydro-devel
    release:
      packages:
      - gmapping
      - slam_gmapping
      tags:
        release: release/kinetic/{package}/{version}
      url: https://github.com/ros-gbp/slam_gmapping-release.git
      version: 1.3.10-0
    source:
      type: git
      url: https://github.com/ros-perception/slam_gmapping.git
      version: hydro-devel
    status: maintained
  slam_karto:
    doc:
      type: git
      url: https://github.com/ros-perception/slam_karto.git
      version: indigo-devel
    release:
      tags:
        release: release/kinetic/{package}/{version}
      url: https://github.com/ros-gbp/slam_karto-release.git
      version: 0.7.3-0
    status: maintained
  smartek_camera:
    doc:
      type: git
      url: https://github.com/larics/smartek_camera.git
      version: master
    source:
      type: git
      url: https://github.com/larics/smartek_camera.git
      version: master
    status: maintained
  smp_ros:
    release:
      tags:
        release: release/kinetic/{package}/{version}
      url: https://github.com/ksatyaki/smp_ros-release.git
      version: 1.0.1-0
    source:
      test_pull_requests: true
      type: git
      url: https://github.com/ksatyaki/smp_ros.git
      version: master
    status: developed
  sns-ik:
    release:
      packages:
      - sns_ik_lib
      tags:
        release: release/kinetic/{package}/{version}
      url: https://github.com/RethinkRobotics-release/sns_ik-release.git
      version: 0.2.3-0
    source:
      type: git
      url: https://github.com/RethinkRobotics-opensource/sns_ik.git
      version: master
    status: maintained
  soem:
    doc:
      type: git
      url: https://github.com/smits/soem.git
      version: master
    release:
      tags:
        release: release/kinetic/{package}/{version}
      url: https://github.com/smits/soem-gbp.git
      version: 1.3.0-0
    source:
      test_pull_requests: true
      type: git
      url: https://github.com/smits/soem.git
      version: master
    status: maintained
  sophus:
    release:
      tags:
        release: release/kinetic/{package}/{version}
      url: https://github.com/yujinrobot-release/sophus-release.git
      version: 0.9.1-0
    source:
      type: git
      url: https://github.com/stonier/sophus.git
      version: indigo
    status: maintained
  sophus_ros_toolkit:
    doc:
      type: git
      url: https://github.com/stonier/sophus_ros_toolkit.git
      version: release/0.1-indigo-kinetic
    release:
      packages:
      - sophus_ros_conversions
      tags:
        release: release/kinetic/{package}/{version}
      url: https://github.com/yujinrobot-release/sophus_ros_toolkit-release.git
      version: 0.1.3-0
    source:
      type: git
      url: https://github.com/stonier/sophus_ros_toolkit.git
      version: devel
    status: developed
  sparse_bundle_adjustment:
    doc:
      type: git
      url: https://github.com/ros-perception/sparse_bundle_adjustment.git
      version: indigo-devel
    release:
      tags:
        release: release/kinetic/{package}/{version}
      url: https://github.com/ros-gbp/sparse_bundle_adjustment-release.git
      version: 0.3.2-0
    status: maintained
  spatio_temporal_voxel_layer:
    doc:
      type: git
      url: https://github.com/SteveMacenski/spatio_temporal_voxel_layer.git
      version: kinetic-devel
    release:
      tags:
        release: release/kinetic/{package}/{version}
      url: https://github.com/SteveMacenski/spatio_temporal_voxel_layer-release.git
      version: 1.2.1-0
    source:
      test_pull_requests: true
      type: git
      url: https://github.com/SteveMacenski/spatio_temporal_voxel_layer.git
      version: kinetic-devel
    status: maintained
  spinnaker_sdk_camera_driver:
    doc:
      type: git
      url: https://github.com/neufieldrobotics/spinnaker_sdk_camera_driver.git
      version: master
    source:
      type: git
      url: https://github.com/neufieldrobotics/spinnaker_sdk_camera_driver.git
      version: master
    status: maintained
  srdfdom:
    doc:
      type: git
      url: https://github.com/ros-planning/srdfdom.git
      version: kinetic-devel
    release:
      tags:
        release: release/kinetic/{package}/{version}
      url: https://github.com/ros-gbp/srdfdom-release.git
      version: 0.4.2-1
    source:
      type: git
      url: https://github.com/ros-planning/srdfdom.git
      version: kinetic-devel
    status: maintained
  srv_tools:
    release:
      packages:
      - launch_tools
      - plot_tools
      - pointcloud_tools
      - srv_tools
      - tf_tools
      tags:
        release: release/kinetic/{package}/{version}
      url: https://github.com/srv/srv_tools-release.git
      version: 0.0.3-0
    source:
      type: git
      url: https://github.com/srv/srv_tools.git
      version: kinetic
    status: developed
  stage:
    doc:
      type: git
      url: https://github.com/ros-gbp/stage-release.git
      version: release/kinetic/stage
    release:
      tags:
        release: release/kinetic/{package}/{version}
      url: https://github.com/ros-gbp/stage-release.git
      version: 4.1.1-1
    source:
      type: git
      url: https://github.com/ros-gbp/stage-release.git
      version: release/kinetic/stage
    status: maintained
  stage_ros:
    doc:
      type: git
      url: https://github.com/ros-simulation/stage_ros.git
      version: master
    release:
      tags:
        release: release/kinetic/{package}/{version}
      url: https://github.com/ros-gbp/stage_ros-release.git
      version: 1.7.5-0
    source:
      type: git
      url: https://github.com/ros-simulation/stage_ros.git
      version: master
    status: maintained
  static_tf:
    doc:
      type: git
      url: https://github.com/DLu/static_tf.git
      version: master
    release:
      tags:
        release: release/kinetic/{package}/{version}
      url: https://github.com/wu-robotics/static_tf_release.git
      version: 0.0.2-0
    source:
      type: git
      url: https://github.com/DLu/static_tf.git
      version: master
    status: maintained
  static_transform_mux:
    doc:
      type: git
      url: https://github.com/tradr-project/static_transform_mux.git
      version: master
    release:
      tags:
        release: release/kinetic/{package}/{version}
      url: https://github.com/peci1/static_transform_mux-release.git
      version: 1.1.0-0
    source:
      type: git
      url: https://github.com/tradr-project/static_transform_mux.git
      version: master
    status: developed
  std_capabilities:
    doc:
      type: git
      url: https://github.com/osrf/std_capabilities.git
      version: master
    release:
      tags:
        release: release/kinetic/{package}/{version}
      url: https://github.com/ros-gbp/std_capabilities-release.git
      version: 0.1.0-0
    source:
      type: git
      url: https://github.com/osrf/std_capabilities.git
      version: master
    status: maintained
  std_msgs:
    doc:
      type: git
      url: https://github.com/ros/std_msgs.git
      version: groovy-devel
    release:
      tags:
        release: release/kinetic/{package}/{version}
      url: https://github.com/ros-gbp/std_msgs-release.git
      version: 0.5.11-0
    source:
      type: git
      url: https://github.com/ros/std_msgs.git
      version: groovy-devel
    status: maintained
  stdr_simulator:
    doc:
      type: git
      url: https://github.com/stdr-simulator-ros-pkg/stdr_simulator.git
      version: indigo-devel
    release:
      packages:
      - stdr_gui
      - stdr_launchers
      - stdr_msgs
      - stdr_parser
      - stdr_resources
      - stdr_robot
      - stdr_samples
      - stdr_server
      - stdr_simulator
      tags:
        release: release/kinetic/{package}/{version}
      url: https://github.com/stdr-simulator-ros-pkg/stdr_simulator-release.git
      version: 0.3.2-0
    source:
      type: git
      url: https://github.com/stdr-simulator-ros-pkg/stdr_simulator.git
      version: indigo-devel
    status: developed
  stomp_ros:
    doc:
      type: git
      url: https://github.com/ros-industrial/stomp_ros.git
      version: melodic-devel
    source:
      type: git
      url: https://github.com/ros-industrial/stomp_ros.git
      version: melodic-devel
    status: maintained
  summit_x_common:
    doc:
      type: git
      url: https://github.com/RobotnikAutomation/summit_x_common.git
      version: kinetic-devel
    release:
      packages:
      - summit_x_common
      - summit_x_description
      tags:
        release: release/kinetic/{package}/{version}
      url: https://github.com/RobotnikAutomation/summit_x_common-release.git
      version: 0.1.0-0
    source:
      type: git
      url: https://github.com/RobotnikAutomation/summit_x_common.git
      version: kinetic-devel
    status: maintained
  summit_x_sim:
    doc:
      type: git
      url: https://github.com/RobotnikAutomation/summit_x_sim.git
      version: kinetic-devel
    release:
      packages:
      - summit_x_control
      - summit_x_gazebo
      - summit_x_robot_control
      - summit_x_sim
      - summit_x_sim_bringup
      tags:
        release: release/kinetic/{package}/{version}
      url: https://github.com/RobotnikAutomation/summit_x_sim-release.git
      version: 1.1.1-0
    source:
      type: git
      url: https://github.com/RobotnikAutomation/summit_x_sim.git
      version: kinetic-devel
    status: maintained
  summit_xl_common:
    doc:
      type: git
      url: https://github.com/RobotnikAutomation/summit_xl_common.git
      version: kinetic-devel
    release:
      packages:
      - summit_xl_common
      - summit_xl_description
      - summit_xl_localization
      - summit_xl_navigation
      - summit_xl_pad
      tags:
        release: release/kinetic/{package}/{version}
      url: https://github.com/RobotnikAutomation/summit_xl_common-release.git
      version: 1.1.2-0
    source:
      type: git
      url: https://github.com/RobotnikAutomation/summit_xl_common.git
      version: kinetic-devel
    status: maintained
  summit_xl_sim:
    doc:
      type: git
      url: https://github.com/RobotnikAutomation/summit_xl_sim.git
      version: kinetic-devel
    release:
      packages:
      - summit_xl_control
      - summit_xl_gazebo
      - summit_xl_robot_control
      - summit_xl_sim
      - summit_xl_sim_bringup
      tags:
        release: release/kinetic/{package}/{version}
      url: https://github.com/RobotnikAutomation/summit_xl_sim-release.git
      version: 1.1.1-0
    source:
      type: git
      url: https://github.com/RobotnikAutomation/summit_xl_sim.git
      version: kinetic-devel
    status: maintained
  svenzva_ros:
    doc:
      type: git
      url: https://github.com/SvenzvaRobotics/svenzva_ros.git
      version: master
    source:
      type: git
      url: https://github.com/SvenzvaRobotics/svenzva_ros.git
      version: master
    status: developed
  swri_console:
    doc:
      type: git
      url: https://github.com/swri-robotics/swri_console.git
      version: master
    release:
      tags:
        release: release/kinetic/{package}/{version}
      url: https://github.com/swri-robotics-gbp/swri_console-release.git
      version: 1.1.0-0
    source:
      type: git
      url: https://github.com/swri-robotics/swri_console.git
      version: master
    status: developed
  swri_profiler:
    doc:
      type: git
      url: https://github.com/swri-robotics/swri_profiler.git
      version: master
    release:
      packages:
      - swri_profiler
      - swri_profiler_msgs
      - swri_profiler_tools
      tags:
        release: release/kinetic/{package}/{version}
      url: https://github.com/swri-robotics-gbp/swri_profiler-release.git
      version: 0.1.0-0
    source:
      type: git
      url: https://github.com/swri-robotics/swri_profiler.git
      version: master
    status: developed
  sync_params:
    doc:
      type: git
      url: https://github.com/NicksSimulationsROS/sync_params.git
      version: ros-kinetic
    release:
      tags:
        release: release/kinetic/{package}/{version}
      url: https://github.com/NicksSimulationsROS/sync_params-release.git
      version: 1.0.1-0
    source:
      type: git
      url: https://github.com/NicksSimulationsROS/sync_params.git
      version: ros-kinetic
    status: developed
  talos_robot:
    release:
      packages:
      - talos_description
      - talos_description_calibration
      - talos_description_inertial
      tags:
        release: release/kinetic/{package}/{version}
      url: https://github.com/pal-gbp/talos_robot-release.git
      version: 1.0.45-1
  tango_ros:
    doc:
      type: git
      url: https://github.com/Intermodalics/tango_ros.git
      version: master
    release:
      packages:
      - tango_ros_messages
      tags:
        release: release/kinetic/{package}/{version}
      url: https://github.com/Intermodalics/tango_ros-release.git
      version: 2.0.0-0
    source:
      test_commits: false
      type: git
      url: https://github.com/Intermodalics/tango_ros.git
      version: master
    status: developed
  tblib:
    release:
      tags:
        release: release/kinetic/{package}/{version}
      url: https://github.com/asmodehn/tblib-rosrelease.git
      version: 1.2.0-2
    status: maintained
  teb_local_planner:
    doc:
      type: git
      url: https://github.com/rst-tu-dortmund/teb_local_planner.git
      version: kinetic-devel
    release:
      tags:
        release: release/kinetic/{package}/{version}
      url: https://github.com/rst-tu-dortmund/teb_local_planner-release.git
      version: 0.6.11-0
    source:
      test_pull_requests: true
      type: git
      url: https://github.com/rst-tu-dortmund/teb_local_planner.git
      version: kinetic-devel
    status: developed
  teb_local_planner_tutorials:
    doc:
      type: git
      url: https://github.com/rst-tu-dortmund/teb_local_planner_tutorials.git
      version: kinetic-devel
    release:
      tags:
        release: release/kinetic/{package}/{version}
      url: https://github.com/rst-tu-dortmund/teb_local_planner_tutorials-release.git
      version: 0.2.2-0
    source:
      type: git
      url: https://github.com/rst-tu-dortmund/teb_local_planner_tutorials.git
      version: kinetic-devel
    status: maintained
  telegram_ros:
    doc:
      type: git
      url: https://github.com/tue-robotics/telegram_ros.git
      version: master
    source:
      type: git
      url: https://github.com/tue-robotics/telegram_ros.git
      version: master
    status: maintained
  teleop_keyboard_omni3:
    doc:
      type: git
      url: https://github.com/YugAjmera/teleop_keyboard_omni3.git
      version: master
    source:
      type: git
      url: https://github.com/YugAjmera/teleop_keyboard_omni3.git
      version: master
    status: maintained
  teleop_tools:
    doc:
      type: git
      url: https://github.com/ros-teleop/teleop_tools.git
      version: indigo-devel
    release:
      packages:
      - joy_teleop
      - key_teleop
      - mouse_teleop
      - teleop_tools
      - teleop_tools_msgs
      tags:
        release: release/kinetic/{package}/{version}
      url: https://github.com/ros-gbp/teleop_tools-release.git
      version: 0.3.0-0
    source:
      type: git
      url: https://github.com/ros-teleop/teleop_tools.git
      version: indigo-devel
    status: maintained
  teleop_twist_joy:
    doc:
      type: git
      url: https://github.com/ros-teleop/teleop_twist_joy.git
      version: indigo-devel
    release:
      tags:
        release: release/kinetic/{package}/{version}
      url: https://github.com/ros-teleop/teleop_twist_joy-release.git
      version: 0.1.3-0
    source:
      type: git
      url: https://github.com/ros-teleop/teleop_twist_joy.git
      version: indigo-devel
    status: maintained
  teleop_twist_keyboard:
    doc:
      type: git
      url: https://github.com/ros-teleop/teleop_twist_keyboard.git
      version: master
    release:
      tags:
        release: release/kinetic/{package}/{version}
      url: https://github.com/ros-gbp/teleop_twist_keyboard-release.git
      version: 0.6.2-0
    source:
      type: git
      url: https://github.com/ros-teleop/teleop_twist_keyboard.git
      version: master
    status: maintained
  teleop_twist_keyboard_cpp:
    doc:
      type: git
      url: https://github.com/methylDragon/teleop_twist_keyboard_cpp.git
      version: master
    source:
      type: git
      url: https://github.com/methylDragon/teleop_twist_keyboard_cpp.git
      version: master
    status: maintained
  tensorflow_ros_cpp:
    doc:
      type: git
      url: https://github.com/tradr-project/tensorflow_ros_cpp.git
      version: master
    source:
      test_commits: false
      type: git
      url: https://github.com/tradr-project/tensorflow_ros_cpp.git
      version: master
    status: maintained
  teraranger:
    release:
      tags:
        release: release/kinetic/{package}/{version}
      url: https://github.com/Terabee/teraranger-release.git
      version: 2.1.0-2
    source:
      type: git
      url: https://github.com/Terabee/teraranger.git
      version: master
    status: maintained
  teraranger_array:
    release:
      tags:
        release: release/kinetic/{package}/{version}
      url: https://github.com/Terabee/teraranger_array-release.git
      version: 2.0.0-1
    source:
      type: git
      url: https://github.com/Terabee/teraranger_array.git
      version: ros-release
    status: maintained
  teraranger_array_converter:
    release:
      tags:
        release: release/kinetic/{package}/{version}
      url: https://github.com/Terabee/teraranger_array_converter-release.git
      version: 1.1.1-0
    status: maintained
  teraranger_description:
    release:
      tags:
        release: release/kinetic/{package}/{version}
      url: https://github.com/Terabee/teraranger_description-release.git
      version: 1.1.0-0
    source:
      type: git
      url: https://github.com/Terabee/teraranger_description.git
      version: ros-release
    status: maintained
  tf2_web_republisher:
    doc:
      type: git
      url: https://github.com/RobotWebTools/tf2_web_republisher.git
      version: master
    release:
      tags:
        release: release/kinetic/{package}/{version}
      url: https://github.com/RobotWebTools-release/tf2_web_republisher-release.git
      version: 0.3.2-0
    source:
      type: git
      url: https://github.com/RobotWebTools/tf2_web_republisher.git
      version: master
    status: maintained
  tf_remapper_cpp:
    doc:
      type: git
      url: https://github.com/tradr-project/tf_remapper_cpp.git
      version: master
    release:
      tags:
        release: release/kinetic/{package}/{version}
      url: https://github.com/peci1/tf_remapper_cpp-release.git
      version: 1.1.1-0
    source:
      type: git
      url: https://github.com/tradr-project/tf_remapper_cpp.git
      version: master
    status: maintained
  thingmagic_usbpro:
    doc:
      type: git
      url: https://gitlab.com/chambana/thingmagic_usbpro.git
      version: master
    source:
      type: git
      url: https://gitlab.com/chambana/thingmagic_usbpro.git
      version: master
    status: developed
  thormang3_common:
    doc:
      type: git
      url: https://github.com/ROBOTIS-GIT/ROBOTIS-THORMANG-Common.git
      version: kinetic-devel
    release:
      packages:
      - thormang3_common
      - thormang3_description
      - thormang3_gazebo
      tags:
        release: release/kinetic/{package}/{version}
      url: https://github.com/ROBOTIS-GIT-release/ROBOTIS-THORMANG-Common-release.git
      version: 0.2.0-0
    source:
      type: git
      url: https://github.com/ROBOTIS-GIT/ROBOTIS-THORMANG-Common.git
      version: kinetic-devel
    status: developed
  thormang3_mpc:
    doc:
      type: git
      url: https://github.com/ROBOTIS-GIT/ROBOTIS-THORMANG-MPC.git
      version: kinetic-devel
    release:
      packages:
      - ati_ft_sensor
      - motion_module_tutorial
      - sensor_module_tutorial
      - thormang3_action_module
      - thormang3_balance_control
      - thormang3_base_module
      - thormang3_feet_ft_module
      - thormang3_gripper_module
      - thormang3_head_control_module
      - thormang3_kinematics_dynamics
      - thormang3_manager
      - thormang3_manipulation_module
      - thormang3_mpc
      - thormang3_walking_module
      tags:
        release: release/kinetic/{package}/{version}
      url: https://github.com/ROBOTIS-GIT-release/ROBOTIS-THORMANG-MPC-release.git
      version: 0.2.0-0
    source:
      type: git
      url: https://github.com/ROBOTIS-GIT/ROBOTIS-THORMANG-MPC.git
      version: kinetic-devel
    status: developed
  thormang3_mpc_sensors:
    doc:
      type: git
      url: https://github.com/ROBOTIS-GIT/ROBOTIS-THORMANG-MPC-SENSORs.git
      version: kinetic-devel
    release:
      packages:
      - thormang3_imu_3dm_gx4
      - thormang3_mpc_sensors
      tags:
        release: release/kinetic/{package}/{version}
      url: https://github.com/ROBOTIS-GIT-release/ROBOTIS-THORMANG-MPC-SENSORs-release.git
      version: 0.2.0-0
    source:
      type: git
      url: https://github.com/ROBOTIS-GIT/ROBOTIS-THORMANG-MPC-SENSORs.git
      version: kinetic-devel
    status: developed
  thormang3_msgs:
    doc:
      type: git
      url: https://github.com/ROBOTIS-GIT/ROBOTIS-THORMANG-msgs.git
      version: kinetic-devel
    release:
      packages:
      - thormang3_action_module_msgs
      - thormang3_feet_ft_module_msgs
      - thormang3_head_control_module_msgs
      - thormang3_manipulation_module_msgs
      - thormang3_msgs
      - thormang3_offset_tuner_msgs
      - thormang3_walking_module_msgs
      tags:
        release: release/kinetic/{package}/{version}
      url: https://github.com/ROBOTIS-GIT-release/ROBOTIS-THORMANG-msgs-release.git
      version: 0.3.0-0
    source:
      type: git
      url: https://github.com/ROBOTIS-GIT/ROBOTIS-THORMANG-msgs.git
      version: kinetic-devel
    status: developed
  thormang3_opc:
    doc:
      type: git
      url: https://github.com/ROBOTIS-GIT/ROBOTIS-THORMANG-OPC.git
      version: kinetic-devel
    release:
      packages:
      - thormang3_action_script_player
      - thormang3_demo
      - thormang3_foot_step_generator
      - thormang3_navigation
      - thormang3_offset_tuner_client
      - thormang3_opc
      tags:
        release: release/kinetic/{package}/{version}
      url: https://github.com/ROBOTIS-GIT-release/ROBOTIS-THORMANG-OPC-release.git
      version: 0.3.0-0
    source:
      type: git
      url: https://github.com/ROBOTIS-GIT/ROBOTIS-THORMANG-OPC.git
      version: kinetic-devel
    status: developed
  thormang3_ppc:
    doc:
      type: git
      url: https://github.com/ROBOTIS-GIT/ROBOTIS-THORMANG-PPC.git
      version: kinetic-devel
    release:
      packages:
      - thormang3_manipulation_demo
      - thormang3_ppc
      - thormang3_sensors
      - thormang3_walking_demo
      tags:
        release: release/kinetic/{package}/{version}
      url: https://github.com/ROBOTIS-GIT-release/ROBOTIS-THORMANG-PPC-release.git
      version: 0.2.0-0
    source:
      type: git
      url: https://github.com/ROBOTIS-GIT/ROBOTIS-THORMANG-PPC.git
      version: kinetic-devel
    status: developed
  thormang3_tools:
    doc:
      type: git
      url: https://github.com/ROBOTIS-GIT/ROBOTIS-THORMANG-Tools.git
      version: kinetic-devel
    release:
      packages:
      - thormang3_action_editor
      - thormang3_offset_tuner_server
      - thormang3_tools
      tags:
        release: release/kinetic/{package}/{version}
      url: https://github.com/ROBOTIS-GIT-release/ROBOTIS-THORMANG-Tools-release.git
      version: 0.2.0-0
    source:
      type: git
      url: https://github.com/ROBOTIS-GIT/ROBOTIS-THORMANG-Tools.git
      version: kinetic-devel
    status: developed
  timed_roslaunch:
    doc:
      type: git
      url: https://github.com/MoriKen254/timed_roslaunch.git
      version: kinetic-devel
    release:
      tags:
        release: release/kinetic/{package}/{version}
      url: https://github.com/MoriKen254/timed_roslaunch-release.git
      version: 0.1.3-0
    source:
      test_pull_requests: true
      type: git
      url: https://github.com/MoriKen254/timed_roslaunch.git
      version: kinetic-devel
    status: maintained
  timesync_ros:
    doc:
      type: git
      url: https://github.com/larics/timesync_ros.git
      version: master
    source:
      type: git
      url: https://github.com/larics/timesync_ros.git
      version: master
    status: developed
  tiny_slam:
    doc:
      type: git
      url: https://github.com/OSLL/tiny-slam-ros-cpp.git
      version: master
    release:
      tags:
        release: release/kinetic/{package}/{version}
      url: https://github.com/OSLL/tiny-slam-ros-release.git
    source:
      type: git
      url: https://github.com/OSLL/tiny-slam-ros-cpp.git
      version: devel
    status: developed
  topic_proxy:
    doc:
      type: git
      url: https://github.com/tu-darmstadt-ros-pkg/topic_proxy.git
      version: master
  topic_switch:
    doc:
      type: git
      url: https://github.com/hakuturu583/topic_switch.git
      version: master
    release:
      tags:
        release: release/kinetic/{package}/{version}
      url: https://github.com/hakuturu583/topic_switch-release.git
      version: 0.0.1-2
    source:
      type: git
      url: https://github.com/hakuturu583/topic_switch.git
      version: master
    status: developed
    status_description: just developed and write README.md
  topics_rviz_plugin:
    doc:
      type: git
      url: https://gitlab.com/InstitutMaupertuis/topics_rviz_plugin.git
      version: kinetic
    status: maintained
  towr:
    doc:
      type: git
      url: https://github.com/ethz-adrl/towr.git
      version: master
    release:
      packages:
      - towr
      - towr_ros
      tags:
        release: release/kinetic/{package}/{version}
      url: https://github.com/ethz-adrl/towr-release.git
      version: 1.4.1-0
    source:
      test_pull_requests: true
      type: git
      url: https://github.com/ethz-adrl/towr.git
      version: master
    status: developed
  trac_ik:
    doc:
      type: git
      url: https://bitbucket.org/traclabs/trac_ik.git
      version: master
    release:
      packages:
      - trac_ik
      - trac_ik_examples
      - trac_ik_kinematics_plugin
      - trac_ik_lib
      - trac_ik_python
      tags:
        release: release/kinetic/{package}/{version}
      url: https://github.com/traclabs/trac_ik-release.git
      version: 1.5.0-0
    source:
      type: git
      url: https://bitbucket.org/traclabs/trac_ik.git
      version: master
    status: developed
  tracetools:
    doc:
      type: git
      url: https://github.com/bosch-robotics-cr/tracetools.git
      version: devel
    release:
      tags:
        release: release/kinetic/{package}/{version}
      url: https://github.com/bosch-robotics-cr/tracetools-release.git
      version: 0.2.1-0
    source:
      type: git
      url: https://github.com/bosch-robotics-cr/tracetools.git
      version: devel
    status: developed
  tts:
    doc:
      type: git
      url: https://github.com/aws-robotics/tts-ros1.git
      version: master
    release:
      tags:
        release: release/kinetic/{package}/{version}
      url: https://github.com/aws-gbp/tts-release.git
      version: 1.0.1-0
    source:
      type: git
      url: https://github.com/aws-robotics/tts-ros1.git
      version: master
    status: maintained
  turtlebot:
    doc:
      type: git
      url: https://github.com/turtlebot/turtlebot.git
      version: kinetic
    release:
      packages:
      - turtlebot
      - turtlebot_bringup
      - turtlebot_capabilities
      - turtlebot_description
      - turtlebot_teleop
      tags:
        release: release/kinetic/{package}/{version}
      url: https://github.com/turtlebot-release/turtlebot-release.git
      version: 2.4.2-0
    source:
      test_pull_requests: true
      type: git
      url: https://github.com/turtlebot/turtlebot.git
      version: kinetic
    status: maintained
  turtlebot3:
    doc:
      type: git
      url: https://github.com/ROBOTIS-GIT/turtlebot3.git
      version: kinetic-devel
    release:
      packages:
      - turtlebot3
      - turtlebot3_bringup
      - turtlebot3_description
      - turtlebot3_example
      - turtlebot3_navigation
      - turtlebot3_slam
      - turtlebot3_teleop
      tags:
        release: release/kinetic/{package}/{version}
      url: https://github.com/ROBOTIS-GIT-release/turtlebot3-release.git
      version: 1.2.0-0
    source:
      type: git
      url: https://github.com/ROBOTIS-GIT/turtlebot3.git
      version: kinetic-devel
    status: developed
  turtlebot3_applications:
    doc:
      type: git
      url: https://github.com/ROBOTIS-GIT/turtlebot3_applications.git
      version: kinetic-devel
    release:
      packages:
      - turtlebot3_applications
      - turtlebot3_automatic_parking
      - turtlebot3_automatic_parking_vision
      - turtlebot3_follow_filter
      - turtlebot3_follower
      - turtlebot3_panorama
      tags:
        release: release/kinetic/{package}/{version}
      url: https://github.com/ROBOTIS-GIT-release/turtlebot3_applications-release.git
      version: 1.1.0-0
    source:
      type: git
      url: https://github.com/ROBOTIS-GIT/turtlebot3_applications.git
      version: kinetic-devel
    status: developed
  turtlebot3_applications_msgs:
    doc:
      type: git
      url: https://github.com/ROBOTIS-GIT/turtlebot3_applications_msgs.git
      version: kinetic-devel
    release:
      tags:
        release: release/kinetic/{package}/{version}
      url: https://github.com/ROBOTIS-GIT-release/turtlebot3_applications_msgs-release.git
      version: 1.0.0-0
    source:
      type: git
      url: https://github.com/ROBOTIS-GIT/turtlebot3_applications_msgs.git
      version: kinetic-devel
    status: developed
  turtlebot3_autorace:
    doc:
      type: git
      url: https://github.com/ROBOTIS-GIT/turtlebot3_autorace.git
      version: kinetic-devel
    release:
      packages:
      - turtlebot3_autorace
      - turtlebot3_autorace_camera
      - turtlebot3_autorace_control
      - turtlebot3_autorace_core
      - turtlebot3_autorace_detect
      tags:
        release: release/kinetic/{package}/{version}
      url: https://github.com/ROBOTIS-GIT-release/turtlebot3_autorace-release.git
      version: 1.2.0-0
    source:
      type: git
      url: https://github.com/ROBOTIS-GIT/turtlebot3_autorace.git
      version: kinetic-devel
    status: developed
  turtlebot3_msgs:
    doc:
      type: git
      url: https://github.com/ROBOTIS-GIT/turtlebot3_msgs.git
      version: kinetic-devel
    release:
      tags:
        release: release/kinetic/{package}/{version}
      url: https://github.com/ROBOTIS-GIT-release/turtlebot3_msgs-release.git
      version: 1.0.0-0
    source:
      type: git
      url: https://github.com/ROBOTIS-GIT/turtlebot3_msgs.git
      version: kinetic-devel
    status: developed
  turtlebot3_simulations:
    doc:
      type: git
      url: https://github.com/ROBOTIS-GIT/turtlebot3_simulations.git
      version: kinetic-devel
    release:
      packages:
      - turtlebot3_fake
      - turtlebot3_gazebo
      - turtlebot3_simulations
      tags:
        release: release/kinetic/{package}/{version}
      url: https://github.com/ROBOTIS-GIT-release/turtlebot3_simulations-release.git
      version: 1.2.0-0
    source:
      type: git
      url: https://github.com/ROBOTIS-GIT/turtlebot3_simulations.git
      version: kinetic-devel
    status: developed
  turtlebot_apps:
    doc:
      type: git
      url: https://github.com/turtlebot/turtlebot_apps.git
      version: indigo
    release:
      packages:
      - turtlebot_actions
      - turtlebot_apps
      - turtlebot_calibration
      - turtlebot_follower
      - turtlebot_navigation
      - turtlebot_rapps
      tags:
        release: release/kinetic/{package}/{version}
      url: https://github.com/turtlebot-release/turtlebot_apps-release.git
      version: 2.3.7-0
    source:
      test_pull_requests: true
      type: git
      url: https://github.com/turtlebot/turtlebot_apps.git
      version: indigo
    status: maintained
  turtlebot_arm:
    doc:
      type: git
      url: https://github.com/turtlebot/turtlebot_arm.git
      version: kinetic-devel
    source:
      type: git
      url: https://github.com/turtlebot/turtlebot_arm.git
      version: kinetic-devel
    status: developed
  turtlebot_create:
    doc:
      type: git
      url: https://github.com/turtlebot/turtlebot_create.git
      version: indigo
    release:
      packages:
      - create_description
      - create_driver
      - create_node
      - turtlebot_create
      tags:
        release: release/kinetic/{package}/{version}
      url: https://github.com/turtlebot-release/turtlebot_create-release.git
      version: 2.3.1-0
    source:
      type: git
      url: https://github.com/turtlebot/turtlebot_create.git
      version: indigo
    status: maintained
  turtlebot_create_desktop:
    doc:
      type: git
      url: https://github.com/turtlebot/turtlebot_create_desktop.git
      version: indigo
    release:
      packages:
      - create_dashboard
      tags:
        release: release/kinetic/{package}/{version}
      url: https://github.com/turtlebot-release/turtlebot_create_desktop-release.git
      version: 2.3.1-0
    source:
      type: git
      url: https://github.com/turtlebot/turtlebot_create_desktop.git
      version: indigo
    status: maintained
  turtlebot_interactions:
    doc:
      type: git
      url: https://github.com/turtlebot/turtlebot_interactions.git
      version: indigo
    release:
      packages:
      - turtlebot_dashboard
      - turtlebot_interactions
      - turtlebot_interactive_markers
      - turtlebot_rviz_launchers
      tags:
        release: release/kinetic/{package}/{version}
      url: https://github.com/turtlebot-release/turtlebot_interactions-release.git
      version: 2.3.1-0
    source:
      type: git
      url: https://github.com/turtlebot/turtlebot_interactions.git
      version: indigo
    status: maintained
  turtlebot_msgs:
    doc:
      type: git
      url: https://github.com/turtlebot/turtlebot_msgs.git
      version: indigo
    release:
      tags:
        release: release/kinetic/{package}/{version}
      url: https://github.com/turtlebot-release/turtlebot_msgs-release.git
      version: 2.2.1-0
    source:
      type: git
      url: https://github.com/turtlebot/turtlebot_msgs.git
      version: indigo
    status: maintained
  turtlebot_simulator:
    doc:
      type: git
      url: https://github.com/turtlebot/turtlebot_simulator.git
      version: indigo
    release:
      packages:
      - turtlebot_gazebo
      - turtlebot_simulator
      - turtlebot_stage
      - turtlebot_stdr
      tags:
        release: release/kinetic/{package}/{version}
      url: https://github.com/turtlebot-release/turtlebot_simulator-release.git
      version: 2.2.3-0
    source:
      type: git
      url: https://github.com/turtlebot/turtlebot_simulator.git
      version: indigo
    status: maintained
  tuw_control:
    doc:
      type: git
      url: https://github.com/tuw-robotics/tuw_control.git
      version: kinetic
    source:
      type: git
      url: https://github.com/tuw-robotics/tuw_control.git
      version: kinetic
    status: developed
  tuw_geometry:
    doc:
      type: git
      url: https://github.com/tuw-robotics/tuw_geometry.git
      version: kinetic
    source:
      type: git
      url: https://github.com/tuw-robotics/tuw_geometry.git
      version: kinetic
    status: developed
  tuw_marker_detection:
    doc:
      type: git
      url: https://github.com/tuw-robotics/tuw_marker_detection.git
      version: kinetic
    release:
      packages:
      - tuw_aruco
      - tuw_ellipses
      - tuw_marker_detection
      - tuw_marker_pose_estimation
      tags:
        release: release/kinetic/{package}/{version}
      url: https://github.com/tuw-robotics/tuw_marker_detection-release.git
      version: 0.0.7-0
    source:
      type: git
      url: https://github.com/tuw-robotics/tuw_marker_detection.git
      version: kinetic
    status: maintained
  tuw_marker_filter:
    doc:
      type: git
      url: https://github.com/tuw-robotics/tuw_marker_filter.git
      version: kinetic
    source:
      type: git
      url: https://github.com/tuw-robotics/tuw_marker_filter.git
      version: kinetic
    status: developed
  tuw_msgs:
    doc:
      type: git
      url: https://github.com/tuw-robotics/tuw_msgs.git
      version: kinetic
    release:
      packages:
      - tuw_airskin_msgs
      - tuw_gazebo_msgs
      - tuw_geometry_msgs
      - tuw_msgs
      - tuw_multi_robot_msgs
      - tuw_nav_msgs
      - tuw_object_msgs
      - tuw_vehicle_msgs
      tags:
        release: release/kinetic/{package}/{version}
      url: https://github.com/tuw-robotics/tuw_msgs-release.git
      version: 0.0.11-0
    source:
      type: git
      url: https://github.com/tuw-robotics/tuw_msgs.git
      version: kinetic
    status: developed
  tuw_multi_robot:
    doc:
      type: git
      url: https://github.com/tuw-robotics/tuw_multi_robot.git
      version: kinetic
    source:
      type: git
      url: https://github.com/tuw-robotics/tuw_multi_robot.git
      version: kinetic
    status: maintained
  tuw_rviz:
    doc:
      type: git
      url: https://github.com/tuw-robotics/tuw_rviz.git
      version: kinetic
    source:
      type: git
      url: https://github.com/tuw-robotics/tuw_rviz.git
      version: kinetic
    status: developed
  tuw_uvc:
    doc:
      type: git
      url: https://github.com/tuw-robotics/tuw_uvc.git
      version: kinetic
    source:
      type: git
      url: https://github.com/tuw-robotics/tuw_uvc.git
      version: kinetic
    status: developed
  twist_mux:
    release:
      tags:
        release: release/kinetic/{package}/{version}
      url: https://github.com/ros-gbp/twist_mux-release.git
      version: 3.0.0-0
  twist_mux_msgs:
    release:
      tags:
        release: release/kinetic/{package}/{version}
      url: https://github.com/ros-gbp/twist_mux_msgs-release.git
      version: 2.0.0-0
  twistimu:
    release:
      tags:
        release: release/kinetic/{package}/{version}
      url: https://github.com/easymov/twistimu-release.git
      version: 1.0.0-0
    status: maintained
  uav_testing:
    doc:
      type: git
      url: https://github.com/osrf/uav_testing.git
      version: master
    release:
      packages:
      - ksql_airport
      - mcmillan_airfield
      - sand_island
      - yosemite_valley
      tags:
        release: release/kinetic/{package}/{version}
      url: https://github.com/ros-gbp/uav_testing-release.git
      version: 0.0.1-1
    source:
      test_pull_requests: true
      type: git
      url: https://github.com/osrf/uav_testing.git
      version: master
    status: maintained
  uavc_v4lctl:
    doc:
      type: git
      url: https://github.com/meuchel/uavc_v4lctl.git
      version: 1.0.3
    release:
      tags:
        release: release/kinetic/{package}/{version}
      url: https://github.com/meuchel/uavc_v4lctl-release.git
    source:
      type: git
      url: https://github.com/meuchel/uavc_v4lctl.git
      version: master
    status: maintained
  ubiquity_motor:
    doc:
      type: git
      url: https://github.com/UbiquityRobotics/ubiquity_motor.git
      version: 0.5.1
    release:
      tags:
        release: release/kinetic/{package}/{version}
      url: https://github.com/UbiquityRobotics-release/ubiquity_motor-release.git
      version: 0.9.0-0
    source:
      type: git
      url: https://github.com/UbiquityRobotics/ubiquity_motor.git
      version: indigo-devel
    status: developed
  ublox:
    doc:
      type: git
      url: https://github.com/KumarRobotics/ublox.git
      version: master
    status: maintained
  ueye:
    doc:
      type: hg
      url: https://bitbucket.org/kmhallen/ueye
      version: default
    release:
      tags:
        release: release/kinetic/{package}/{version}
      url: https://github.com/kmhallen/ueye-release.git
      version: 0.0.10-0
    source:
      type: hg
      url: https://bitbucket.org/kmhallen/ueye
      version: default
    status: maintained
  ueye_cam:
    doc:
      type: git
      url: https://github.com/anqixu/ueye_cam.git
      version: master
    release:
      tags:
        release: release/kinetic/{package}/{version}
      url: https://github.com/anqixu/ueye_cam-release.git
      version: 1.0.16-0
    source:
      type: git
      url: https://github.com/anqixu/ueye_cam.git
      version: master
    status: maintained
  um6:
    doc:
      type: git
      url: https://github.com/ros-drivers/um6.git
      version: indigo-devel
    release:
      tags:
        release: release/kinetic/{package}/{version}
      url: https://github.com/ros-drivers-gbp/um6-release.git
      version: 1.1.2-0
    source:
      type: git
      url: https://github.com/ros-drivers/um6.git
      version: indigo-devel
    status: maintained
  um7:
    doc:
      type: git
      url: https://github.com/ros-drivers/um7.git
      version: indigo-devel
    release:
      tags:
        release: release/kinetic/{package}/{version}
      url: https://github.com/ros-drivers-gbp/um7-release.git
      version: 0.0.4-0
    source:
      type: git
      url: https://github.com/ros-drivers/um7.git
      version: indigo-devel
    status: maintained
  underwater_simulation:
    release:
      packages:
      - underwater_sensor_msgs
      - underwater_vehicle_dynamics
      tags:
        release: release/kinetic/{package}/{version}
      url: https://github.com/uji-ros-pkg/underwater_simulation-release.git
      version: 1.4.1-0
    status: maintained
  unique_identifier:
    doc:
      type: git
      url: https://github.com/ros-geographic-info/unique_identifier.git
      version: master
    release:
      packages:
      - unique_id
      - unique_identifier
      - uuid_msgs
      tags:
        release: release/kinetic/{package}/{version}
      url: https://github.com/ros-geographic-info/unique_identifier-release.git
      version: 1.0.5-0
    source:
      type: git
      url: https://github.com/ros-geographic-info/unique_identifier.git
      version: master
    status: maintained
  universal_robot:
    doc:
      type: git
      url: https://github.com/ros-industrial/universal_robot.git
      version: kinetic
    release:
      packages:
      - universal_robot
      - universal_robots
      - ur10_e_moveit_config
      - ur10_moveit_config
      - ur3_e_moveit_config
      - ur3_moveit_config
      - ur5_e_moveit_config
      - ur5_moveit_config
      - ur_bringup
      - ur_description
      - ur_driver
      - ur_e_description
      - ur_e_gazebo
      - ur_gazebo
      - ur_kinematics
      - ur_msgs
      tags:
        release: release/kinetic/{package}/{version}
      url: https://github.com/ros-industrial-release/universal_robot-release.git
      version: 1.2.5-0
    source:
      type: git
      url: https://github.com/ros-industrial/universal_robot.git
      version: kinetic-devel
    status: developed
  uos_tools:
    doc:
      type: git
      url: https://github.com/uos/uos_tools.git
      version: kinetic
    source:
      test_pull_requests: true
      type: git
      url: https://github.com/uos/uos_tools.git
      version: kinetic
  ur_modern_driver:
    doc:
      type: git
      url: https://github.com/ros-industrial/ur_modern_driver.git
      version: kinetic-devel
    status: maintained
  urdf:
    doc:
      type: git
      url: https://github.com/ros/urdf.git
      version: kinetic-devel
    release:
      packages:
      - urdf
      - urdf_parser_plugin
      tags:
        release: release/kinetic/{package}/{version}
      url: https://github.com/ros-gbp/urdf-release.git
      version: 1.12.12-0
    source:
      test_pull_requests: true
      type: git
      url: https://github.com/ros/urdf.git
      version: kinetic-devel
    status: maintained
  urdf_geometry_parser:
    doc:
      type: git
      url: https://github.com/ros-controls/urdf_geometry_parser.git
      version: kinetic-devel
    release:
      tags:
        release: release/kinetic/{package}/{version}
      url: https://github.com/ros-gbp/urdf_geometry_parser-release.git
      version: 0.0.3-0
    source:
      type: git
      url: https://github.com/ros-controls/urdf_geometry_parser.git
      version: kinetic-devel
    status: developed
  urdf_test:
    release:
      tags:
        release: release/kinetic/{package}/{version}
      url: https://github.com/pal-gbp/urdf_test-release.git
      version: 1.0.4-0
  urdf_tutorial:
    doc:
      type: git
      url: https://github.com/ros/urdf_tutorial.git
      version: master
    release:
      packages:
      - urdf_sim_tutorial
      - urdf_tutorial
      tags:
        release: release/kinetic/{package}/{version}
      url: https://github.com/ros-gbp/urdf_tutorial-release.git
      version: 0.3.0-1
    source:
      type: git
      url: https://github.com/ros/urdf_tutorial.git
      version: master
    status: maintained
  urdfdom_py:
    doc:
      type: git
      url: https://github.com/ros/urdf_parser_py.git
      version: indigo-devel
    release:
      tags:
        release: release/kinetic/{package}/{version}
      url: https://github.com/ros-gbp/urdfdom_py-release.git
      version: 0.3.3-0
    source:
      test_pull_requests: true
      type: git
      url: https://github.com/ros/urdf_parser_py.git
      version: indigo-devel
    status: maintained
  urg_c:
    doc:
      type: git
      url: https://github.com/ros-drivers/urg_c.git
      version: master
    release:
      tags:
        release: release/kinetic/{package}/{version}
      url: https://github.com/ros-gbp/urg_c-release.git
      version: 1.0.405-0
    source:
      type: git
      url: https://github.com/ros-drivers/urg_c.git
      version: master
    status: maintained
  urg_node:
    doc:
      type: git
      url: https://github.com/ros-drivers/urg_node.git
      version: indigo-devel
    release:
      tags:
        release: release/kinetic/{package}/{version}
      url: https://github.com/ros-gbp/urg_node-release.git
      version: 0.1.11-0
    source:
      type: git
      url: https://github.com/ros-drivers/urg_node.git
      version: indigo-devel
    status: maintained
  urg_stamped:
    doc:
      type: git
      url: https://github.com/seqsense/urg_stamped.git
      version: master
    release:
      tags:
        release: release/kinetic/{package}/{version}
      url: https://github.com/seqsense/urg_stamped-release.git
      version: 0.0.2-0
    source:
      type: git
      url: https://github.com/seqsense/urg_stamped.git
      version: master
    status: developed
  usb_cam:
    doc:
      type: git
      url: https://github.com/ros-drivers/usb_cam.git
      version: develop
    release:
      tags:
        release: release/kinetic/{package}/{version}
      url: https://github.com/ros-gbp/usb_cam-release.git
      version: 0.3.5-0
    source:
      type: git
      url: https://github.com/ros-drivers/usb_cam.git
      version: develop
    status: unmaintained
  usb_cam_hardware:
    doc:
      type: git
      url: https://github.com/yoshito-n-students/usb_cam_hardware.git
      version: kinetic-devel
    release:
      packages:
      - usb_cam_controllers
      - usb_cam_hardware
      - usb_cam_hardware_interface
      tags:
        release: release/kinetic/{package}/{version}
      url: https://github.com/yoshito-n-students/usb_cam_hardware-release.git
      version: 0.0.3-0
    source:
      type: git
      url: https://github.com/yoshito-n-students/usb_cam_hardware.git
      version: kinetic-devel
    status: developed
  uuv_plume_simulator:
    doc:
      type: git
      url: https://github.com/uuvsimulator/uuv_plume_simulator.git
      version: master
    release:
      packages:
      - uuv_cpc_sensor
      - uuv_plume_msgs
      - uuv_plume_simulator
      tags:
        release: release/kinetic/{package}/{version}
      url: https://github.com/uuvsimulator/uuv_plume_simulator-release.git
      version: 0.3.1-0
    source:
      type: git
      url: https://github.com/uuvsimulator/uuv_plume_simulator.git
      version: master
    status: developed
  uuv_simulator:
    doc:
      type: git
      url: https://github.com/uuvsimulator/uuv_simulator.git
      version: master
    release:
      packages:
      - uuv_assistants
      - uuv_auv_control_allocator
      - uuv_control_cascaded_pid
      - uuv_control_msgs
      - uuv_control_utils
      - uuv_descriptions
      - uuv_gazebo
      - uuv_gazebo_plugins
      - uuv_gazebo_ros_plugins
      - uuv_gazebo_ros_plugins_msgs
      - uuv_gazebo_worlds
      - uuv_sensor_ros_plugins
      - uuv_sensor_ros_plugins_msgs
      - uuv_simulator
      - uuv_teleop
      - uuv_thruster_manager
      - uuv_trajectory_control
      - uuv_world_plugins
      - uuv_world_ros_plugins
      - uuv_world_ros_plugins_msgs
      tags:
        release: release/kinetic/{package}/{version}
      url: https://github.com/uuvsimulator/uuv_simulator-release.git
      version: 0.6.10-0
    source:
      type: git
      url: https://github.com/uuvsimulator/uuv_simulator.git
      version: master
    status: developed
  uwsim_bullet:
    release:
      tags:
        release: release/kinetic/{package}/{version}
      url: https://github.com/uji-ros-pkg/uwsim_bullet-release.git
      version: 2.82.1-0
    status: maintained
  uwsim_osgbullet:
    release:
      tags:
        release: release/kinetic/{package}/{version}
      url: https://github.com/uji-ros-pkg/uwsim_osgbullet-release.git
      version: 3.0.1-0
    status: maintained
  uwsim_osgocean:
    release:
      tags:
        release: release/kinetic/{package}/{version}
      url: https://github.com/uji-ros-pkg/uwsim_osgocean-release.git
      version: 1.0.3-0
    status: maintained
  uwsim_osgworks:
    release:
      tags:
        release: release/kinetic/{package}/{version}
      url: https://github.com/uji-ros-pkg/uwsim_osgworks-release.git
      version: 3.0.3-1
    status: maintained
  variant:
    doc:
      type: git
      url: https://github.com/anybotics/variant.git
      version: master
    release:
      packages:
      - variant
      - variant_msgs
      - variant_topic_test
      - variant_topic_tools
      tags:
        release: release/kinetic/{package}/{version}
      url: https://github.com/anybotics/variant-release.git
      version: 0.1.5-0
    source:
      type: git
      url: https://github.com/anybotics/variant.git
      version: master
    status: developed
  velo2cam_calibration:
    doc:
      type: git
      url: https://github.com/beltransen/velo2cam_calibration.git
      version: master
    source:
      type: git
      url: https://github.com/beltransen/velo2cam_calibration.git
      version: master
    status: maintained
  velo2cam_gazebo:
    doc:
      type: git
      url: https://github.com/beltransen/velo2cam_gazebo.git
      version: master
    source:
      type: git
      url: https://github.com/beltransen/velo2cam_gazebo.git
      version: master
    status: maintained
  velodyne:
    doc:
      type: git
      url: https://github.com/ros-drivers/velodyne.git
      version: master
    release:
      packages:
      - velodyne
      - velodyne_driver
      - velodyne_laserscan
      - velodyne_msgs
      - velodyne_pointcloud
      tags:
        release: release/kinetic/{package}/{version}
      url: https://github.com/ros-drivers-gbp/velodyne-release.git
      version: 1.5.2-0
    source:
      type: git
      url: https://github.com/ros-drivers/velodyne.git
      version: master
    status: developed
  velodyne_simulator:
    doc:
      type: git
      url: https://bitbucket.org/DataspeedInc/velodyne_simulator.git
      version: master
    release:
      packages:
      - velodyne_description
      - velodyne_gazebo_plugins
      - velodyne_simulator
      tags:
        release: release/kinetic/{package}/{version}
      url: https://github.com/DataspeedInc-release/velodyne_simulator-release.git
      version: 1.0.9-0
    source:
      type: git
      url: https://bitbucket.org/DataspeedInc/velodyne_simulator.git
      version: master
    status: maintained
  video_stream_opencv:
    doc:
      type: git
      url: https://github.com/ros-drivers/video_stream_opencv.git
      version: master
    release:
      tags:
        release: release/kinetic/{package}/{version}
      url: https://github.com/ros-drivers/video_stream_opencv-release.git
      version: 1.1.5-0
    source:
      type: git
      url: https://github.com/ros-drivers/video_stream_opencv.git
      version: master
    status: maintained
  view_controller_msgs:
    doc:
      type: git
      url: https://github.com/ros-visualization/view_controller_msgs.git
      version: hydro-devel
    release:
      tags:
        release: release/kinetic/{package}/{version}
      url: https://github.com/ros-gbp/view_controller_msgs-release.git
      version: 0.1.2-0
    source:
      type: git
      url: https://github.com/ros-visualization/view_controller_msgs.git
      version: hydro-devel
    status: maintained
  vigir_footstep_planning_basics:
    doc:
      type: git
      url: https://github.com/team-vigir/vigir_footstep_planning_basics.git
      version: master
    source:
      test_commits: false
      type: git
      url: https://github.com/team-vigir/vigir_footstep_planning_basics.git
      version: master
    status: maintained
  vigir_footstep_planning_core:
    doc:
      type: git
      url: https://github.com/team-vigir/vigir_footstep_planning_core.git
      version: master
    source:
      test_commits: false
      type: git
      url: https://github.com/team-vigir/vigir_footstep_planning_core.git
      version: master
    status: maintained
  vigir_footstep_planning_msgs:
    doc:
      type: git
      url: https://github.com/team-vigir/vigir_footstep_planning_msgs.git
      version: master
    source:
      test_commits: false
      type: git
      url: https://github.com/team-vigir/vigir_footstep_planning_msgs.git
      version: master
    status: maintained
  vigir_generic_params:
    doc:
      type: git
      url: https://github.com/team-vigir/vigir_generic_params.git
      version: master
    source:
      test_commits: false
      type: git
      url: https://github.com/team-vigir/vigir_generic_params.git
      version: master
    status: maintained
  vigir_pluginlib:
    doc:
      type: git
      url: https://github.com/team-vigir/vigir_pluginlib.git
      version: master
    source:
      test_commits: false
      type: git
      url: https://github.com/team-vigir/vigir_pluginlib.git
      version: master
    status: maintained
  vigir_step_control:
    doc:
      type: git
      url: https://github.com/team-vigir/vigir_step_control.git
      version: master
    source:
      test_commits: false
      type: git
      url: https://github.com/team-vigir/vigir_step_control.git
      version: master
    status: maintained
  vision_msgs:
    doc:
      type: git
      url: https://github.com/Kukanani/vision_msgs.git
      version: kinetic-devel
    release:
      tags:
        release: release/kinetic/{package}/{version}
      url: https://github.com/Kukanani/vision_msgs-release.git
      version: 0.0.1-0
    source:
      test_pull_requests: true
      type: git
      url: https://github.com/Kukanani/vision_msgs.git
      version: kinetic-devel
    status: developed
  vision_opencv:
    doc:
      type: git
      url: https://github.com/ros-perception/vision_opencv.git
      version: kinetic
    release:
      packages:
      - cv_bridge
      - image_geometry
      - vision_opencv
      tags:
        release: release/kinetic/{package}/{version}
      url: https://github.com/ros-gbp/vision_opencv-release.git
      version: 1.12.8-0
    source:
      type: git
      url: https://github.com/ros-perception/vision_opencv.git
      version: kinetic
    status: maintained
  vision_visp:
    doc:
      type: git
      url: https://github.com/lagadic/vision_visp.git
      version: kinetic
    release:
      packages:
      - vision_visp
      - visp_auto_tracker
      - visp_bridge
      - visp_camera_calibration
      - visp_hand2eye_calibration
      - visp_tracker
      tags:
        release: release/kinetic/{package}/{version}
      url: https://github.com/lagadic/vision_visp-release.git
      version: 0.10.0-0
    source:
      type: git
      url: https://github.com/lagadic/vision_visp.git
      version: kinetic-devel
    status: maintained
  visp:
    release:
      tags:
        release: release/kinetic/{package}/{version}
      url: https://github.com/lagadic/visp-release.git
      version: 3.2.0-3
    status: maintained
  visp_ros:
    doc:
      type: git
      url: https://github.com/lagadic/visp_ros.git
      version: master
  visualization_osg:
    release:
      packages:
      - osg_interactive_markers
      - osg_markers
      - osg_utils
      - visualization_osg
      tags:
        release: release/kinetic/{package}/{version}
      url: https://github.com/uji-ros-pkg/visualization_osg-release.git
      version: 1.0.2-0
    status: maintained
  visualization_tutorials:
    doc:
      type: git
      url: https://github.com/ros-visualization/visualization_tutorials.git
      version: kinetic-devel
    release:
      packages:
      - interactive_marker_tutorials
      - librviz_tutorial
      - rviz_plugin_tutorials
      - rviz_python_tutorial
      - visualization_marker_tutorials
      - visualization_tutorials
      tags:
        release: release/kinetic/{package}/{version}
      url: https://github.com/ros-gbp/visualization_tutorials-release.git
      version: 0.10.3-0
    source:
      test_pull_requests: true
      type: git
      url: https://github.com/ros-visualization/visualization_tutorials.git
      version: kinetic-devel
    status: maintained
  visualstates:
    doc:
      type: git
      url: https://github.com/JdeRobot/VisualStates.git
      version: master
    release:
      tags:
        release: release/kinetic/{package}/{version}
      url: https://github.com/JdeRobot/VisualStates-release.git
      version: 0.2.2-0
    source:
      type: git
      url: https://github.com/JdeRobot/VisualStates.git
      version: master
    status: developed
  vmrc:
    doc:
      type: hg
      url: https://bitbucket.org/osrf/vmrc
      version: default
    release:
      packages:
      - usv_gazebo_plugins
      - vmrc_gazebo
      - wamv_description
      - wamv_gazebo
      tags:
        release: release/kinetic/{package}/{version}
      url: https://github.com/ros-gbp/vmrc-release.git
      version: 0.3.2-0
    source:
      type: hg
      url: https://bitbucket.org/osrf/vmrc/
      version: default
    status: developed
  volksbot_driver:
    doc:
      type: git
      url: https://github.com/uos/volksbot_driver.git
      version: kinetic
    source:
      test_commits: false
      type: git
      url: https://github.com/uos/volksbot_driver.git
      version: kinetic
  vrpn:
    doc:
      type: git
      url: https://github.com/vrpn/vrpn.git
      version: master
    release:
      tags:
        release: release/kinetic/{package}/{version}
      url: https://github.com/ros-drivers-gbp/vrpn-release.git
      version: 7.33.1-1
    source:
      type: git
      url: https://github.com/vrpn/vrpn.git
      version: master
    status: maintained
  vrpn_client_ros:
    doc:
      type: git
      url: https://github.com/ros-drivers/vrpn_client_ros.git
      version: kinetic-devel
    release:
      tags:
        release: release/kinetic/{package}/{version}
      url: https://github.com/ros-drivers-gbp/vrpn_client_ros-release.git
      version: 0.2.2-0
    source:
      type: git
      url: https://github.com/ros-drivers/vrpn_client_ros.git
      version: kinetic-devel
    status: maintained
  vtec_ros:
    doc:
      type: git
      url: https://github.com/lukscasanova/vtec_ros.git
      version: master
  warehouse_ros:
    doc:
      type: git
      url: https://github.com/ros-planning/warehouse_ros.git
      version: jade-devel
    release:
      tags:
        release: release/kinetic/{package}/{version}
      url: https://github.com/ros-gbp/warehouse_ros-release.git
      version: 0.9.2-0
    source:
      type: git
      url: https://github.com/ros-planning/warehouse_ros.git
      version: jade-devel
    status: maintained
  warthog:
    doc:
      type: git
      url: https://github.com/warthog-cpr/warthog.git
      version: kinetic-devel
    release:
      packages:
      - warthog_control
      - warthog_description
      - warthog_msgs
      tags:
        release: release/kinetic/{package}/{version}
      url: https://github.com/clearpath-gbp/warthog-release.git
      version: 0.1.0-0
    source:
      type: git
      url: https://github.com/warthog-cpr/warthog.git
      version: kinetic-devel
    status: maintained
  warthog_desktop:
    doc:
      type: git
      url: https://github.com/warthog-cpr/warthog_desktop.git
      version: indigo-devel
    release:
      packages:
      - warthog_desktop
      - warthog_viz
      tags:
        release: release/kinetic/{package}/{version}
      url: https://github.com/clearpath-gbp/warthog_desktop-release.git
      version: 0.0.1-1
    source:
      type: git
      url: https://github.com/warthog-cpr/warthog_desktop.git
      version: indigo-devel
    status: maintained
  waypoint:
    doc:
      type: git
      url: https://github.com/jihoonl/waypoint.git
      version: master
    release:
      packages:
      - waypoint_generator
      - waypoint_meta
      - waypoint_touring
      tags:
        release: release/kinetic/{package}/{version}
      url: https://github.com/jihoonl/waypoint-release.git
      version: 0.0.1-0
    source:
      type: git
      url: https://github.com/jihoonl/waypoint.git
      version: master
    status: developed
  web_interface:
    doc:
      type: git
      url: https://github.com/UNR-RoboticsResearchLab/web_interface.git
      version: indigo-devel
    release:
      packages:
      - image_stream
      - launchman
      - pyclearsilver
      - ros_apache2
      - rosjson
      - rosweb
      - web_interface
      - web_msgs
      - webui
      tags:
        release: release/kinetic/{package}/{version}
      url: https://github.com/UNR-RoboticsResearchLab/web_interface-release.git
      version: 1.0.7-0
    source:
      type: git
      url: https://github.com/UNR-RoboticsResearchLab/web_interface.git
      version: indigo-devel
    status: maintained
  web_video_server:
    doc:
      type: git
      url: https://github.com/RobotWebTools/web_video_server.git
      version: master
    release:
      tags:
        release: release/kinetic/{package}/{version}
      url: https://github.com/RobotWebTools-release/web_video_server-release.git
      version: 0.2.0-0
    source:
      type: git
      url: https://github.com/RobotWebTools/web_video_server.git
      version: master
    status: maintained
  webargs:
    release:
      tags:
        release: release/kinetic/{package}/{version}
      url: https://github.com/asmodehn/webargs-rosrelease.git
      version: 1.5.3-1
    status: maintained
  webkit_dependency:
    doc:
      type: git
      url: https://github.com/ros-visualization/webkit_dependency.git
      version: kinetic-devel
    release:
      tags:
        release: release/kinetic/{package}/{version}
      url: https://github.com/ros-gbp/webkit_dependency-release.git
      version: 1.1.0-0
    source:
      type: git
      url: https://github.com/ros-visualization/webkit_dependency.git
      version: kinetic-devel
    status: maintained
  webots_ros:
    doc:
      type: git
      url: https://github.com/omichel/webots_ros.git
      version: kinetic
    release:
      tags:
        release: release/kinetic/{package}/{version}
      url: https://github.com/omichel/webots_ros-release.git
      version: 2.0.2-1
    source:
      type: git
      url: https://github.com/omichel/webots_ros.git
      version: master
    status: developed
  webrtc_ros:
    release:
      packages:
      - webrtc
      - webrtc_ros
      tags:
        release: release/kinetic/{package}/{version}
      url: https://github.com/RobotWebTools-release/webrtc_ros-release.git
      version: 59.0.3-0
    source:
      type: git
      url: https://github.com/RobotWebTools/webrtc_ros.git
      version: develop
    status: developed
  webtest:
    release:
      tags:
        release: release/kinetic/{package}/{version}
      url: https://github.com/asmodehn/webtest-rosrelease.git
      version: 2.0.18-1
    status: maintained
  wge100_driver:
    doc:
      type: git
      url: https://github.com/ros-drivers/wge100_driver.git
      version: kinetic-devel
    release:
      packages:
      - wge100_camera
      - wge100_camera_firmware
      - wge100_driver
      tags:
        release: release/kinetic/{package}/{version}
      url: https://github.com/ros-drivers-gbp/wge100_driver-release.git
      version: 1.8.2-0
    source:
      type: git
      url: https://github.com/ros-drivers/wge100_driver.git
      version: kinetic-devel
    status: maintained
  wifi_ddwrt:
    doc:
      type: git
      url: https://github.com/ros-drivers/wifi_ddwrt.git
      version: hydro-devel
    release:
      tags:
        release: release/kinetic/{package}/{version}
      url: https://github.com/ros-gbp/wifi_ddwrt-release.git
      version: 0.2.0-1
    source:
      type: git
      url: https://github.com/ros-drivers/wifi_ddwrt.git
      version: hydro-devel
    status: maintained
  willow_maps:
    doc:
      type: git
      url: https://github.com/pr2/willow_maps.git
      version: kinetic-devel
    release:
      tags:
        release: release/kinetic/{package}/{version}
      url: https://github.com/ros-gbp/willow_maps-release.git
      version: 1.0.3-0
    source:
      type: git
      url: https://github.com/pr2/willow_maps.git
      version: kinetic-devel
    status: unmaintained
  wire:
    doc:
      type: git
      url: https://github.com/tue-robotics/wire.git
      version: master
  wireless:
    doc:
      type: git
      url: https://github.com/clearpathrobotics/wireless.git
      version: master
    release:
      packages:
      - wireless_msgs
      - wireless_watcher
      tags:
        release: release/kinetic/{package}/{version}
      url: https://github.com/clearpath-gbp/wireless-release.git
      version: 0.0.7-0
    source:
      type: git
      url: https://github.com/clearpathrobotics/wireless.git
      version: master
    status: maintained
  world_canvas:
    release:
      packages:
      - world_canvas_server
      tags:
        release: release/kinetic/{package}/{version}
      url: https://github.com/yujinrobot-release/world_canvas-release.git
      version: 0.2.0-0
    source:
      type: git
      url: https://github.com/yujinrobot/world_canvas.git
      version: kinetic
    status: maintained
  world_canvas_libs:
    release:
      packages:
      - world_canvas_client_cpp
      - world_canvas_client_examples
      - world_canvas_client_py
      - world_canvas_utils
      tags:
        release: release/kinetic/{package}/{version}
      url: https://github.com/yujinrobot-release/world_canvas_libs-release.git
      version: 0.2.0-0
    source:
      type: git
      url: https://github.com/yujinrobot/world_canvas_libs.git
      version: kinetic
    status: maintained
  world_canvas_msgs:
    release:
      tags:
        release: release/kinetic/{package}/{version}
      url: https://github.com/yujinrobot-release/world_canvas_msgs-release.git
      version: 0.2.0-1
    source:
      type: git
      url: https://github.com/yujinrobot/world_canvas_msgs.git
      version: kinetic
    status: maintained
  wsg_32_description:
    doc:
      type: git
      url: https://github.com/si-machines/wsg_32_description.git
      version: master
    source:
      type: git
      url: https://github.com/si-machines/wsg_32_description.git
      version: master
    status: maintained
  wts_driver:
    release:
      tags:
        release: release/kinetic/{package}/{version}
      url: https://github.com/ksatyaki/wts_driver-release.git
      version: 1.0.4-0
    source:
      type: git
      url: https://github.com/ksatyaki/wts_driver.git
      version: master
    status: maintained
  wu_ros_tools:
    doc:
      type: git
      url: https://github.com/DLu/wu_ros_tools.git
      version: hydro
    release:
      packages:
      - easy_markers
      - joy_listener
      - kalman_filter
      - rosbaglive
      - wu_ros_tools
      tags:
        release: release/kinetic/{package}/{version}
      url: https://github.com/wu-robotics/wu_ros_tools.git
      version: 0.2.4-0
    source:
      type: git
      url: https://github.com/DLu/wu_ros_tools.git
      version: kinetic
    status: maintained
  xacro:
    doc:
      type: git
      url: https://github.com/ros/xacro.git
      version: kinetic-devel
    release:
      tags:
        release: release/kinetic/{package}/{version}
      url: https://github.com/ros-gbp/xacro-release.git
      version: 1.11.3-0
    source:
      type: git
      url: https://github.com/ros/xacro.git
      version: kinetic-devel
    status: developed
  xiaoqiang:
    doc:
      type: git
      url: https://github.com/bluewhalerobot/xiaoqiang.git
      version: kinetic-devel
    release:
      packages:
      - addwa_local_planner
      - xiaoqiang
      - xiaoqiang_bringup
      - xiaoqiang_controller
      - xiaoqiang_depth_image_proc
      - xiaoqiang_description
      - xiaoqiang_driver
      - xiaoqiang_freenect
      - xiaoqiang_freenect_camera
      - xiaoqiang_freenect_launch
      - xiaoqiang_monitor
      - xiaoqiang_msgs
      - xiaoqiang_navigation
      - xiaoqiang_navigation_example
      - xiaoqiang_server
      tags:
        release: release/kinetic/{package}/{version}
      url: https://github.com/BluewhaleRobot-release/xiaoqiang-release.git
      version: 0.0.12-0
    source:
      type: git
      url: https://github.com/bluewhalerobot/xiaoqiang.git
      version: kinetic-devel
    status: developed
  xpp:
    doc:
      type: git
      url: https://github.com/leggedrobotics/xpp.git
      version: master
    release:
      packages:
      - xpp
      - xpp_examples
      - xpp_hyq
      - xpp_msgs
      - xpp_quadrotor
      - xpp_states
      - xpp_vis
      tags:
        release: release/kinetic/{package}/{version}
      url: https://github.com/leggedrobotics/xpp-release.git
      version: 1.0.10-0
    source:
      test_pull_requests: true
      type: git
      url: https://github.com/leggedrobotics/xpp.git
      version: master
    status: developed
  xsens_driver:
    doc:
      type: git
      url: https://github.com/ethz-asl/ethzasl_xsens_driver.git
      version: master
    release:
      tags:
        release: release/kinetic/{package}/{version}
      url: https://github.com/ethz-asl/ethzasl_xsens_driver-release.git
      version: 2.2.2-0
    source:
      type: git
      url: https://github.com/ethz-asl/ethzasl_xsens_driver.git
      version: master
    status: maintained
  xv_11_laser_driver:
    doc:
      type: git
      url: https://github.com/rohbotics/xv_11_laser_driver.git
      version: 0.3.0
    release:
      tags:
        release: release/kinetic/{package}/{version}
      url: https://github.com/rohbotics/xv_11_laser_driver-release.git
      version: 0.3.0-0
    source:
      type: git
      url: https://github.com/rohbotics/xv_11_laser_driver.git
      version: kinetic-devel
    status: maintained
  yaml_cpp_0_3:
    release:
      tags:
        release: release/kinetic/{package}/{version}
      url: https://github.com/yujinrobot-release/yaml_cpp_0_3-release.git
      version: 0.3.1-0
    status: maintained
  yocs_msgs:
    doc:
      type: git
      url: https://github.com/yujinrobot/yocs_msgs.git
      version: kinetic
    release:
      tags:
        release: release/kinetic/{package}/{version}
      url: https://github.com/yujinrobot-release/yocs_msgs-release.git
      version: 0.6.3-0
    source:
      type: git
      url: https://github.com/yujinrobot/yocs_msgs.git
      version: kinetic
    status: developed
  yoctopuce_altimeter:
    doc:
      type: git
      url: https://github.com/amstrudy/yoctopuce_altimeter.git
      version: kinetic
    source:
      type: git
      url: https://github.com/amstrudy/yoctopuce_altimeter.git
      version: kinetic
    status: maintained
  youbot_description:
    doc:
      type: git
      url: https://github.com/youbot/youbot_description.git
      version: kinetic-devel
    release:
      tags:
        release: release/kinetic/{package}/{version}
      url: https://github.com/youbot-release/youbot_description-release.git
      version: 0.8.1-0
    source:
      type: git
      url: https://github.com/youbot/youbot_description.git
      version: kinetic-devel
  youbot_driver:
    doc:
      type: git
      url: https://github.com/youbot/youbot_driver.git
      version: hydro-devel
    release:
      tags:
        release: release/kinetic/{package}/{version}
      url: https://github.com/youbot-release/youbot_driver-release.git
      version: 1.1.0-0
    source:
      type: git
      url: https://github.com/youbot/youbot_driver.git
      version: hydro-devel
  yp-spur:
    doc:
      type: git
      url: https://github.com/openspur/yp-spur.git
      version: master
    release:
      packages:
      - ypspur
      tags:
        release: release/kinetic/{package}/{version}
      url: https://github.com/openspur/yp-spur-release.git
      version: 1.16.0-1
    source:
      type: git
      url: https://github.com/openspur/yp-spur.git
      version: master
    status: developed
  ypspur_ros:
    doc:
      type: git
      url: https://github.com/openspur/ypspur_ros.git
      version: master
    release:
      tags:
        release: release/kinetic/{package}/{version}
      url: https://github.com/openspur/ypspur_ros-release.git
      version: 0.3.0-1
    source:
      type: git
      url: https://github.com/openspur/ypspur_ros.git
      version: master
    status: developed
  yujin_ocs:
    doc:
      type: git
      url: https://github.com/yujinrobot/yujin_ocs.git
      version: kinetic
    release:
      packages:
      - yocs_ar_marker_tracking
      - yocs_ar_pair_approach
      - yocs_ar_pair_tracking
      - yocs_cmd_vel_mux
      - yocs_controllers
      - yocs_diff_drive_pose_controller
      - yocs_joyop
      - yocs_keyop
      - yocs_localization_manager
      - yocs_math_toolkit
      - yocs_navi_toolkit
      - yocs_navigator
      - yocs_rapps
      - yocs_safety_controller
      - yocs_velocity_smoother
      - yocs_virtual_sensor
      - yocs_waypoint_provider
      - yocs_waypoints_navi
      - yujin_ocs
      tags:
        release: release/kinetic/{package}/{version}
      url: https://github.com/yujinrobot-release/yujin_ocs-release.git
      version: 0.8.2-0
    source:
      type: git
      url: https://github.com/yujinrobot/yujin_ocs.git
      version: kinetic
    status: developed
  zbar_ros:
    doc:
      type: git
      url: https://github.com/ros-drivers/zbar_ros.git
      version: indigo-devel
    release:
      tags:
        release: release/kinetic/{package}/{version}
      url: https://github.com/ros-drivers-gbp/zbar_ros-release.git
      version: 0.1.0-0
    source:
      type: git
      url: https://github.com/ros-drivers/zbar_ros.git
      version: indigo-devel
    status: maintained
  zeroconf_avahi_suite:
    doc:
      type: git
      url: https://github.com/stonier/zeroconf_avahi_suite.git
      version: indigo
    release:
      packages:
      - zeroconf_avahi
      - zeroconf_avahi_demos
      - zeroconf_avahi_suite
      tags:
        release: release/kinetic/{package}/{version}
      url: https://github.com/yujinrobot-release/zeroconf_avahi_suite-release.git
      version: 0.2.3-0
    source:
      type: git
      url: https://github.com/stonier/zeroconf_avahi_suite.git
      version: indigo
    status: maintained
  zeroconf_jmdns_suite:
    release:
      tags:
        release: release/kinetic/{package}/{version}
      url: https://github.com/rosjava-release/zeroconf_jmdns_suite-release.git
      version: 0.3.1-0
    source:
      type: git
      url: https://github.com/rosjava/zeroconf_jmdns_suite.git
      version: kinetic
    status: maintained
  zeroconf_msgs:
    doc:
      type: git
      url: https://github.com/stonier/zeroconf_msgs.git
      version: indigo
    release:
      tags:
        release: release/kinetic/{package}/{version}
      url: https://github.com/yujinrobot-release/zeroconf_msgs-release.git
      version: 0.2.1-0
    source:
      type: git
      url: https://github.com/stonier/zeroconf_msgs.git
      version: indigo
    status: maintained
type: distribution
version: 2<|MERGE_RESOLUTION|>--- conflicted
+++ resolved
@@ -13098,11 +13098,7 @@
       tags:
         release: release/kinetic/{package}/{version}
       url: https://github.com/orocos-gbp/rtt-release.git
-<<<<<<< HEAD
-      version: 2.9.0-2
-=======
       version: 2.9.2-1
->>>>>>> 78768dfd
     source:
       type: git
       url: https://github.com/orocos-toolchain/rtt.git
