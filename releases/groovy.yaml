gbp-repos: {You must update to a newer rosdep version by calling..sudo apt-get update && sudo apt-get install python-rosdep (make sure to uninstall the pip version on Ubuntu):}
release-name: groovy
repositories:
  actionlib:
    url: git://github.com/ros-gbp/actionlib-release.git
    version: 1.9.11-0
<<<<<<< HEAD
  actionlibjs:
    url: https://github.com/RobotWebTools-release/actionlibjs.git
    version: 0.2.0-0
=======
#  actionlibjs:
#    url: https://github.com/RobotWebTools/actionlibjs.git
#    version: 0.2.0-0
>>>>>>> 24b65ab5
  ar_track_alvar:
    url: https://github.com/ros-gbp/ar_track_alvar-release.git
    version: 0.3.0-0
  bond_core:
    url: git://github.com/ros-gbp/bond_core-release.git
    version: 1.7.10-0
    packages:
      bond:
      bond_core:
      bondcpp:
      bondpy:
      smclib:
  calibration:
    url: git://github.com/ros-gbp/calibration-release.git
    version: 0.9.24-0
    packages:
      calibration:
      calibration_estimation:
      calibration_launch:
      calibration_msgs:
      image_cb_detector:
      interval_intersection:
      joint_states_settler:
      laser_cb_detector:
      monocam_settler:
      settlerlib:
  catkin:
    url: git://github.com/ros-gbp/catkin-release.git
    version: 0.5.62-0
  class_loader:
    url: git://github.com/ros-gbp/class_loader-release.git
    version: 0.1.26-0
  common_msgs:
    url: git://github.com/ros-gbp/common_msgs-release.git
    version: 1.9.14-0
    packages:
      actionlib_msgs:
      common_msgs:
      diagnostic_msgs:
      geometry_msgs:
      nav_msgs:
      sensor_msgs:
      shape_msgs:
      stereo_msgs:
      trajectory_msgs:
      visualization_msgs:
  console_bridge:
    url: git://github.com/ros-gbp/console_bridge-release.git
    version: 0.1.3-1
  control_msgs:
    url: git://github.com/ros-gbp/control_msgs-release.git
    version: 1.1.4-0
    packages:
      control_msgs:
      control: compatibility/control
  convex_decomposition:
    url: git://github.com/ros-gbp/convex_decomposition-release.git
    version: 0.1.9-0
  depthimage_to_laserscan:
    url: git://github.com/ros-gbp/depthimage_to_laserscan-release.git
    version: 1.0.4-0
  diagnostics:
    url: git://github.com/ros-gbp/diagnostics-release.git
    version: 1.7.9-0
    packages:
      diagnostic_aggregator:
      diagnostic_analysis:
      diagnostic_common_diagnostics:
      diagnostic_updater:
      diagnostics:
      self_test:
  driver_common:
    url: git://github.com/ros-gbp/driver_common-release.git
    version: 1.6.5-0
    packages:
      driver_base:
      driver_common:
      timestamp_tools:
  dynamic_reconfigure:
    url: git://github.com/ros-gbp/dynamic_reconfigure-release.git
    version: 1.5.31-0
  ecl_tools:
    url: git://github.com/yujinrobot-release/ecl_tools-release.git
    version: 0.50.1-0
    packages:
      ecl_license:
      ecl_tools:
      ecl_build:
  ecl_lite:
    url: git://github.com/yujinrobot-release/ecl_lite-release.git
    version: 0.50.3-0
    packages:
      ecl_config:
      ecl_converters_lite:
      ecl_errors:
      ecl_io:
      ecl_lite:
      ecl_sigslots_lite:
      ecl_time_lite:
  ecl_core:
    url: git://github.com/yujinrobot-release/ecl_core-release.git
    version: 0.50.3-0
    packages:
      ecl_command_line:
      ecl_concepts:
      ecl_containers:
      ecl_converters:
      ecl_core:
      ecl_core_apps:
      ecl_devices:
      ecl_eigen:
      ecl_exceptions:
      ecl_formatters:
      ecl_geometry:
      ecl_ipc:
      ecl_linear_algebra:
      ecl_math:
      ecl_mpl:
      ecl_sigslots:
      ecl_statistics:
      ecl_streams:
      ecl_threads:
      ecl_time:
      ecl_type_traits:
      ecl_utilities:
  ecl_navigation:
    url: git://github.com/yujinrobot-release/ecl_navigation-release.git
    version: 0.50.2-0
    packages:
      ecl_maps:
      ecl_mobile_robot:
      ecl_navigation:
      ecl_navigation_apps:
      ecl_slam:
  ecl_manipulation:
    url: git://github.com/yujinrobot-release/ecl_manipulation-release.git
    version: 0.50.1-0
    packages:
      ecl_manipulation:
      ecl_manipulators:
  ecto:
    url: git://github.com/ros-gbp/ecto-release.git
    version: 0.5.3-0
  ecto_image_pipeline:
    url: git://github.com/ros-gbp/ecto_image_pipeline-release.git
    version: 0.4.8-0
  ecto_opencv:
    url: git://github.com/ros-gbp/ecto_opencv-release.git
    version: 0.4.19-0
  ecto_openni:
    url: git://github.com/ros-gbp/ecto_openni-release.git
    version: 0.3.8-0
  ecto_pcl:
    url: git://github.com/ros-gbp/ecto_pcl-release.git
    version: 0.3.10-0
  ecto_ros:
    url: git://github.com/ros-gbp/ecto_ros-release.git
    version: 0.3.23-0
  eigen_stl_containers:
    url: git://github.com/ros-gbp/eigen_stl_containers-release.git
    version: 0.1.3-0
  fcl:
    url: git://github.com/ros-gbp/fcl-release.git
    version: 0.2.7-0
  flann:
    url: git://github.com/ros-gbp/flann-release.git
    version: 1.7.1-8
  flirtlib:
    url: git://github.com/ros-gbp/flirtlib-release.git
    version: null
  gencpp:
    url: git://github.com/ros-gbp/gencpp-release.git
    version: 0.4.11-0
  genlisp:
    url: git://github.com/ros-gbp/genlisp-release.git
    version: 0.4.10-0
  genmsg:
    url: git://github.com/ros-gbp/genmsg-release.git
    version: 0.4.17-0
  genpy:
    url: git://github.com/ros-gbp/genpy-release.git
    version: 0.4.10-0
  geometric_shapes:
    url: git://github.com/ros-gbp/geometric_shapes-release.git
    version: 0.2.2-0
  geometry:
    url: git://github.com/ros-gbp/geometry-release.git
    version: 1.9.29-0
    packages:
      eigen_conversions:
      geometry:
      kdl_conversions:
      tf:
      tf_conversions:
  geometry_angles_utils:
    url: git://github.com/ros-gbp/geometry_angles_utils-release.git
    version: 1.9.8-0
    packages:
      angles:
  image_common:
    url: git://github.com/ros-gbp/image_common-release.git
    version: 1.10.0-0
    packages:
      camera_calibration_parsers:
      camera_info_manager:
      image_common:
      image_transport:
      polled_camera:
  image_pipeline:
    url: git://github.com/ros-gbp/image_pipeline-release.git
    version: 1.10.1-0
    packages:
      camera_calibration:
      depth_image_proc:
      image_pipeline:
      image_proc:
      image_rotate:
      image_view:
      stereo_image_proc:
  image_transport_plugins:
     url: git://github.com/ros-gbp/image_transport_plugins-release.git
     version: 1.8.17-0
     packages:
        compressed_depth_image_transport:
        compressed_image_transport:
        image_transport_plugins:
        theora_image_transport:
  interactive_markers:
    url: git://github.com/ros-gbp/interactive_markers-release.git
    version: 1.9.4-0
  ivcon:
    url: git://github.com/ros-gbp/ivcon-release.git
    version: 0.1.4-0
  joystick_drivers:
    url: git://github.com/ros-gbp/joystick_drivers-release.git
    version: 1.9.6-0
    packages:
      joy:
      joystick_drivers:
      ps3joy:
      spacenav_node:
      wiimote:
  keyboardteleopjs:
    url: https://github.com/RobotWebTools-release/keyboardteleopjs.git
    version: 0.2.0-0
  korg_nanokontrol:
    url: git://github.com/ros-gbp/korg_nanokontrol-release.git
    version: 0.1.0-0
  langs:
    url: git://github.com/ros-gbp/langs-release.git
    version: 0.4.8-0
  langs-dev:
    url: git://github.com/ros-gbp/langs-dev-release.git
    version: 0.2.8-0
  laser_geometry:
    url: git://github.com/ros-gbp/laser_geometry-release.git
    version: 1.5.8-0
  libccd:
    url: git://github.com/ros-gbp/libccd-release.git
    version: 1.4.0-2
  libg2o:
    url: git://github.com/ros-gbp/libg2o-release.git
    version: 2012.11.09-1
  libsegwayrmp:
    url: git://github.com/segwayrmp/libsegwayrmp-release.git
    version: 0.2.3-0
  manipulation_msgs:
    url: git://github.com/ros-gbp/manipulation_msgs-release.git
    version: 0.1.4-0
  map2djs:
    url: https://github.com/RobotWebTools-release/map2djs.git
    version: 0.2.0-0
  message_generation:
    url: git://github.com/ros-gbp/message_generation-release.git
    version: 0.2.9-0
  message_runtime:
    url: git://github.com/ros-gbp/message_runtime-release.git
    version: 0.4.11-0
  mjpegcanvasjs:
    url: https://github.com/RobotWebTools/mjpegcanvasjs.git
    version: 0.2.0-0
  moveit_commander:
    url: git://github.com/ros-gbp/moveit_commander-release.git
    version: 0.3.0-0
  moveit_core:
    url: git://github.com/ros-gbp/moveit_core-release.git
    version: 0.3.9-0
  moveit_metapackages:
    url: git://github.com/ros-gbp/moveit_metapackages-release.git
    version: 0.3.0-0
    packages:
      moveit_full:
      moveit_full_pr2:
      moveit_source_build_deps:
  moveit_msgs:
    url: git://github.com/ros-gbp/moveit_msgs-release.git
    version: 0.3.15-0
  moveit_planners:
    url: git://github.com/ros-gbp/moveit_planners-release.git
    version: 0.3.4-0
    packages:
      moveit_planners:
      moveit_ompl_planners_core: ompl/core
      moveit_ompl_planners_ros_plugin: ompl/ros
  moveit_pr2:
    url: git://github.com/ros-gbp/moveit_pr2-release.git
    version: 0.3.1-0
    packages:
      moveit_pr2:
      pr2_moveit_plugins:
      pr2_moveit_config:
  moveit_resources:
    url: git://github.com/ros-gbp/moveit_resources-release.git
    version: 0.2.0-0    
  moveit_ros:
    url: git://github.com/ros-gbp/moveit_ros-release.git
    version: 0.3.15-0
    packages:
      moveit_ros:
      moveit_ros_benchmarks: benchmarks
      moveit_ros_perception: perception
      moveit_ros_planning: planning
      moveit_ros_manipulation: manipulation
      moveit_ros_move_group: move_group
      moveit_ros_planning_interface: planning_interface
      moveit_ros_visualization: visualization
      moveit_ros_warehouse: warehouse      
  moveit_setup_assistant:
    url: git://github.com/ros-gbp/moveit_setup_assistant-release.git
    version: 0.3.2-0
  nav2djs:
    url: https://github.com/RobotWebTools/nav2djs.git
    version: 0.2.0-0
  nodelet_core:
    url: git://github.com/ros-gbp/nodelet_core-release.git
    version: 1.7.14-0
    packages:
      nodelet:
      nodelet_core:
      nodelet_topic_tools:
  object_recognition_capture:
    url: git://github.com/ros-gbp/object_recognition_capture-release.git
    version: 0.2.17-0
  object_recognition_core:
    url: git://github.com/ros-gbp/object_recognition_core-release.git
    version: 0.4.16-0
  object_recognition_linemod:
    url: git://github.com/ros-gbp/object_recognition_linemod-release.git
    version: 0.2.9-0
  object_recognition_msgs:
    url: git://github.com/ros-gbp/object_recognition_msgs-release.git
    version: 0.3.13-0
  object_recognition_reconstruction:
    url: git://github.com/ros-gbp/object_recognition_reconstruction-release.git
    version: 0.2.19-0
  object_recognition_renderer:
    url: git://github.com/ros-gbp/object_recognition_renderer-release.git
    version: 0.1.8-0
  object_recognition_ros:
    url: git://github.com/ros-gbp/object_recognition_ros-release.git
    version: 0.1.12-0
  object_recognition_tabletop:
    url: git://github.com/ros-gbp/object_recognition_tabletop-release.git
    version: 0.2.12-0
  object_recognition_tod:
    url: git://github.com/ros-gbp/object_recognition_tod-release.git
    version: 0.4.12-0
  object_recognition_transparent_objects:
    url: git://github.com/ros-gbp/object_recognition_transparent_objects-release.git
    version: 0.3.11-0
  octomap:
    url: git://github.com/ros-gbp/octomap-release.git
    version: 1.5.3-3
    packages:
      octomap:
      octovis:
  octomap_msgs:
    url: git://github.com/ros-gbp/octomap_msgs-release.git
    version: 0.2.9-0
  octomap_ros:
    url: git://github.com/ros-gbp/octomap_ros-release.git
    version: 0.2.6-0
  ompl:
    url: git://github.com/ros-gbp/ompl-release.git
    version: 0.12.1002173-0
  opencv_candidate:
    url: git://github.com/ros-gbp/opencv_candidate-release.git
    version: 0.1.6-0
  opencv2:
    url: git://github.com/ros-gbp/opencv2-release.git
    version: 2.4.3-6
  openni_camera:  
    url: git://github.com/ros-gbp/openni_camera-release.git
    version: 1.8.8-0
  openni_launch:
    url: git://github.com/ros-gbp/openni_launch-release.git
    version: 1.8.3-0
  orocos_kdl:
    url: git://github.com/ros-gbp/orocos_kdl-release.git
    version: 1.1.99-13
    packages:
      kdl:
      python_orocos_kdl:
      orocos_kdl:
      orocos_kinematics_dynamics:
  pcl:
    url: git://github.com/ros-gbp/pcl-release.git
    version: 1.6.0-27
  pcl_msgs:
    url: git://github.com/ros-gbp/pcl_msgs-release.git
    version: 0.0.3-0
  perception_pcl:
    url: git://github.com/ros-gbp/perception_pcl-release.git
    version: 1.0.26-0
    packages:
      pcl_ros:
      perception_pcl:
  pluginlib:
    url: git://github.com/ros-gbp/pluginlib-release.git
    version: 1.9.17-0
  pr2_controllers_msgs:
    url:  git://github.com/ros-gbp/pr2_controllers_msgs-release.git
    version: 1.9.1-0
  pr2_mechanism_msgs:
    url:  git://github.com/ros-gbp/pr2_mechanism_msgs-release.git
    version: 1.7.3-0
  python_qt_binding:
    url: git://github.com/ros-gbp/python_qt_binding-release.git
    version: 0.2.8-0
  qt_gui_core:
    url: git://github.com/ros-gbp/qt_gui_core-release.git
    version: 0.2.12-0
    packages:
      qt_dotgraph:
      qt_gui:
      qt_gui_app:
      qt_gui_core:
      qt_gui_cpp:
      qt_gui_py_common:
  rail_maps:
    url: git://github.com/wpi-rail-release/rail_maps-release.git
    version: 0.2.0-0
  random_numbers:
    url: git://github.com/ros-gbp/random_numbers-release.git
    version: 0.1.3-0
  robot_model:
    url: git://github.com/ros-gbp/robot_model-release.git
    version: 1.9.32-0
    packages:
      collada_parser:
      collada_urdf:
      kdl_parser:
      resource_retriever:
      robot_model:
      srdf:
      urdf:
      urdf_interface:
      urdf_parser:
  robot_pose_publisher:
    url: git://github.com/wpi-rail-release/robot_pose_publisher-release.git
    version: 0.2.0-0
  robot_state_publisher:
    url: git://github.com/ros-gbp/robot_state_publisher-release.git
    version: 1.9.9-0
  ros:
    url: git://github.com/ros-gbp/ros-release.git
    version: 1.9.40-0
    packages:
      mk: core/mk
      ros: ros
      rosbash: tools/rosbash
      rosboost_cfg: tools/rosboost_cfg
      rosbuild: core/rosbuild
      rosclean: tools/rosclean
      roscreate: tools/roscreate
      roslang: core/roslang
      roslib: core/roslib
      rosmake: tools/rosmake
      rosunit: tools/rosunit
  ros_comm:
    url: git://github.com/ros-gbp/ros_comm-release.git
    version: 1.9.40-0
    packages:
      roscpp: clients/roscpp
      rospy: clients/rospy
      rosgraph_msgs: messages/rosgraph_msgs
      std_srvs: messages/std_srvs
      ros_comm: ros_comm
      rosbag: tools/rosbag
      rosconsole: tools/rosconsole
      rosgraph: tools/rosgraph
      roslaunch: tools/roslaunch
      rosmaster: tools/rosmaster
      rosmsg: tools/rosmsg
      rosnode: tools/rosnode
      rosout: tools/rosout
      rosparam: tools/rosparam
      rosservice: tools/rosservice
      rostest: tools/rostest
      rostopic: tools/rostopic
      topic_tools: tools/topic_tools
      message_filters: utilities/message_filters
      roswtf: utilities/roswtf
      xmlrpcpp: utilities/xmlrpcpp
  ros_tutorials:
    url: git://github.com/ros-gbp/ros_tutorials-release.git
    version: 0.3.9-0
    packages:
      ros_tutorials:
      roscpp_tutorials:
      rospy_tutorials:
      turtlesim:
  rosauth:
    url: git://github.com/wpi-rail-release/rosauth-release.git
    version: 0.1.0-0
  rosconsole_bridge:
    url: git://github.com/ros-gbp/rosconsole_bridge-release.git
    version: 0.2.6-0
  roscpp_core:
    url: git://github.com/ros-gbp/roscpp_core-release.git
    version: 0.3.12-0
    packages:
      cpp_common:
      roscpp_core:
      roscpp_serialization:
      roscpp_traits:
      rostime:
  rosdoc_lite:
    url: git://github.com/ros-gbp/rosdoc_lite-release.git
    version: 0.2.1-0
  rosjs:
    url: https://github.com/RobotWebTools/rosjs.git
    version: 0.2.0-0
  roslisp:
    url: git://github.com/ros-gbp/roslisp-release.git
    version: 1.9.11-0
  rospack:
    url: git://github.com/ros-gbp/rospack-release.git
    version: 2.1.16-0
  rqt:
    url: git://github.com/ros-gbp/rqt-release.git
    version: 0.2.8-0
    packages:
      rqt:
      rqt_gui:
      rqt_gui_cpp:
      rqt_gui_py:
  rqt_common_plugins:
    url: git://github.com/ros-gbp/rqt_common_plugins-release.git
    version: 0.2.10-0
    packages:
      rqt_bag:
      rqt_bag_plugins:
      rqt_common_plugins:
      rqt_console:
      rqt_dep:
      rqt_graph:
      rqt_image_view:
      rqt_logger_level:
      rqt_msg:
      rqt_plot:
      rqt_publisher:
      rqt_py_common:
      rqt_py_console:
      rqt_reconfigure:
      rqt_service_caller:
      rqt_shell:
      rqt_srv:
      rqt_topic:
      rqt_web:
  rqt_robot_plugins:
    url: git://github.com/ros-gbp/rqt_robot_plugins-release.git
    version: 0.2.8-0
    packages:
      rqt_nav_view:
      rqt_pose_view:
      rqt_robot_dashboard:
      rqt_robot_monitor:
      rqt_robot_plugins:
      rqt_robot_steering:
      rqt_runtime_monitor:
      rqt_rviz:
  rviz:
    url: git://github.com/ros-gbp/rviz-release.git
    version: 1.9.20-0
  rx:
    url: git://github.com/ros-gbp/rx-release.git
    version: 1.9.11-0
    packages:
      rx:
      rxbag:
      rxgraph:
      rxtools:
      wxpython_swig_interface:
      xdot:
  sbpl:
    url: git://github.com/ros-gbp/sbpl-release.git
    version: 1.1.3-0
  serial:
    url: git://github.com/wjwwood/serial-release.git
    version: 1.1.3-0
  shape_tools:
    url: git://github.com/ros-gbp/shape_tools-release.git
    version: 0.2.0-0
  srdfdom:
    url: git://github.com/ros-gbp/srdfdom-release.git
    version: 0.2.4-0
  std_msgs:
    url: git://github.com/ros-gbp/std_msgs-release.git
    version: 0.5.7-0
  swig-wx:
    url: git://github.com/ros-gbp/swig-wx-release.git
    version: 1.3.29-2
  sql_database:
    url: git://github.com/ros-gbp/sql_database-release.git
    version: 0.4.7-0
  urdfdom:
    url: git://github.com/ros-gbp/urdfdom-release.git
    version: 0.2.7-0
  urdfdom_headers:
    url: git://github.com/ros-gbp/urdfdom_headers-release.git
    version: 0.2.2-0
  vision_opencv:
    url: git://github.com/ros-gbp/vision_opencv-release.git
    version: 1.10.3-0
    packages:
      cv_bridge:
      image_geometry:
      vision_opencv:
  visp:
    url: git://github.com/laas/visp-release.git
    version: 2.6.2-1
  warehouse_ros:
    url: git://github.com/ros-gbp/warehouse-release.git
    version: 0.7.12-0
  zeroconf_avahi_suite:
    url: git://github.com/yujinrobot-release/zeroconf_avahi_suite-release.git
    version: 0.2.2-0
    packages:
      zeroconf_avahi_suite:
      zeroconf_avahi:
      zeroconf_avahi_demos:
  zeroconf_msgs:
    url: git://github.com/yujinrobot-release/zeroconf_msgs-release.git
    version: 0.2.1-0
type: gbp<|MERGE_RESOLUTION|>--- conflicted
+++ resolved
@@ -4,15 +4,9 @@
   actionlib:
     url: git://github.com/ros-gbp/actionlib-release.git
     version: 1.9.11-0
-<<<<<<< HEAD
   actionlibjs:
     url: https://github.com/RobotWebTools-release/actionlibjs.git
     version: 0.2.0-0
-=======
-#  actionlibjs:
-#    url: https://github.com/RobotWebTools/actionlibjs.git
-#    version: 0.2.0-0
->>>>>>> 24b65ab5
   ar_track_alvar:
     url: https://github.com/ros-gbp/ar_track_alvar-release.git
     version: 0.3.0-0
