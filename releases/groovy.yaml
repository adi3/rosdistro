--- conflicted
+++ resolved
@@ -611,13 +611,8 @@
   swig-wx:
     url: git://github.com/ros-gbp/swig-wx-release.git
     version: 1.3.29-2
-<<<<<<< HEAD
   sql_database:
     url: git@github.com:ros-gbp/sql_database-release.git
-=======
-  sql-database:
-    url: git@github.com:ros-gbp/sql-database-release.git
->>>>>>> 921df196
     version: 0.4.3-0
   urdfdom:
     url: git://github.com/ros-gbp/urdfdom-release.git
