%YAML 1.1
# ROS release file
# see REP 137: http://ros.org/reps/rep-0137.html
---
platforms:
  ubuntu:
  - precise
  - quantal
  - raring
repositories:
  ackermann_msgs:
    status: maintained
    tags:
      release: release/hydro/{package}/{version}
    url: https://github.com/jack-oquin/ackermann_msgs-release.git
    version: 0.9.0-0
  actionlib:
    tags:
      release: release/hydro/{package}/{version}
    url: https://github.com/ros-gbp/actionlib-release.git
    version: 1.10.1-0
  ar_track_alvar:
    url: https://github.com/ros-gbp/ar_track_alvar-release.git
  audio_common:
    packages:
      audio_capture:
      audio_common:
      audio_common_msgs:
      audio_play:
      sound_play:
    status: maintained
    tags:
      release: release/hydro/{package}/{version}
    url: https://github.com/ros-gbp/audio_common-release.git
    version: 0.2.2-0
  bfl:
    tags:
      release: release/hydro/{package}/{version}
    url: https://github.com/ros-gbp/bfl-release.git
    version: 0.7.0-3
  bond_core:
    packages:
      bond:
      bond_core:
      bondcpp:
      bondpy:
      smclib:
    tags:
      release: release/hydro/{package}/{version}
    url: https://github.com/ros-gbp/bond_core-release.git
    version: 1.7.12-0
  calibration:
    packages:
      calibration:
      calibration_estimation:
      calibration_launch:
      calibration_msgs:
      image_cb_detector:
      interval_intersection:
      joint_states_settler:
      laser_cb_detector:
      monocam_settler:
      settlerlib:
    url: https://github.com/ros-gbp/calibration-release.git
  camera1394:
    status: maintained
    tags:
      release: release/hydro/{package}/{version}
    url: https://github.com/ros-drivers-gbp/camera1394-release.git
    version: 1.9.3-0
  camera_info_manager_py:
    status: developed
    tags:
      release: release/hydro/{package}/{version}
    url: https://github.com/jack-oquin/camera_info_manager_py-release.git
    version: 0.2.1-0
  catkin:
    status: maintained
    tags:
      release: release/hydro/{package}/{version}
    url: https://github.com/ros-gbp/catkin-release.git
    version: 0.5.69-0
  class_loader:
    tags:
      release: release/hydro/{package}/{version}
    url: https://github.com/ros-gbp/class_loader-release.git
    version: 0.2.1-0
  common_msgs:
    packages:
      actionlib_msgs:
      common_msgs:
      diagnostic_msgs:
      geometry_msgs:
      nav_msgs:
      sensor_msgs:
      shape_msgs:
      stereo_msgs:
      trajectory_msgs:
      visualization_msgs:
    status: maintained
    tags:
      release: release/hydro/{package}/{version}
    url: https://github.com/ros-gbp/common_msgs-release.git
    version: 1.9.16-0
  common_tutorials:
    packages:
      actionlib_tutorials:
      common_tutorials:
      nodelet_tutorial_math:
      pluginlib_tutorials:
      turtle_actionlib:
    status: maintained
    tags:
      release: release/hydro/{package}/{version}
    url: https://github.com/ros-gbp/common_tutorials-release.git
    version: 0.1.6-0
  console_bridge:
    status: maintained
    tags:
      release: release/hydro/{package}/{version}
    url: https://github.com/ros-gbp/console_bridge-release.git
    version: 0.2.4-1
  control_msgs:
    tags:
      release: release/hydro/{package}/{version}
    url: https://github.com/ros-gbp/control_msgs-release.git
    version: 1.2.0-0
  control_toolbox:
    status: maintained
    tags:
      release: release/hydro/{package}/{version}
    url: https://github.com/ros-gbp/control_toolbox-release.git
    version: 1.10.1-0
  convex_decomposition:
    tags:
      release: release/hydro/{package}/{version}
    url: https://github.com/ros-gbp/convex_decomposition-release.git
    version: 0.1.9-0
  depthimage_to_laserscan:
    status: maintained
    tags:
      release: release/hydro/{package}/{version}
    url: https://github.com/ros-gbp/depthimage_to_laserscan-release.git
    version: 1.0.4-0
  diagnostics:
    packages:
      diagnostic_aggregator:
      diagnostic_analysis:
      diagnostic_common_diagnostics:
      diagnostic_updater:
      diagnostics:
      self_test:
      test_diagnostic_aggregator:
    tags:
      release: release/hydro/{package}/{version}
    url: https://github.com/ros-gbp/diagnostics-release.git
    version: 1.8.0-0
  driver_common:
    packages:
      driver_base:
      driver_common:
      timestamp_tools:
    status: end-of-life
    status_description: Will be released only as long as required for PR2 drivers
      (hokuyo_node, wge100_driver)
    tags:
      release: release/hydro/{package}/{version}
    url: https://github.com/ros-gbp/driver_common-release.git
    version: 1.6.6-0
  dynamic_reconfigure:
    tags:
      release: release/hydro/{package}/{version}
    url: https://github.com/ros-gbp/dynamic_reconfigure-release.git
    version: 1.5.32-0
  eband_local_planner:
    status: developed
    tags:
      release: release/hydro/{package}/{version}
    url: https://github.com/utexas-bwi/eband_local_planner-release.git
    version: 0.1.1-0
  ecl_core:
    packages:
      ecl_command_line:
      ecl_concepts:
      ecl_containers:
      ecl_converters:
      ecl_core:
      ecl_core_apps:
      ecl_devices:
      ecl_eigen:
      ecl_exceptions:
      ecl_formatters:
      ecl_geometry:
      ecl_ipc:
      ecl_linear_algebra:
      ecl_math:
      ecl_mpl:
      ecl_sigslots:
      ecl_statistics:
      ecl_streams:
      ecl_threads:
      ecl_time:
      ecl_type_traits:
      ecl_utilities:
    status: developed
    tags:
      release: release/hydro/{package}/{version}
    url: https://github.com/yujinrobot-release/ecl_core-release.git
    version: 0.60.5-0
  ecl_lite:
    packages:
      ecl_config:
      ecl_converters_lite:
      ecl_errors:
      ecl_io:
      ecl_lite:
      ecl_sigslots_lite:
      ecl_time_lite:
    status: developed
    tags:
      release: release/hydro/{package}/{version}
    url: https://github.com/yujinrobot-release/ecl_lite-release.git
    version: 0.60.0-0
  ecl_manipulation:
    packages:
      ecl:
      ecl_manipulation:
      ecl_manipulators:
    status: developed
    tags:
      release: release/hydro/{package}/{version}
    url: https://github.com/yujinrobot-release/ecl_manipulation-release.git
    version: 0.60.0-0
  ecl_navigation:
    packages:
      ecl_mobile_robot:
      ecl_navigation:
    status: developed
    tags:
      release: release/hydro/{package}/{version}
    url: https://github.com/yujinrobot-release/ecl_navigation-release.git
    version: 0.60.0-2
  ecl_tools:
    packages:
      ecl_build:
      ecl_license:
      ecl_tools:
    status: developed
    tags:
      release: release/hydro/{package}/{version}
    url: https://github.com/yujinrobot-release/ecl_tools-release.git
    version: 0.60.0-2
  ecto:
    status: maintained
    tags:
      release: release/hydro/{package}/{version}
    url: https://github.com/ros-gbp/ecto-release.git
    version: 0.5.5-0
  ecto_image_pipeline:
    status: maintained
    tags:
      release: release/hydro/{package}/{version}
    url: https://github.com/ros-gbp/ecto_image_pipeline-release.git
    version: 0.4.12-0
  ecto_opencv:
    status: maintained
    tags:
      release: release/hydro/{package}/{version}
    url: https://github.com/ros-gbp/ecto_opencv-release.git
    version: 0.4.25-0
  ecto_openni:
    status: maintained
    tags:
      release: release/hydro/{package}/{version}
    url: https://github.com/ros-gbp/ecto_openni-release.git
    version: 0.3.9-0
  ecto_pcl:
    status: maintained
    tags:
      release: release/hydro/{package}/{version}
    url: https://github.com/ros-gbp/ecto_pcl-release.git
    version: 0.3.10-0
  ecto_ros:
    status: maintained
    tags:
      release: release/hydro/{package}/{version}
    url: https://github.com/ros-gbp/ecto_ros-release.git
    version: 0.3.23-0
  eigen_stl_containers:
    status: maintained
    tags:
      release: release/hydro/{package}/{version}
    url: https://github.com/ros-gbp/eigen_stl_containers-release.git
    version: 0.1.3-0
  eml:
    status: maintained
    tags:
      release: release/hydro/{package}/{version}
    url: https://github.com/ros-gbp/eml-release.git
    version: 0.36.0-3
  executive_smach:
    packages:
      executive_smach:
      smach:
      smach_msgs:
      smach_ros:
    status: maintained
    tags:
      release: release/hydro/{package}/{version}
    url: https://github.com/ros-gbp/executive_smach-release.git
    version: 1.3.0-0
  executive_smach_visualization:
    packages:
      smach_viewer:
    tags:
      release: release/hydro/{package}/{version}
    url: https://github.com/jbohren/executive_smach_visualization-release.git
  fcl:
    status: maintained
    tags:
      release: release/hydro/{package}/{version}
    url: https://github.com/ros-gbp/fcl-release.git
    version: 0.2.9-1
  filters:
    status: maintained
    tags:
      release: release/hydro/{package}/{version}
    url: https://github.com/ros-gbp/filters-release.git
    version: 1.7.3-0
  flirtlib:
    url: https://github.com/ros-gbp/flirtlib-release.git
  freenect_stack:
    packages:
      freenect_camera:
      freenect_launch:
      freenect_stack:
    status: maintained
    tags:
      release: release/hydro/{package}/{version}
    url: https://github.com/ros-drivers-gbp/freenect_stack-release.git
    version: 0.2.2-1
  gazebo_ros_pkgs:
    packages:
      gazebo_msgs:
      gazebo_plugins:
      gazebo_ros:
      gazebo_ros_pkgs:
    status: developed
    tags:
      release: release/hydro/{package}/{version}
    url: https://github.com/ros-gbp/gazebo_ros_pkgs-release.git
    version: 2.1.1-1
  gencpp:
    status: maintained
    tags:
      release: release/hydro/{package}/{version}
    url: https://github.com/ros-gbp/gencpp-release.git
    version: 0.4.13-0
  genlisp:
    tags:
      release: release/hydro/{package}/{version}
    url: https://github.com/ros-gbp/genlisp-release.git
    version: 0.4.11-0
  genmsg:
    status: maintained
    tags:
      release: release/hydro/{package}/{version}
    url: https://github.com/ros-gbp/genmsg-release.git
    version: 0.4.21-0
  genpy:
    status: maintained
    tags:
      release: release/hydro/{package}/{version}
    url: https://github.com/ros-gbp/genpy-release.git
    version: 0.4.13-0
  geometric_shapes:
    status: maintained
    tags:
      release: release/hydro/{package}/{version}
    url: https://github.com/ros-gbp/geometric_shapes-release.git
    version: 0.3.4-0
  geometry:
    packages:
      eigen_conversions:
      geometry:
      kdl_conversions:
      tf:
      tf_conversions:
    status: maintained
    tags:
      release: release/hydro/{package}/{version}
    url: https://github.com/ros-gbp/geometry-release.git
    version: 1.10.4-0
  geometry_angles_utils:
    packages:
      angles:
    tags:
      release: release/hydro/{package}/{version}
    url: https://github.com/ros-gbp/geometry_angles_utils-release.git
    version: 1.9.9-0
  geometry_experimental:
    packages:
      geometry_experimental:
      tf2:
      tf2_bullet:
      tf2_geometry_msgs:
      tf2_kdl:
      tf2_msgs:
      tf2_py:
      tf2_ros:
      tf2_tools:
    status: maintained
    tags:
      release: release/hydro/{package}/{version}
    url: https://github.com/ros-gbp/geometry_experimental-release.git
    version: 0.4.5-0
  geometry_tutorials:
    packages:
      geometry_tutorials:
      turtle_tf:
    tags:
      release: release/hydro/{package}/{version}
    url: https://github.com/ros-gbp/geometry_tutorials-release.git
    version: 0.2.0-0
  gscam:
    status: maintained
    tags:
      release: release/hydro/{package}/{version}
    url: https://github.com/ros-drivers-gbp/gscam-release.git
    version: 0.1.1-0
  hokuyo_node:
    status: maintained
    tags:
      release: release/hydro/{package}/{version}
    url: https://github.com/ros-gbp/hokuyo_node-release.git
    version: 1.7.5-0
  household_objects_database_msgs:
    tags:
      release: release/hydro/{package}/{version}
    url: https://github.com/ros-gbp/household_objects_database_msgs-release.git
    version: 0.1.1-0
  image_common:
    packages:
      camera_calibration_parsers:
      camera_info_manager:
      image_common:
      image_transport:
      polled_camera:
    status: maintained
    tags:
      release: release/hydro/{package}/{version}
    url: https://github.com/ros-gbp/image_common-release.git
    version: 1.10.3-0
  image_pipeline:
    packages:
      camera_calibration:
      depth_image_proc:
      image_pipeline:
      image_proc:
      image_rotate:
      image_view:
      stereo_image_proc:
    status: maintained
    tags:
      release: release/hydro/{package}/{version}
    url: https://github.com/ros-gbp/image_pipeline-release.git
    version: 1.11.0-0
  image_transport_plugins:
    packages:
      compressed_depth_image_transport:
      compressed_image_transport:
      image_transport_plugins:
      theora_image_transport:
    url: https://github.com/ros-gbp/image_transport_plugins-release.git
  interactive_marker_proxy:
    status: maintained
    url: https://github.com/ros-gbp/interactive_marker_proxy-release.git
  interactive_markers:
    status: maintained
    tags:
      release: release/hydro/{package}/{version}
    url: https://github.com/ros-gbp/interactive_markers-release.git
    version: 1.9.8-0
  ivcon:
    tags:
      release: release/hydro/{package}/{version}
    url: https://github.com/ros-gbp/ivcon-release.git
    version: 0.1.4-0
  joystick_drivers:
    packages:
      joy:
      joystick_drivers:
      ps3joy:
      spacenav_node:
      wiimote:
    status: maintained
    tags:
      release: release/hydro/{package}/{version}
    url: https://github.com/ros-gbp/joystick_drivers-release.git
    version: 1.9.10-0
  kobuki:
    packages:
      kobuki:
      kobuki_arm:
      kobuki_auto_docking:
      kobuki_bumper2pc:
      kobuki_controller_tutorial:
      kobuki_description:
      kobuki_driver:
      kobuki_ftdi:
      kobuki_keyop:
      kobuki_node:
      kobuki_safety_controller:
      kobuki_testsuite:
    status: developed
    tags:
      release: release/hydro/{package}/{version}
    url: https://github.com/yujinrobot-release/kobuki-release.git
    version: 0.4.0-0
  kobuki_desktop:
    packages:
      kobuki_dashboard:
      kobuki_desktop:
      kobuki_gazebo:
      kobuki_gazebo_plugins:
      kobuki_qtestsuite:
    status: developed
    tags:
      release: release/hydro/{package}/{version}
    url: https://github.com/yujinrobot-release/kobuki_desktop-release.git
    version: 0.2.0-0
  kobuki_msgs:
    status: developed
    tags:
      release: release/hydro/{package}/{version}
    url: https://github.com/yujinrobot-release/kobuki_msgs-release.git
    version: 0.4.0-0
  kobuki_soft:
    packages:
      kobuki_softnode:
    status: developed
    tags:
      release: release/hydro/{package}/{version}
    url: https://github.com/yujinrobot-release/kobuki_soft-release.git
  korg_nanokontrol:
    status: maintained
    tags:
      release: release/hydro/{package}/{version}
    url: https://github.com/ros-gbp/korg_nanokontrol-release.git
    version: 0.1.1-0
  laser_assembler:
    status: maintained
    tags:
      release: release/hydro/{package}/{version}
    url: https://github.com/ros-gbp/laser_assembler-release.git
    version: 1.7.1-0
  laser_filters:
    status: maintained
    tags:
      release: release/hydro/{package}/{version}
    url: https://github.com/ros-gbp/laser_filters-release.git
    version: 1.6.10-0
  laser_geometry:
    tags:
      release: release/hydro/{package}/{version}
    url: https://github.com/ros-gbp/laser_geometry-release.git
    version: 1.5.11-1
  laser_pipeline:
    tags:
      release: release/hydro/{package}/{version}
    url: https://github.com/ros-gbp/laser_pipeline-release.git
    version: 1.6.1-1
  laser_proc:
    status: maintained
    tags:
      release: release/hydro/{package}/{version}
    url: https://github.com/ros-gbp/laser_proc-release.git
    version: 0.1.2-0
  libccd:
    status: maintained
    tags:
      release: release/hydro/{package}/{version}
    url: https://github.com/ros-gbp/libccd-release.git
    version: 1.4.0-1
  libfreenect:
    status: maintained
    tags:
      release: release/hydro/{package}/{version}
    url: https://github.com/ros-drivers-gbp/libfreenect-release.git
    version: 0.1.2-1
  libg2o:
    tags:
      release: release/hydro/{package}/{version}
    url: https://github.com/ros-gbp/libg2o-release.git
    version: 2013.03.21-1
  libsegwayrmp:
    status: maintained
    tags:
      release: release/hydro/{package}/{version}
    url: https://github.com/segwayrmp/libsegwayrmp-release.git
    version: 0.2.9-0
  libsiftfast:
    url: https://github.com/start-jsk/libsiftfast-release.git
  libuvc:
    tags:
      release: release/hydro/{package}/{version}
    url: https://github.com/ktossell/libuvc-release.git
    version: 0.0.1-4
  manipulation_msgs:
    tags:
      release: release/hydro/{package}/{version}
    url: https://github.com/ros-gbp/manipulation_msgs-release.git
    version: 0.2.0-0
  map_msgs:
    tags:
      release: release/hydro/{package}/{version}
    url: https://github.com/ros-gbp/map_msgs-release.git
    version: 0.0.2-0
  map_store:
    tags:
      release: release/hydro/{package}/{version}
    url: https://github.com/ros-gbp/map_store-release.git
    version: 0.3.0-0
  message_generation:
    status: maintained
    tags:
      release: release/hydro/{package}/{version}
    url: https://github.com/ros-gbp/message_generation-release.git
    version: 0.2.9-0
  message_runtime:
    status: maintained
    tags:
      release: release/hydro/{package}/{version}
    url: https://github.com/ros-gbp/message_runtime-release.git
    version: 0.4.11-0
  microstrain_3dmgx2_imu:
    status: maintained
    tags:
      release: release/hydro/{package}/{version}
    url: https://github.com/ros-gbp/microstrain_3dmgx2_imu-release.git
    version: 1.5.9-0
  moveit_commander:
    status: maintained
    tags:
      release: release/hydro/{package}/{version}
    url: https://github.com/ros-gbp/moveit_commander-release.git
    version: 0.4.2-0
  moveit_core:
    status: maintained
    tags:
      release: release/hydro/{package}/{version}
    url: https://github.com/ros-gbp/moveit_core-release.git
    version: 0.4.6-1
  moveit_ikfast:
    status: developed
    tags:
      release: release/hydro/{package}/{version}
    url: https://github.com/ros-gbp/moveit_ikfast-release.git
    version: 3.0.2-0
  moveit_metapackages:
    packages:
      moveit_full:
      moveit_full_pr2:
    status: maintained
    tags:
      release: release/hydro/{package}/{version}
    url: https://github.com/ros-gbp/moveit_metapackages-release.git
    version: 0.4.1-0
  moveit_msgs:
    status: maintained
    tags:
      release: release/hydro/{package}/{version}
    url: https://github.com/ros-gbp/moveit_msgs-release.git
    version: 0.4.0-0
  moveit_planners:
    packages:
      moveit_planners:
      moveit_planners_ompl:
        subfolder: ompl
    status: maintained
    tags:
      release: release/hydro/{package}/{version}
    url: https://github.com/ros-gbp/moveit_planners-release.git
    version: 0.4.1-0
  moveit_plugins:
    packages:
      moveit_plugins:
      moveit_simple_controller_manager:
    tags:
      release: release/hydro/{package}/{version}
    url: https://github.com/ros-gbp/moveit_plugins-release.git
    version: 0.4.1-0
  moveit_pr2:
    packages:
      moveit_pr2:
      pr2_moveit_config:
      pr2_moveit_plugins:
      pr2_moveit_tutorials:
    status: maintained
    tags:
      release: release/hydro/{package}/{version}
    url: https://github.com/ros-gbp/moveit_pr2-release.git
    version: 0.4.2-0
  moveit_resources:
    status: maintained
    tags:
      release: release/hydro/{package}/{version}
    url: https://github.com/ros-gbp/moveit_resources-release.git
    version: 0.4.1-0
  moveit_ros:
    packages:
      moveit_ros:
      moveit_ros_benchmarks:
        subfolder: benchmarks
      moveit_ros_benchmarks_gui:
        subfolder: benchmarks_gui
      moveit_ros_manipulation:
        subfolder: manipulation
      moveit_ros_move_group:
        subfolder: move_group
      moveit_ros_perception:
        subfolder: perception
      moveit_ros_planning:
        subfolder: planning
      moveit_ros_planning_interface:
        subfolder: planning_interface
      moveit_ros_robot_interaction:
        subfolder: robot_interaction
      moveit_ros_visualization:
        subfolder: visualization
      moveit_ros_warehouse:
        subfolder: warehouse
    status: maintained
    tags:
      release: release/hydro/{package}/{version}
    url: https://github.com/ros-gbp/moveit_ros-release.git
    version: 0.4.5-0
  moveit_setup_assistant:
    status: maintained
    tags:
      release: release/hydro/{package}/{version}
    url: https://github.com/ros-gbp/moveit_setup_assistant-release.git
    version: 0.4.1-1
  navigation:
    packages:
      amcl:
      base_local_planner:
      carrot_planner:
      clear_costmap_recovery:
      costmap_2d:
      dwa_local_planner:
      fake_localization:
      global_planner:
      map_server:
      move_base:
      move_base_msgs:
      move_slow_and_clear:
      nav_core:
      navfn:
      navigation:
      robot_pose_ekf:
      rotate_recovery:
      voxel_grid:
    tags:
      release: release/hydro/{package}/{version}
    url: https://github.com/ros-gbp/navigation-release.git
    version: 1.11.0-0
  nmea_gps_driver:
    status: maintained
    tags:
      release: release/hydro/{package}/{version}
    url: https://github.com/ros-drivers-gbp/nmea_gps_driver-release.git
    version: 0.3.1-0
  nodelet_core:
    packages:
      nodelet:
      nodelet_core:
      nodelet_topic_tools:
      test_nodelet:
      test_nodelet_topic_tools:
    status: maintained
    tags:
      release: release/hydro/{package}/{version}
    url: https://github.com/ros-gbp/nodelet_core-release.git
    version: 1.8.0-0
  object_recognition_capture:
    status: maintained
    tags:
      release: release/hydro/{package}/{version}
    url: https://github.com/ros-gbp/object_recognition_capture-release.git
    version: 0.2.22-0
  object_recognition_core:
    status: maintained
    tags:
      release: release/hydro/{package}/{version}
    url: https://github.com/ros-gbp/object_recognition_core-release.git
    version: 0.5.3-0
  object_recognition_linemod:
    status: maintained
    tags:
      release: release/hydro/{package}/{version}
    url: https://github.com/ros-gbp/object_recognition_linemod-release.git
    version: 0.2.12-0
  object_recognition_msgs:
    status: maintained
    tags:
      release: release/hydro/{package}/{version}
    url: https://github.com/ros-gbp/object_recognition_msgs-release.git
    version: 0.3.19-0
  object_recognition_reconstruction:
    status: maintained
    tags:
      release: release/hydro/{package}/{version}
    url: https://github.com/ros-gbp/object_recognition_reconstruction-release.git
    version: 0.2.24-0
  object_recognition_renderer:
    status: maintained
    tags:
      release: release/hydro/{package}/{version}
    url: https://github.com/ros-gbp/object_recognition_renderer-release.git
    version: 0.1.11-0
  object_recognition_ros:
    status: maintained
    tags:
      release: release/hydro/{package}/{version}
    url: https://github.com/ros-gbp/object_recognition_ros-release.git
    version: 0.2.2-0
  object_recognition_tabletop:
    status: maintained
    url: https://github.com/ros-gbp/object_recognition_tabletop-release.git
  object_recognition_tod:
    status: maintained
    tags:
      release: release/hydro/{package}/{version}
    url: https://github.com/ros-gbp/object_recognition_tod-release.git
    version: 0.4.16-0
  object_recognition_transparent_objects:
    status: maintained
    tags:
      release: release/hydro/{package}/{version}
    url: https://github.com/ros-gbp/object_recognition_transparent_objects-release.git
    version: 0.3.15-1
  octomap:
    packages:
      octomap:
      octovis:
    status: developed
    tags:
      release: release/hydro/{package}/{version}
    url: https://github.com/ros-gbp/octomap-release.git
    version: 1.6.1-0
  octomap_msgs:
    status: maintained
    tags:
      release: release/hydro/{package}/{version}
    url: https://github.com/ros-gbp/octomap_msgs-release.git
    version: 0.3.0-0
  octomap_ros:
    status: maintained
    tags:
      release: release/hydro/{package}/{version}
    url: https://github.com/ros-gbp/octomap_ros-release.git
    version: 0.3.0-0
  ompl:
    status: maintained
    tags:
      release: release/hydro/{package}/{version}
    url: https://github.com/ros-gbp/ompl-release.git
    version: 0.12.2002388-0
  opencv2:
    tags:
      release: release/hydro/{package}/{version}
    url: https://github.com/ros-gbp/opencv2-release.git
    version: 2.4.4-1
  opencv2_doc:
    status: maintained
    tags:
      release: release/groovy/{package}/{version}
    url: https://github.com/ros-gbp/opencv2_doc-release.git
    version: 2.4.5-2
  opencv_candidate:
    tags:
      release: release/hydro/{package}/{version}
    url: https://github.com/ros-gbp/opencv_candidate-release.git
    version: 0.1.8-0
  openni_camera:
    tags:
      release: release/hydro/{package}/{version}
    url: https://github.com/ros-gbp/openni_camera-release.git
    version: 1.9.0-0
  openni_launch:
    tags:
      release: release/hydro/{package}/{version}
    url: https://github.com/ros-gbp/openni_launch-release.git
    version: 1.9.0-0
  openni_tracker:
    status: maintained
    tags:
      release: release/hydro/{package}/{version}
    url: https://github.com/ros-gbp/openni_tracker-release.git
    version: 0.2.0-1
  openslam_gmapping:
    tags:
      release: release/hydro/{package}/{version}
    url: https://github.com/ros-gbp/openslam_gmapping-release.git
    version: 0.1.0-1
  orocos_kdl:
    packages:
      orocos_kdl:
      python_orocos_kdl:
    tags:
      release: release/hydro/{package}/{version}
    url: https://github.com/smits/orocos-kdl-release.git
    version: 1.1.102-0
  p2os:
    packages:
      p2os_driver:
      p2os_launch:
      p2os_teleop:
      p2os_urdf:
    tags:
      release: release/hydro/{package}/{version}
    url: https://github.com/allenh1/p2os-release.git
  pcl:
    tags:
      release: release/hydro/{package}/{version}
    url: https://github.com/ros-gbp/pcl-release.git
    version: 1.7.0-7
  pcl_conversions:
    tags:
      release: release/hydro/{package}/{version}
    url: https://github.com/ros-gbp/pcl_conversions-release.git
    version: 0.1.1-0
  pcl_msgs:
    tags:
      release: release/hydro/{package}/{version}
    url: https://github.com/ros-gbp/pcl_msgs-release.git
    version: 0.1.0-0
  perception_pcl:
    packages:
      pcl_ros:
      perception_pcl:
    tags:
      release: release/hydro/{package}/{version}
    url: https://github.com/ros-gbp/perception_pcl-release.git
    version: 1.1.1-0
  pluginlib:
    tags:
      release: release/hydro/{package}/{version}
    url: https://github.com/ros-gbp/pluginlib-release.git
    version: 1.9.20-0
  pr2_common:
    packages:
      pr2_common:
      pr2_dashboard_aggregator:
      pr2_description:
      pr2_machine:
      pr2_msgs:
    status: maintained
    tags:
      release: release/hydro/{package}/{version}
    url: https://github.com/ros-gbp/pr2_common-release.git
    version: 1.11.2-0
  pr2_controllers:
    packages:
      ethercat_trigger_controllers:
      joint_trajectory_action:
      pr2_calibration_controllers:
      pr2_controllers:
      pr2_controllers_msgs:
      pr2_gripper_action:
      pr2_head_action:
      pr2_mechanism_controllers:
      robot_mechanism_controllers:
      single_joint_position_action:
    tags:
      release: release/hydro/{package}/{version}
    url: https://github.com/ros-gbp/pr2_controllers-release.git
    version: 1.10.2-0
  pr2_ethercat_drivers:
    packages:
      ethercat_hardware:
      fingertip_pressure:
      pr2_ethercat_drivers:
    tags:
      release: release/hydro/{package}/{version}
    url: https://github.com/ros-gbp/pr2_ethercat_drivers-release.git
    version: 1.8.1-0
  pr2_mechanism:
    packages:
      pr2_controller_interface:
      pr2_controller_manager:
      pr2_hardware_interface:
      pr2_mechanism:
      pr2_mechanism_diagnostics:
      pr2_mechanism_model:
    tags:
      release: release/hydro/{package}/{version}
    url: https://github.com/ros-gbp/pr2_mechanism-release.git
    version: 1.8.4-0
  pr2_mechanism_msgs:
    tags:
      release: release/hydro/{package}/{version}
    url: https://github.com/ros-gbp/pr2_mechanism_msgs-release.git
    version: 1.8.0-0
  pr2_power_drivers:
    packages:
      ocean_battery_driver:
      power_monitor:
      pr2_power_board:
      pr2_power_drivers:
    status: maintained
    tags:
      release: release/hydro/{package}/{version}
    url: https://github.com/ros-gbp/pr2_power_drivers-release.git
    version: 1.1.0-0
  prosilica_driver:
    packages:
      prosilica_camera:
    status: maintained
    tags:
      release: release/hydro/{package}/{version}
    url: https://github.com/ros-drivers-gbp/prosilica_driver-release.git
    version: 1.9.3-0
  prosilica_gige_sdk:
    status: maintained
    tags:
      release: release/hydro/{package}/{version}
    url: https://github.com/ros-drivers-gbp/prosilica_gige_sdk-release.git
    version: 1.26.2-0
  python_qt_binding:
    status: maintained
    tags:
      release: release/hydro/{package}/{version}
    url: https://github.com/ros-gbp/python_qt_binding-release.git
    version: 0.2.10-0
  qt_gui_core:
    packages:
      qt_dotgraph:
      qt_gui:
      qt_gui_app:
      qt_gui_core:
      qt_gui_cpp:
      qt_gui_py_common:
    status: maintained
    tags:
      release: release/hydro/{package}/{version}
    url: https://github.com/ros-gbp/qt_gui_core-release.git
    version: 0.2.16-0
  rail_maps:
    url: https://github.com/wpi-rail-release/rail_maps-release.git
  random_numbers:
    status: maintained
    tags:
      release: release/hydro/{package}/{version}
    url: https://github.com/ros-gbp/random_numbers-release.git
    version: 0.1.3-0
  realtime_tools:
    status: maintained
    tags:
      release: release/hydro/{package}/{version}
    url: https://github.com/ros-gbp/realtime_tools-release.git
    version: 1.8.0-0
  reflexxes_type2:
    status: maintained
    tags:
      release: release/hydro/{package}/{version}
    url: https://github.com/ros-gbp/reflexxes_type2-release.git
    version: 1.2.4-0
  robot_model:
    packages:
      collada_parser:
      collada_urdf:
      joint_state_publisher:
      kdl_parser:
      resource_retriever:
      robot_model:
      urdf:
      urdf_parser_plugin:
    status: maintained
    tags:
      release: release/hydro/{package}/{version}
    url: https://github.com/ros-gbp/robot_model-release.git
    version: 1.10.12-0
  robot_pose_publisher:
    url: https://github.com/wpi-rail-release/robot_pose_publisher-release.git
  robot_state_publisher:
    status: maintained
    tags:
      release: release/hydro/{package}/{version}
    url: https://github.com/ros-gbp/robot_state_publisher-release.git
    version: 1.9.9-0
  rocon_app_platform:
    packages:
      rocon_app_manager:
      rocon_app_platform:
      rocon_apps:
    status: developed
    tags:
      release: release/hydro/{package}/{version}
    url: https://github.com/yujinrobot-release/rocon_app_platform-release.git
    version: 0.5.1-0
  rocon_concert:
    packages:
      concert_conductor:
      concert_orchestra:
      rocon_concert:
      rocon_tf_reconstructor:
    status: developed
    tags:
      release: release/hydro/{package}/{version}
    url: https://github.com/yujinrobot-release/rocon_concert-release.git
    version: 0.5.2-0
  rocon_msgs:
    packages:
      concert_msgs:
      gateway_msgs:
      rocon_app_manager_msgs:
      rocon_msgs:
    status: developed
    tags:
      release: release/hydro/{package}/{version}
    url: https://github.com/yujinrobot-release/rocon_msgs-release.git
    version: 0.5.1-0
  rocon_multimaster:
    packages:
      redis:
      rocon_gateway:
      rocon_gateway_tests:
      rocon_hub:
      rocon_hub_client:
      rocon_multimaster:
      rocon_test:
      rocon_unreliable_experiments:
      rocon_utilities:
    status: developed
    tags:
      release: release/hydro/{package}/{version}
    url: https://github.com/yujinrobot-release/rocon_multimaster-release.git
    version: 0.5.2-0
  rocon_rqt_plugins:
    packages:
      rocon_gateway_graph:
      rocon_rqt_plugins:
    status: developed
    tags:
      release: release/hydro/{package}/{version}
    url: https://github.com/yujinrobot-release/rocon_rqt_plugins-release.git
    version: 0.5.1-0
  rocon_tutorials:
    packages:
      chatter_concert:
      rocon:
      rocon_gateway_tutorials:
      rocon_tutorials:
      turtle_concert:
      turtle_race_concert:
      turtle_race_controllers:
      turtle_stroll:
    url: https://github.com/yujinrobot-release/rocon_tutorials-release.git
  ros:
    packages:
      mk:
        subfolder: core/mk
      ros:
      rosbash:
        subfolder: tools/rosbash
      rosboost_cfg:
        subfolder: tools/rosboost_cfg
      rosbuild:
        subfolder: core/rosbuild
      rosclean:
        subfolder: tools/rosclean
      roscreate:
        subfolder: tools/roscreate
      roslang:
        subfolder: core/roslang
      roslib:
        subfolder: core/roslib
      rosmake:
        subfolder: tools/rosmake
      rosunit:
        subfolder: tools/rosunit
    status: maintained
    tags:
      release: release/hydro/{package}/{version}
    url: https://github.com/ros-gbp/ros-release.git
    version: 1.10.4-0
  ros_comm:
    packages:
      message_filters:
        subfolder: utilities/message_filters
      ros_comm:
      rosbag:
        subfolder: tools/rosbag
      rosconsole:
        subfolder: tools/rosconsole
      roscpp:
        subfolder: clients/roscpp
      rosgraph:
        subfolder: tools/rosgraph
      rosgraph_msgs:
        subfolder: messages/rosgraph_msgs
      roslaunch:
        subfolder: tools/roslaunch
      rosmaster:
        subfolder: tools/rosmaster
      rosmsg:
        subfolder: tools/rosmsg
      rosnode:
        subfolder: tools/rosnode
      rosout:
        subfolder: tools/rosout
      rosparam:
        subfolder: tools/rosparam
      rospy:
        subfolder: clients/rospy
      rosservice:
        subfolder: tools/rosservice
      rostest:
        subfolder: tools/rostest
      rostopic:
        subfolder: tools/rostopic
      roswtf:
        subfolder: utilities/roswtf
      std_srvs:
        subfolder: messages/std_srvs
      test_rosbag:
        subfolder: test/test_rosbag
      test_roscpp:
        subfolder: test/test_roscpp
      test_rosgraph:
        subfolder: test/test_rosgraph
      test_roslaunch:
        subfolder: test/test_roslaunch
      test_roslib_comm:
        subfolder: test/test_roslib_comm
      test_rosmaster:
        subfolder: test/test_rosmaster
      test_rosparam:
        subfolder: test/test_rosparam
      test_rospy:
        subfolder: test/test_rospy
      test_rosservice:
        subfolder: test/test_rosservice
      topic_tools:
        subfolder: tools/topic_tools
      xmlrpcpp:
        subfolder: utilities/xmlrpcpp
    status: maintained
    tags:
      release: release/hydro/{package}/{version}
    url: https://github.com/ros-gbp/ros_comm-release.git
    version: 1.9.47-0
  ros_control:
    packages:
      controller_interface:
      controller_manager:
      controller_manager_msgs:
      controller_manager_tests:
      hardware_interface:
      ros_control:
      transmission_interface:
    status: developed
    tags:
      release: release/hydro/{package}/{version}
    url: https://github.com/ros-gbp/ros_control-release.git
    version: 0.4.0-1
  ros_controllers:
    packages:
      controllers_msgs:
      effort_controllers:
      forward_command_controller:
      joint_state_controller:
      position_controllers:
      ros_controllers:
      velocity_controllers:
    status: developed
    tags:
      release: release/hydro/{package}/{version}
    url: https://github.com/ros-gbp/ros_controllers-release.git
    version: 0.4.0-1
  ros_http_video_streamer:
    url: https://github.com/ros-gbp/ros_http_video_streamer-release.git
  ros_tutorials:
    packages:
      ros_tutorials:
      roscpp_tutorials:
      rospy_tutorials:
      turtlesim:
    status: maintained
    tags:
      release: release/hydro/{package}/{version}
    url: https://github.com/ros-gbp/ros_tutorials-release.git
    version: 0.3.11-0
  rosauth:
    url: https://github.com/wpi-rail-release/rosauth-release.git
  rosconsole_bridge:
    status: maintained
    tags:
      release: release/hydro/{package}/{version}
    url: https://github.com/ros-gbp/rosconsole_bridge-release.git
    version: 0.3.2-0
  roscpp_core:
    packages:
      cpp_common:
      roscpp_core:
      roscpp_serialization:
      roscpp_traits:
      rostime:
    status: maintained
    tags:
      release: release/hydro/{package}/{version}
    url: https://github.com/ros-gbp/roscpp_core-release.git
    version: 0.3.15-0
  rosdoc_lite:
    tags:
      release: release/{package}/{upstream_version}
    url: https://github.com/ros-gbp/rosdoc_lite-release.git
    version: 0.2.2-0
  rosjava_tools:
    status: developed
    tags:
      release: release/hydro/{package}/{version}
    url: https://github.com/yujinrobot-release/rosjava_tools-release.git
    version: 0.1.7-0
  roslisp:
    tags:
      release: release/hydro/{package}/{version}
    url: https://github.com/ros-gbp/roslisp-release.git
    version: 1.9.13-2
  rospack:
    status: maintained
    tags:
      release: release/hydro/{package}/{version}
    url: https://github.com/ros-gbp/rospack-release.git
    version: 2.1.21-0
  rqt:
    packages:
      rqt:
      rqt_gui:
      rqt_gui_cpp:
      rqt_gui_py:
    status: maintained
    tags:
      release: release/hydro/{package}/{version}
    url: https://github.com/ros-gbp/rqt-release.git
    version: 0.2.9-0
  rqt_common_plugins:
    packages:
      rqt_action:
      rqt_bag:
      rqt_bag_plugins:
      rqt_common_plugins:
      rqt_console:
      rqt_cpp_common:
      rqt_dep:
      rqt_graph:
      rqt_image_view:
      rqt_launch:
      rqt_logger_level:
      rqt_msg:
      rqt_plot:
      rqt_publisher:
      rqt_py_common:
      rqt_py_console:
      rqt_reconfigure:
      rqt_service_caller:
      rqt_shell:
      rqt_srv:
      rqt_top:
      rqt_topic:
      rqt_web:
    status: developed
    tags:
      release: release/hydro/{package}/{version}
    url: https://github.com/ros-gbp/rqt_common_plugins-release.git
    version: 0.2.17-0
  rqt_pr2_dashboard:
    status: maintained
    tags:
      release: release/hydro/{package}/{version}
    url: https://github.com/ros-gbp/rqt_pr2_dashboard-release.git
    version: 0.2.4-1
  rqt_robot_plugins:
    packages:
      rqt_moveit:
      rqt_nav_view:
      rqt_pose_view:
      rqt_robot_dashboard:
      rqt_robot_monitor:
      rqt_robot_plugins:
      rqt_robot_steering:
      rqt_runtime_monitor:
      rqt_rviz:
      rqt_tf_tree:
    status: maintained
    tags:
      release: release/hydro/{package}/{version}
    url: https://github.com/ros-gbp/rqt_robot_plugins-release.git
    version: 0.2.16-0
  rviz:
    status: maintained
    tags:
      release: release/hydro/{package}/{version}
    url: https://github.com/ros-gbp/rviz-release.git
    version: 1.10.0-0
  sbpl:
    url: https://github.com/ros-gbp/sbpl-release.git
  segbot:
    packages:
      segbot:
      segbot_bringup:
      segbot_description:
      segbot_sensors:
    status: developed
    tags:
      release: release/hydro/{package}/{version}
    url: https://github.com/utexas-bwi/segbot-release.git
    version: 0.1.3-0
  segbot_apps:
    packages:
      segbot_apps:
      segbot_navigation:
    status: developed
    tags:
      release: release/hydro/{package}/{version}
    url: https://github.com/utexas-bwi/segbot_apps-release.git
    version: 0.1.1-0
  segbot_simulator:
    packages:
      segbot_gazebo:
      segbot_gazebo_plugins:
      segbot_simulator:
    status: developed
    tags:
      release: release/hydro/{package}/{version}
    url: https://github.com/utexas-bwi/segbot_simulator-release.git
    version: 0.1.0-0
  segway_rmp:
    status: maintained
    tags:
      release: release/hydro/{package}/{version}
    url: https://github.com/segwayrmp/segway_rmp-release.git
    version: 0.1.1-0
  serial:
    status: maintained
    tags:
      release: release/hydro/{package}/{version}
    url: https://github.com/wjwwood/serial-release.git
    version: 1.1.4-0
  shape_tools:
    status: maintained
    tags:
      release: release/hydro/{package}/{version}
    url: https://github.com/ros-gbp/shape_tools-release.git
    version: 0.2.1-0
  sicktoolbox:
    status: maintained
    tags:
      release: release/hydro/{package}/{version}
    url: https://github.com/ros-gbp/sicktoolbox-release.git
    version: 1.0.102-0
  sicktoolbox_wrapper:
    status: maintained
    tags:
      release: release/hydro/{package}/{version}
    url: https://github.com/ros-gbp/sicktoolbox_wrapper-release.git
    version: 2.5.2-0
  slam_gmapping:
    packages:
      gmapping:
      slam_gmapping:
    tags:
      release: release/hydro/{package}/{version}
    url: https://github.com/ros-gbp/slam_gmapping-release.git
    version: 1.3.0-1
  sql_database:
    url: https://github.com/ros-gbp/sql_database-release.git
  srdfdom:
    status: maintained
    tags:
      release: release/hydro/{package}/{version}
    url: https://github.com/ros-gbp/srdfdom-release.git
    version: 0.2.5-0
  stage:
    tags:
      release: release/hydro/{package}/{version}
    url: https://github.com/ros-gbp/stage-release.git
    version: 4.1.1-4
  stage_ros:
    tags:
      release: release/hydro/{package}/{version}
    url: https://github.com/ros-gbp/stage_ros-release.git
    version: 1.7.0-0
  std_msgs:
    status: maintained
    tags:
      release: release/hydro/{package}/{version}
    url: https://github.com/ros-gbp/std_msgs-release.git
    version: 0.5.7-0
  tf2_web_republisher:
    url: https://github.com/ros-gbp/tf2_web_republisher-release.git
  turtlebot:
    packages:
      linux_hardware:
      turtlebot:
      turtlebot_bringup:
      turtlebot_description:
    status: developed
    tags:
      release: release/hydro/{package}/{version}
    url: https://github.com/turtlebot-release/turtlebot-release.git
  turtlebot_create:
    packages:
      create_description:
      create_driver:
      create_node:
      turtlebot_create:
    status: maintained
    tags:
      release: release/hydro/{package}/{version}
    url: https://github.com/turtlebot-release/turtlebot_create-release.git
    version: 2.1.0-4
  turtlebot_create_desktop:
    packages:
      create_dashboard:
      create_gazebo_plugins:
      turtlebot_create_desktop:
    status: maintained
    tags:
      release: release/hydro/{package}/{version}
    url: https://github.com/turtlebot-release/turtlebot_create_desktop-release.git
<<<<<<< HEAD
  turtlebot_viz:
    packages:
      turtlebot_dashboard:
      turtlebot_interactive_markers:
      turtlebot_rviz_launchers:
      turtlebot_viz:
    status: maintained
    tags:
      release: release/hydro/{package}/{version}
    url: https://github.com/turtlebot-release/turtlebot_viz-release.git
=======
>>>>>>> 2dc9c9e3
    version: 2.1.0-0
  underwater_simulation:
    packages:
      underwater_sensor_msgs:
      underwater_vehicle_dynamics:
      uwsim:
    status: maintained
    tags:
      release: release/hydro/{package}/{version}
    url: https://github.com/uji-ros-pkg/underwater_simulation-release.git
    version: 1.2.0-4
  unique_identifier:
    packages:
      unique_id:
      unique_identifier:
      uuid_msgs:
    status: developed
    tags:
      release: release/hydro/{package}/{version}
    url: https://github.com/ros-geographic-info/unique_identifier-release.git
    version: 1.0.1-0
  urdf_tutorial:
    tags:
      release: release/hydro/{package}/{version}
    url: https://github.com/ros-gbp/urdf_tutorial-release.git
    version: 0.2.1-0
  urdfdom:
    status: maintained
    tags:
      release: release/hydro/{package}/{version}
    url: https://github.com/ros-gbp/urdfdom-release.git
    version: 0.2.8-0
  urdfdom_headers:
    status: maintained
    tags:
      release: release/hydro/{package}/{version}
    url: https://github.com/ros-gbp/urdfdom_headers-release.git
    version: 0.2.3-0
  urg_c:
    status: maintained
    tags:
      release: release/hydro/{package}/{version}
    url: https://github.com/ros-gbp/urg_c-release.git
    version: 1.0.402-0
  urg_node:
    status: maintained
    tags:
      release: release/hydro/{package}/{version}
    url: https://github.com/ros-gbp/urg_node-release.git
    version: 0.1.2-0
  uwsim_bullet:
    status: maintained
    tags:
      release: release/hydro/{package}/{version}
    url: https://github.com/uji-ros-pkg/uwsim_bullet-release.git
    version: 2.79.0-3
  uwsim_osgbullet:
    status: maintained
    tags:
      release: release/hydro/{package}/{version}
    url: https://github.com/uji-ros-pkg/uwsim_osgbullet-release.git
    version: 2.0.2-2
  uwsim_osgocean:
    status: maintained
    tags:
      release: release/hydro/{package}/{version}
    url: https://github.com/uji-ros-pkg/uwsim_osgocean-release.git
    version: 1.0.2-6
  uwsim_osgworks:
    status: maintained
    tags:
      release: release/hydro/{package}/{version}
    url: https://github.com/uji-ros-pkg/uwsim_osgworks-release.git
    version: 2.0.2-3
  velodyne:
    packages:
      velodyne:
      velodyne_driver:
      velodyne_msgs:
      velodyne_pointcloud:
    status: maintained
    tags:
      release: release/hydro/{package}/{version}
    url: https://github.com/ros-drivers-gbp/velodyne-release.git
    version: 1.0.1-0
  vision_opencv:
    packages:
      cv_bridge:
      image_geometry:
      vision_opencv:
    tags:
      release: release/hydro/{package}/{version}
    url: https://github.com/ros-gbp/vision_opencv-release.git
    version: 1.10.6-0
  visp:
    url: https://github.com/laas/visp-release.git
  visualization-tutorials:
    packages:
      interactive_marker_tutorials:
      librviz_tutorial:
      rviz_plugin_tutorials:
      rviz_python_tutorial:
      visualization_marker_tutorials:
      visualization_tutorials:
    tags:
      release: release/hydro/{package}/{version}
    url: https://github.com/ros-gbp/visualization_tutorials-release.git
    version: 0.8.0-0
  warehouse_ros:
    status: maintained
    tags:
      release: release/hydro/{package}/{version}
    url: https://github.com/ros-gbp/warehouse-release.git
    version: 0.8.4-0
  wifi_ddwrt:
    status: maintained
    tags:
      release: release/hydro/{package}/{version}
    url: https://github.com/ros-gbp/wifi_ddwrt-release.git
    version: 0.2.0-0
  xacro:
    status: maintained
    tags:
      release: release/hydro/{package}/{version}
    url: https://github.com/ros-gbp/xacro-release.git
    version: 1.8.3-2
  xdot:
    tags:
      release: release/hydro/{package}/{version}
    url: https://github.com/jbohren/xdot-release.git
    version: 1.10.0-0
  yujin_maps:
    status: developed
    tags:
      release: release/hydro/{package}/{version}
    url: https://github.com/yujinrobot-release/yujin_maps-release.git
    version: 0.1.0-0
  yujin_ocs:
    packages:
      cmd_vel_mux:
      yocs_controllers:
      yocs_diff_drive_pose_controller:
      yocs_velocity_smoother:
      yujin_ocs:
    status: developed
    tags:
      release: release/hydro/{package}/{version}
    url: https://github.com/yujinrobot-release/yujin_ocs-release.git
    version: 0.3.0-0
  zeroconf_avahi_suite:
    packages:
      zeroconf_avahi:
      zeroconf_avahi_demos:
      zeroconf_avahi_suite:
    status: developed
    tags:
      release: release/hydro/{package}/{version}
    url: https://github.com/yujinrobot-release/zeroconf_avahi_suite-release.git
    version: 0.2.3-0
  zeroconf_msgs:
    status: developed
    tags:
      release: release/hydro/{package}/{version}
    url: https://github.com/yujinrobot-release/zeroconf_msgs-release.git
    version: 0.2.1-0
type: release
version: 1<|MERGE_RESOLUTION|>--- conflicted
+++ resolved
@@ -1531,7 +1531,7 @@
     tags:
       release: release/hydro/{package}/{version}
     url: https://github.com/turtlebot-release/turtlebot_create_desktop-release.git
-<<<<<<< HEAD
+    version: 2.1.0-0
   turtlebot_viz:
     packages:
       turtlebot_dashboard:
@@ -1542,9 +1542,6 @@
     tags:
       release: release/hydro/{package}/{version}
     url: https://github.com/turtlebot-release/turtlebot_viz-release.git
-=======
->>>>>>> 2dc9c9e3
-    version: 2.1.0-0
   underwater_simulation:
     packages:
       underwater_sensor_msgs:
