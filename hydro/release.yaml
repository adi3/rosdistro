--- conflicted
+++ resolved
@@ -646,11 +646,7 @@
     tags:
       release: release/groovy/{package}/{version}
     url: https://github.com/ros-gbp/opencv2_doc-release.git
-<<<<<<< HEAD
-    version: 2.4.5-1
-=======
     version: 2.4.5-2
->>>>>>> f6b2cc99
   opencv_candidate:
     tags:
       release: release/hydro/{package}/{version}
