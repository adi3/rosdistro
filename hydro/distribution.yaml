%YAML 1.1
# ROS distribution file
# see REP 141: http://ros.org/reps/rep-0141.html
---
release_platforms:
  fedora:
  - heisenbug
  ubuntu:
  - precise
  - quantal
  - raring
repositories:
  aau_multi_robot:
    doc:
      type: git
      url: https://github.com/aau-ros/aau_multi_robot.git
      version: hydro
    release:
      packages:
      - adhoc_communication
      - explorer
      - map_merger
      tags:
        release: release/hydro/{package}/{version}
      url: https://github.com/aau-ros/aau_multi_robot-release.git
      version: 0.1.3-5
    source:
      type: git
      url: https://github.com/aau-ros/aau_multi_robot.git
      version: hydro
    status: developed
  abb:
    doc:
      type: git
      url: https://github.com/ros-industrial/abb.git
      version: hydro
    release:
      packages:
      - abb
      - abb_common
      - abb_driver
      - abb_irb2400_moveit_config
      - abb_irb2400_moveit_plugins
      - abb_irb2400_support
      - abb_irb5400_support
      - abb_irb6600_support
      - abb_irb6640_moveit_config
      - abb_moveit_plugins
      - irb_2400_moveit_config
      - irb_6640_moveit_config
      tags:
        release: release/hydro/{package}/{version}
      url: https://github.com/ros-industrial-release/abb-release.git
      version: 1.1.6-0
    source:
      type: git
      url: https://github.com/ros-industrial/abb.git
      version: hydro
    status: developed
  acado:
    doc:
      type: git
      url: https://github.com/clearpath-gbp/acado-release.git
      version: upstream-patched
    release:
      tags:
        release: release/hydro/{package}/{version}
      url: https://github.com/clearpath-gbp/acado-release.git
      version: 1.2.1-6
    source:
      type: git
      url: https://github.com/clearpath-gbp/acado-release.git
      version: upstream-patched
    status: maintained
  ackermann_msgs:
    doc:
      type: git
      url: https://github.com/jack-oquin/ackermann_msgs.git
      version: master
    release:
      tags:
        release: release/hydro/{package}/{version}
      url: https://github.com/jack-oquin/ackermann_msgs-release.git
      version: 0.9.1-0
    source:
      type: git
      url: https://github.com/jack-oquin/ackermann_msgs.git
      version: master
    status: maintained
  ackermann_teleop:
    doc:
      type: git
      url: https://github.com/jack-oquin/ackermann_teleop.git
      version: master
  ackermann_vehicle:
    doc:
      type: git
      url: https://github.com/wunderkammer-laboratory/ackermann_vehicle.git
      version: master
  actionlib:
    doc:
      type: git
      url: https://github.com/ros/actionlib.git
      version: hydro-devel
    release:
      tags:
        release: release/hydro/{package}/{version}
      url: https://github.com/ros-gbp/actionlib-release.git
      version: 1.10.3-0
    source:
      type: git
      url: https://github.com/ros/actionlib.git
      version: hydro-devel
    status: maintained
  agvs:
    doc:
      type: git
      url: https://github.com/RobotnikAutomation/agvs.git
      version: hydro-devel
    source:
      type: git
      url: https://github.com/RobotnikAutomation/agvs.git
      version: hydro-devel
    status: developed
  android_apps:
    doc:
      type: git
      url: https://github.com/rosjava/android_apps.git
      version: hydro
  android_base_controller:
    doc:
      type: git
      url: https://github.com/creativa77/base_controller.git
      version: master
  android_core:
    doc:
      type: git
      url: https://github.com/rosjava/android_core.git
      version: hydro
  android_extras:
    doc:
      type: git
      url: https://github.com/rosjava/android_extras.git
      version: hydro
  android_remocons:
    doc:
      type: git
      url: https://github.com/rosjava/android_remocons.git
      version: hydro
  app_manager:
    doc:
      type: git
      url: https://github.com/pr2/app_manager.git
      version: hydro-devel
    release:
      tags:
        release: release/hydro/{package}/{version}
      url: https://github.com/ros-gbp/app_manager-release.git
      version: 1.0.2-0
    source:
      type: git
      url: https://github.com/pr2/app_manager.git
      version: hydro-devel
    status: maintained
  applanix_driver:
    doc:
      type: git
      url: https://github.com/clearpathrobotics/applanix_driver.git
      version: hydro-devel
    release:
      packages:
      - applanix_bridge
      - applanix_driver
      - applanix_msgs
      tags:
        release: release/hydro/{package}/{version}
      url: https://github.com/clearpath-gbp/applanix_driver-release.git
      version: 0.0.8-0
    source:
      type: git
      url: https://github.com/clearpathrobotics/applanix_driver.git
      version: hydro-devel
    status: maintained
  apriltags_ros:
    doc:
      type: git
      url: https://github.com/RIVeR-Lab/apriltags_ros.git
      version: hydro-devel
    release:
      packages:
      - apriltags
      - apriltags_ros
      tags:
        release: release/hydro/{package}/{version}
      url: https://github.com/RIVeR-Lab-release/apriltags_ros-release.git
      version: 0.0.4-0
    source:
      type: git
      url: https://github.com/RIVeR-Lab/apriltags_ros.git
      version: hydro-devel
    status: maintained
  ar_kinect:
    doc:
      type: git
      url: https://github.com/mikeferguson/ar_kinect.git
      version: groovy-devel
  ar_sys:
    doc:
      type: git
      url: https://github.com/Sahloul/ar_sys.git
      version: hydro-devel
    release:
      tags:
        release: release/hydro/{package}/{version}
      url: https://github.com/Sahloul/arsys_release.git
      version: 1.0.4-0
    source:
      type: git
      url: https://github.com/Sahloul/ar_sys.git
      version: hydro-devel
    status: developed
  ar_tools:
    doc:
      type: git
      url: https://github.com/ar-tools/ar_tools.git
      version: master
  ar_track_alvar:
    release:
      tags:
        release: release/hydro/{package}/{version}
      url: https://github.com/ros-gbp/ar_track_alvar-release.git
      version: 0.4.1-0
  arbotix:
    doc:
      type: git
      url: https://github.com/vanadiumlabs/arbotix_ros.git
      version: hydro-devel
    release:
      packages:
      - arbotix
      - arbotix_controllers
      - arbotix_firmware
      - arbotix_msgs
      - arbotix_python
      - arbotix_sensors
      tags:
        release: release/hydro/{package}/{version}
      url: https://github.com/vanadiumlabs/arbotix_ros-release.git
      version: 0.9.2-0
    status: maintained
  ardrone_autonomy:
    doc:
      type: git
      url: https://github.com/AutonomyLab/ardrone_autonomy.git
      version: hydro-devel
    release:
      tags:
        release: release/hydro/{package}/{version}
      url: https://github.com/AutonomyLab/ardrone_autonomy-release.git
      version: 1.3.7-0
    source:
      type: git
      url: https://github.com/AutonomyLab/ardrone_autonomy.git
      version: hydro-devel
    status: developed
  argos3d_p100:
    doc:
      type: git
      url: https://github.com/voxel-dot-at/argos3d_p100_ros_pkg.git
      version: master
  aruco_ros:
    doc:
      type: git
      url: https://github.com/pal-robotics/aruco_ros.git
      version: master
    source:
      type: git
      url: https://github.com/pal-robotics/aruco_ros.git
      version: master
    status: maintained
  asctec_mav_framework:
    doc:
      type: git
      url: https://github.com/ethz-asl/asctec_mav_framework.git
      version: master
  async_web_server_cpp:
    doc:
      type: git
      url: https://github.com/WPI-RAIL/async_web_server_cpp.git
      version: master
    release:
      tags:
        release: release/hydro/{package}/{version}
      url: https://github.com/wpi-rail-release/async_web_server_cpp-release.git
      version: 0.0.2-0
    source:
      type: git
      url: https://github.com/WPI-RAIL/async_web_server_cpp.git
      version: develop
    status: maintained
  audio_common:
    doc:
      type: git
      url: https://github.com/ros-drivers/audio_common.git
      version: hydro-devel
    release:
      packages:
      - audio_capture
      - audio_common
      - audio_common_msgs
      - audio_play
      - sound_play
      tags:
        release: release/hydro/{package}/{version}
      url: https://github.com/ros-gbp/audio_common-release.git
      version: 0.2.7-0
    source:
      type: git
      url: https://github.com/ros-drivers/audio_common.git
      version: hydro-devel
    status: maintained
  avt_vimba_camera:
    doc:
      type: git
      url: https://github.com/srv/avt_vimba_camera.git
      version: hydro
    release:
      tags:
        release: release/hydro/{package}/{version}
      url: https://github.com/srv/avt_vimba_camera-release.git
      version: 0.0.2-0
    source:
      type: git
      url: https://github.com/srv/avt_vimba_camera.git
      version: hydro
    status: developed
  ax2550:
    release:
      tags:
        release: release/hydro/{package}/{version}
      url: https://github.com/wjwwood/ax2550-release.git
      version: 0.1.1-0
  axis_camera:
    doc:
      type: git
      url: https://github.com/clearpathrobotics/axis_camera.git
      version: master
    release:
      tags:
        release: release/hydro/{package}/{version}
      url: https://github.com/clearpath-gbp/axis_camera-release.git
      version: 0.1.0-0
    source:
      type: git
      url: https://github.com/clearpathrobotics/axis_camera.git
      version: master
    status: maintained
  barrett_hand:
    doc:
      type: git
      url: https://github.com/RobotnikAutomation/barrett_hand.git
      version: hydro-devel
    release:
      packages:
      - barrett_hand
      - bhand_controller
      - bhand_description
      - rqt_bhand
      tags:
        release: release/hydro/{package}/{version}
      url: https://github.com/RobotnikAutomation/barrett_hand-release.git
      version: 0.1.0-0
    source:
      type: git
      url: https://github.com/RobotnikAutomation/barrett_hand.git
      version: hydro-devel
    status: maintained
  baxter:
    doc:
      type: git
      url: https://github.com/RethinkRobotics/baxter.git
      version: master
    release:
      packages:
      - baxter_sdk
      tags:
        release: release/hydro/{package}/{version}
      url: https://github.com/RethinkRobotics-release/baxter-release.git
      version: 1.1.0-0
    source:
      type: git
      url: https://github.com/RethinkRobotics/baxter.git
      version: master
    status: developed
  baxter_common:
    doc:
      type: git
      url: https://github.com/RethinkRobotics/baxter_common.git
      version: master
    release:
      packages:
      - baxter_common
      - baxter_core_msgs
      - baxter_description
      - baxter_maintenance_msgs
      tags:
        release: release/hydro/{package}/{version}
      url: https://github.com/RethinkRobotics-release/baxter_common-release.git
      version: 1.1.0-0
    source:
      type: git
      url: https://github.com/RethinkRobotics/baxter_common.git
      version: master
    status: developed
  baxter_examples:
    doc:
      type: git
      url: https://github.com/RethinkRobotics/baxter_examples.git
      version: master
    release:
      tags:
        release: release/hydro/{package}/{version}
      url: https://github.com/RethinkRobotics-release/baxter_examples-release.git
      version: 1.1.0-0
    source:
      type: git
      url: https://github.com/RethinkRobotics/baxter_examples.git
      version: master
    status: developed
  baxter_interface:
    doc:
      type: git
      url: https://github.com/RethinkRobotics/baxter_interface.git
      version: master
    release:
      tags:
        release: release/hydro/{package}/{version}
      url: https://github.com/RethinkRobotics-release/baxter_interface-release.git
      version: 1.1.0-0
    source:
      type: git
      url: https://github.com/RethinkRobotics/baxter_interface.git
      version: master
    status: developed
  baxter_tools:
    doc:
      type: git
      url: https://github.com/RethinkRobotics/baxter_tools.git
      version: master
    release:
      tags:
        release: release/hydro/{package}/{version}
      url: https://github.com/RethinkRobotics-release/baxter_tools-release.git
      version: 1.1.0-0
    source:
      type: git
      url: https://github.com/RethinkRobotics/baxter_tools.git
      version: master
    status: developed
  bfl:
    doc:
      type: git
      url: https://github.com/ros-gbp/bfl-release.git
      version: upstream
    release:
      tags:
        release: release/hydro/{package}/{version}
      url: https://github.com/ros-gbp/bfl-release.git
      version: 0.7.0-3
  biorob_common:
    doc:
      type: svn
      url: https://tu-darmstadt-ros-pkg.googlecode.com/svn/trunk/biorob_common
      version: HEAD
  biotac_driver:
    doc:
      type: git
      url: https://github.com/kth-ros-pkg/biotac_driver.git
      version: hydro
  bond_core:
    doc:
      type: git
      url: https://github.com/ros/bond_core.git
      version: master
    release:
      packages:
      - bond
      - bond_core
      - bondcpp
      - bondpy
      - smclib
      tags:
        release: release/hydro/{package}/{version}
      url: https://github.com/ros-gbp/bond_core-release.git
      version: 1.7.16-0
    source:
      type: git
      url: https://github.com/ros/bond_core.git
      version: master
    status: maintained
  boost_numpy:
    doc:
      type: git
      url: https://github.com/gt-ros-pkg/Boost.NumPy.git
      version: hydro-devel
  bride:
    release:
      packages:
      - bride
      - bride_compilers
      - bride_plugin_source
      - bride_templates
      - bride_tutorials
      tags:
        release: release/hydro/{package}/{version}
      url: https://github.com/ipa320/bride-release.git
      version: 0.3.3-1
    source:
      type: git
      url: https://github.com/ipa320/bride.git
      version: develop
    status: developed
  bta_ros:
    doc:
      type: git
      url: https://github.com/voxel-dot-at/bta_ros.git
      version: master
  bwi:
    doc:
      type: git
      url: https://github.com/utexas-bwi/bwi.git
      version: master
    release:
      packages:
      - bwi_desktop
      - bwi_desktop_full
      - bwi_launch
      tags:
        release: release/hydro/{package}/{version}
      url: https://github.com/utexas-bwi-gbp/bwi-release.git
      version: 0.3.1-0
    source:
      type: git
      url: https://github.com/utexas-bwi/bwi.git
      version: master
    status: developed
  bwi_common:
    doc:
      type: git
      url: https://github.com/utexas-bwi/bwi_common.git
      version: master
    release:
      packages:
      - bwi_common
      - bwi_gazebo_entities
      - bwi_interruptable_action_server
      - bwi_kr_execution
      - bwi_mapper
      - bwi_msgs
      - bwi_planning_common
      - bwi_tasks
      - bwi_tools
      - bwi_web
      - utexas_gdc
      tags:
        release: release/hydro/{package}/{version}
      url: https://github.com/utexas-bwi-gbp/bwi_common-release.git
      version: 0.3.2-0
    source:
      type: git
      url: https://github.com/utexas-bwi/bwi_common.git
      version: master
    status: developed
  bwi_planning:
    doc:
      type: git
      url: https://github.com/utexas-bwi/bwi_planning.git
      version: master
    release:
      packages:
      - bwi_planning
      - bwi_planning_icaps14
      tags:
        release: release/hydro/{package}/{version}
      url: https://github.com/utexas-bwi-gbp/bwi_planning-release.git
      version: 0.2.1-0
    source:
      type: git
      url: https://github.com/utexas-bwi/bwi_planning.git
      version: master
    status: developed
  calibration:
    doc:
      type: git
      url: https://github.com/ros-perception/calibration.git
      version: hydro
    release:
      packages:
      - calibration
      - calibration_estimation
      - calibration_launch
      - calibration_msgs
      - calibration_setup_helper
      - image_cb_detector
      - interval_intersection
      - joint_states_settler
      - laser_cb_detector
      - monocam_settler
      - settlerlib
      tags:
        release: release/hydro/{package}/{version}
      url: https://github.com/ros-gbp/calibration-release.git
      version: 0.10.13-0
    source:
      type: git
      url: https://github.com/ros-perception/calibration.git
      version: hydro
    status: maintained
  calvin_robot:
    doc:
      type: git
      url: https://github.com/uos/calvin_robot.git
      version: hydro_catkin
  camera1394:
    doc:
      type: git
      url: https://github.com/ros-drivers/camera1394.git
      version: hydro-devel
    release:
      tags:
        release: release/hydro/{package}/{version}
      url: https://github.com/ros-drivers-gbp/camera1394-release.git
      version: 1.9.5-1
    source:
      type: git
      url: https://github.com/ros-drivers/camera1394.git
      version: hydro-devel
    status: maintained
  camera1394stereo:
    doc:
      type: git
      url: https://github.com/srv/camera1394stereo.git
      version: hydro
  camera_aravis:
    doc:
      type: git
      url: https://github.com/ssafarik/camera_aravis.git
      version: master
  camera_info_manager_py:
    doc:
      type: git
      url: https://github.com/ros-perception/camera_info_manager_py.git
      version: master
    release:
      tags:
        release: release/hydro/{package}/{version}
      url: https://github.com/ros-gbp/camera_info_manager_py-release.git
      version: 0.2.3-0
    source:
      type: git
      url: https://github.com/ros-perception/camera_info_manager_py.git
      version: master
    status: developed
  camera_umd:
    doc:
      type: git
      url: https://github.com/ktossell/camera_umd.git
      version: master
    release:
      packages:
      - camera_umd
      - jpeg_streamer
      - uvc_camera
      tags:
        release: release/hydro/{package}/{version}
      url: https://github.com/ktossell/camera_umd-release.git
      version: 0.2.4-0
    source:
      type: git
      url: https://github.com/ktossell/camera_umd.git
      version: master
    status: maintained
  capabilities:
    doc:
      type: git
      url: https://github.com/osrf/capabilities.git
      version: master
    release:
      tags:
        release: release/hydro/{package}/{version}
      url: https://github.com/ros-gbp/capabilities-release.git
      version: 0.2.0-0
    source:
      type: git
      url: https://github.com/osrf/capabilities.git
      version: master
    status: maintained
  care_o_bot:
    release:
      packages:
      - care_o_bot
      - care_o_bot_robot
      - care_o_bot_simulation
      tags:
        release: release/hydro/{package}/{version}
      url: https://github.com/ipa320/care-o-bot-release.git
      version: 0.5.0-0
  catkin:
    doc:
      type: git
      url: https://github.com/ros/catkin.git
      version: groovy-devel
    release:
      tags:
        release: release/hydro/{package}/{version}
      url: https://github.com/ros-gbp/catkin-release.git
      version: 0.5.90-0
    source:
      type: git
      url: https://github.com/ros/catkin.git
      version: groovy-devel
    status: maintained
  clasp:
    doc:
      type: git
      url: https://github.com/utexas-bwi/clasp.git
      version: master
    release:
      tags:
        release: release/hydro/{package}/{version}
      url: https://github.com/utexas-bwi-gbp/clasp-release.git
      version: 3.0.3-0
    source:
      type: git
      url: https://github.com/utexas-bwi/clasp.git
      version: master
    status: developed
  class_loader:
    doc:
      type: git
      url: https://github.com/ros/class_loader.git
      version: hydro-devel
    release:
      tags:
        release: release/hydro/{package}/{version}
      url: https://github.com/ros-gbp/class_loader-release.git
      version: 0.2.5-0
    source:
      type: git
      url: https://github.com/ros/class_loader.git
      version: hydro-devel
    status: maintained
  clearpath_base:
    release:
      tags:
        release: release/hydro/{package}/{version}
      url: https://github.com/clearpath-gbp/clearpath_base-release.git
      version: 0.4.4-0
  cmake_modules:
    doc:
      type: git
      url: https://github.com/ros/cmake_modules.git
      version: 0.2-devel
    release:
      tags:
        release: release/hydro/{package}/{version}
      url: https://github.com/ros-gbp/cmake_modules-release.git
      version: 0.3.3-0
    source:
      type: git
      url: https://github.com/ros/cmake_modules.git
      version: 0.3-devel
    status: maintained
  cmvision:
    release:
      tags:
        release: release/hydro/{package}/{version}
      url: https://github.com/utexas-bwi-gbp/cmvision-release.git
      version: 0.4.2-0
    status: maintained
  cmvision_3d:
    doc:
      type: git
      url: https://github.com/OSUrobotics/cmvision_3d.git
      version: master
  cob_calibration_data:
    doc:
      type: git
      url: https://github.com/ipa320/cob_calibration_data.git
      version: hydro_release_candidate
    release:
      tags:
        release: release/hydro/{package}/{version}
      url: https://github.com/ipa320/cob_calibration_data-release.git
      version: 0.5.1-1
    source:
      type: git
      url: https://github.com/ipa320/cob_calibration_data.git
      version: hydro_dev
    status: developed
  cob_command_tools:
    doc:
      type: git
      url: https://github.com/ipa320/cob_command_tools.git
      version: hydro_release_candidate
    release:
      packages:
      - cob_command_gui
      - cob_command_tools
      - cob_dashboard
      - cob_interactive_teleop
      - cob_script_server
      - cob_teleop
      tags:
        release: release/hydro/{package}/{version}
      url: https://github.com/ipa320/cob_command_tools-release.git
      version: 0.5.1-2
    source:
      type: git
      url: https://github.com/ipa320/cob_command_tools.git
      version: hydro_dev
    status: developed
  cob_common:
    doc:
      type: git
      url: https://github.com/ipa320/cob_common.git
      version: hydro_release_candidate
    release:
      packages:
      - brics_actuator
      - cob_common
      - cob_description
      - cob_srvs
      - desire_description
      - raw_description
      tags:
        release: release/hydro/{package}/{version}
      url: https://github.com/ipa320/cob_common-release.git
      version: 0.5.3-0
    source:
      type: git
      url: https://github.com/ipa320/cob_common.git
      version: hydro_dev
    status: developed
  cob_driver:
    doc:
      type: git
      url: https://github.com/ipa320/cob_driver.git
      version: hydro_release_candidate
    release:
      packages:
      - cob_base_drive_chain
      - cob_base_velocity_smoother
      - cob_camera_sensors
      - cob_canopen_motor
      - cob_collision_velocity_filter
      - cob_driver
      - cob_footprint_observer
      - cob_generic_can
      - cob_head_axis
      - cob_hokuyo
      - cob_hwboard
      - cob_light
      - cob_phidgets
      - cob_relayboard
      - cob_sick_lms1xx
      - cob_sick_s300
      - cob_sound
      - cob_trajectory_controller
      - cob_undercarriage_ctrl
      - cob_utilities
      - cob_voltage_control
      tags:
        release: release/hydro/{package}/{version}
      url: https://github.com/ipa320/cob_driver-release.git
      version: 0.5.5-0
    source:
      type: git
      url: https://github.com/ipa320/cob_driver.git
      version: hydro_dev
    status: developed
  cob_environment_perception:
    doc:
      type: git
      url: https://github.com/ipa320/cob_environment_perception.git
      version: hydro_dev
    source:
      type: git
      url: https://github.com/ipa320/cob_environment_perception.git
      version: hydro_dev
  cob_environments:
    doc:
      type: git
      url: https://github.com/ipa320/cob_environments.git
      version: hydro_release_candidate
    release:
      packages:
      - cob_default_env_config
      - cob_environments
      tags:
        release: release/hydro/{package}/{version}
      url: https://github.com/ipa320/cob_environments-release.git
      version: 0.5.1-3
    source:
      type: git
      url: https://github.com/ipa320/cob_environments.git
      version: hydro_dev
    status: developed
  cob_extern:
    doc:
      type: git
      url: https://github.com/ipa320/cob_extern.git
      version: hydro_release_candidate
    release:
      packages:
      - cob_extern
      - libntcan
      - libpcan
      - libphidgets
      tags:
        release: release/hydro/{package}/{version}
      url: https://github.com/ipa320/cob_extern-release.git
      version: 0.5.2-5
    source:
      type: git
      url: https://github.com/ipa320/cob_extern.git
      version: hydro_dev
    status: maintained
  cob_manipulation:
    doc:
      type: git
      url: https://github.com/ipa320/cob_manipulation.git
      version: hydro_release_candidate
    release:
      packages:
      - cob_grasp_generation
      - cob_kinematics
      - cob_lookat_action
      - cob_manipulation
      - cob_moveit_config
      - cob_moveit_interface
      - cob_pick_place_action
      - cob_tactiletools
      - cob_tray_monitor
      tags:
        release: release/hydro/{package}/{version}
      url: https://github.com/ipa320/cob_manipulation-release.git
      version: 0.5.1-1
    source:
      type: git
      url: https://github.com/ipa320/cob_manipulation.git
      version: hydro_dev
    status: developed
  cob_navigation:
    doc:
      type: git
      url: https://github.com/ipa320/cob_navigation.git
      version: hydro_release_candidate
    release:
      packages:
      - cob_linear_nav
      - cob_mapping_slam
      - cob_navigation
      - cob_navigation_config
      - cob_navigation_global
      - cob_navigation_local
      - cob_navigation_slam
      - cob_unified_scan_publisher
      tags:
        release: release/hydro/{package}/{version}
      url: https://github.com/ipa320/cob_navigation-release.git
      version: 0.5.1-2
    source:
      type: git
      url: https://github.com/ipa320/cob_navigation.git
      version: hydro_dev
    status: developed
  cob_people_perception:
    doc:
      type: git
      url: https://github.com/ipa-rmb/cob_people_perception.git
      version: hydro_dev
    source:
      type: git
      url: https://github.com/ipa-rmb/cob_people_perception.git
      version: hydro_dev
    status: developed
  cob_perception_common:
    doc:
      type: git
      url: https://github.com/ipa320/cob_perception_common.git
      version: hydro_dev
    release:
      packages:
      - cob_cam3d_throttle
      - cob_image_flip
      - cob_object_detection_msgs
      - cob_perception_common
      - cob_perception_msgs
      - cob_vision_utils
      tags:
        release: release/hydro/{package}/{version}
      url: https://github.com/ipa320/cob_perception_common-release.git
      version: 0.5.12-0
    source:
      type: git
      url: https://github.com/ipa320/cob_perception_common.git
      version: hydro_dev
    status: maintained
  cob_robots:
    doc:
      type: git
      url: https://github.com/ipa320/cob_robots.git
      version: hydro_release_candidate
    release:
      packages:
      - cob_bringup
      - cob_controller_configuration_gazebo
      - cob_default_robot_config
      - cob_hardware_config
      - cob_monitoring
      - cob_robots
      tags:
        release: release/hydro/{package}/{version}
      url: https://github.com/ipa320/cob_robots-release.git
      version: 0.5.3-0
    source:
      type: git
      url: https://github.com/ipa320/cob_robots.git
      version: hydro_dev
    status: developed
  cob_simulation:
    doc:
      type: git
      url: https://github.com/ipa320/cob_simulation.git
      version: hydro_release_candidate
    release:
      packages:
      - cob_bringup_sim
      - cob_gazebo
      - cob_gazebo_objects
      - cob_gazebo_worlds
      - cob_simulation
      tags:
        release: release/hydro/{package}/{version}
      url: https://github.com/ipa320/cob_simulation-release.git
      version: 0.5.2-0
    source:
      type: git
      url: https://github.com/ipa320/cob_simulation.git
      version: hydro_dev
    status: developed
  cob_substitute:
    doc:
      type: git
      url: https://github.com/ipa320/cob_substitute.git
      version: hydro_release_candidate
    release:
      packages:
      - cob_lbr
      - cob_substitute
      - frida_description
      - frida_driver
      - prace_gripper_description
      - prace_gripper_driver
      tags:
        release: release/hydro/{package}/{version}
      url: https://github.com/ipa320/cob_substitute-release.git
      version: 0.5.1-2
    source:
      type: git
      url: https://github.com/ipa320/cob_substitute.git
      version: hydro_dev
    status: developed
  cogniteam_models:
    doc:
      type: git
      url: https://github.com/cogniteam/cogniteam_models.git
      version: master
  common_msgs:
    doc:
      type: git
      url: https://github.com/ros/common_msgs.git
      version: hydro-devel
    release:
      packages:
      - actionlib_msgs
      - common_msgs
      - diagnostic_msgs
      - geometry_msgs
      - nav_msgs
      - sensor_msgs
      - shape_msgs
      - stereo_msgs
      - trajectory_msgs
      - visualization_msgs
      tags:
        release: release/hydro/{package}/{version}
      url: https://github.com/ros-gbp/common_msgs-release.git
      version: 1.10.6-0
    source:
      type: git
      url: https://github.com/ros/common_msgs.git
      version: hydro-devel
    status: maintained
  common_tutorials:
    doc:
      type: git
      url: https://github.com/ros/common_tutorials.git
      version: hydro-devel
    release:
      packages:
      - actionlib_tutorials
      - common_tutorials
      - nodelet_tutorial_math
      - pluginlib_tutorials
      - turtle_actionlib
      tags:
        release: release/hydro/{package}/{version}
      url: https://github.com/ros-gbp/common_tutorials-release.git
      version: 0.1.7-0
    status: maintained
  concert_scheduling:
    doc:
      type: git
      url: https://github.com/utexas-bwi/concert_scheduling.git
      version: master
  console_bridge:
    release:
      tags:
        release: release/hydro/{package}/{version}
      url: https://github.com/ros-gbp/console_bridge-release.git
      version: 0.2.4-1
    status: maintained
  control_msgs:
    doc:
      type: git
      url: https://github.com/ros-controls/control_msgs.git
      version: groovy-devel
    release:
      tags:
        release: release/hydro/{package}/{version}
      url: https://github.com/ros-gbp/control_msgs-release.git
      version: 1.2.0-1
    source:
      type: git
      url: https://github.com/ros-controls/control_msgs.git
      version: hydro-devel
    status: maintained
  control_toolbox:
    doc:
      type: git
      url: https://github.com/ros-controls/control_toolbox.git
      version: hydro-devel
    release:
      tags:
        release: release/hydro/{package}/{version}
      url: https://github.com/ros-gbp/control_toolbox-release.git
      version: 1.10.4-2
    source:
      type: git
      url: https://github.com/ros-controls/control_toolbox.git
      version: hydro-devel
    status: maintained
  convex_decomposition:
    release:
      tags:
        release: release/hydro/{package}/{version}
      url: https://github.com/ros-gbp/convex_decomposition-release.git
      version: 0.1.9-0
    source:
      type: git
      url: https://github.com/ros/convex_decomposition.git
      version: master
  corobot:
    doc:
      type: git
      url: https://github.com/morgancormier/corobot.git
      version: master
  cpp_introspection:
    doc:
      type: git
      url: https://github.com/tu-darmstadt-ros-pkg/cpp_introspection.git
      version: master
  cram_3rdparty:
    doc:
      type: git
      url: https://github.com/cram-code/cram_3rdparty.git
      version: master
    release:
      packages:
      - alexandria
      - babel
      - cffi
      - cl_store
      - cl_utilities
      - cram_3rdparty
      - fiveam
      - gsd
      - gsll
      - lisp_unit
      - split_sequence
      - synchronization_tools
      - trivial_features
      - trivial_garbage
      - trivial_gray_streams
      - yason
      tags:
        release: release/hydro/{package}/{version}
      url: https://github.com/ros-gbp/cram_3rdparty-release.git
      version: 0.1.2-0
    source:
      type: git
      url: https://github.com/cram-code/cram_3rdparty.git
      version: master
    status: maintained
  cram_core:
    doc:
      type: git
      url: https://github.com/cram-code/cram_core.git
      version: master
    release:
      packages:
      - cram_core
      - cram_designators
      - cram_execution_trace
      - cram_language
      - cram_math
      - cram_process_modules
      - cram_projection
      - cram_reasoning
      - cram_test_utilities
      - cram_utilities
      tags:
        release: release/hydro/{package}/{version}
      url: https://github.com/ros-gbp/cram_core-release.git
      version: 0.1.2-0
    source:
      type: git
      url: https://github.com/cram-code/cram_core.git
      version: master
    status: maintained
  crom_common:
    doc:
      type: git
      url: https://github.com/RobotnikAutomation/crom_common.git
      version: hydro-devel
    source:
      type: git
      url: https://github.com/RobotnikAutomation/crom_common.git
      version: hydro-devel
    status: maintained
  crom_sim:
    doc:
      type: git
      url: https://github.com/RobotnikAutomation/crom_sim.git
      version: hydro-devel
    source:
      type: git
      url: https://github.com/RobotnikAutomation/crom_sim.git
      version: hydro-devel
    status: maintained
  crsm_slam:
    doc:
      type: git
      url: https://github.com/etsardou/crsm-slam-ros-pkg.git
      version: hydro-devel
    release:
      tags:
        release: release/hydro/{package}/{version}
      url: https://github.com/etsardou/crsm-slam-ros-pkg-release.git
      version: 1.0.3-1
    status: developed
  cv_camera:
    doc:
      type: git
      url: https://github.com/OTL/cv_camera.git
      version: master
    release:
      tags:
        release: release/hydro/{package}/{version}
      url: https://github.com/OTL/cv_camera-release.git
      version: 0.0.2-0
    source:
      type: git
      url: https://github.com/OTL/cv_camera.git
      version: master
  cyton_gamma_1500_description:
    doc:
      type: git
      url: https://github.com/GertKanter/cyton_gamma_1500_description.git
      version: master
  darwin_control:
    doc:
      type: git
      url: https://github.com/HumaRobotics/darwin_control.git
      version: master
  darwin_description:
    doc:
      type: git
      url: https://github.com/HumaRobotics/darwin_description.git
      version: master
  darwin_gazebo:
    doc:
      type: git
      url: https://github.com/HumaRobotics/darwin_gazebo.git
      version: master
  decision_making:
    doc:
      type: git
      url: https://github.com/cogniteam/decision_making.git
      version: master
  decision_making_robot_examples:
    doc:
      type: git
      url: https://github.com/cogniteam/decision_making_robot_examples.git
      version: master
  declination:
    doc:
      type: git
      url: https://github.com/clearpathrobotics/declination.git
      version: master
    release:
      tags:
        release: release/hydro/{package}/{version}
      url: https://github.com/clearpath-gbp/declination-release.git
      version: 0.0.2-0
  demo_lidar:
    doc:
      type: git
      url: https://github.com/jizhang-cmu/demo_lidar.git
      version: hydro
  demo_pioneer:
    doc:
      type: git
      url: https://github.com/lagadic/demo_pioneer.git
      version: master
  demo_rgbd:
    doc:
      type: git
      url: https://github.com/jizhang-cmu/demo_rgbd.git
      version: hydro
  denso:
    doc:
      type: git
      url: https://github.com/start-jsk/denso.git
      version: hydro-devel
    release:
      packages:
      - denso
      - denso_controller
      - denso_launch
      - vs060
      - vs060_moveit_config
      tags:
        release: release/hydro/{package}/{version}
      url: https://github.com/start-jsk/denso-release.git
      version: 0.2.9-0
    source:
      type: git
      url: https://github.com/start-jsk/denso.git
      version: hydro-devel
    status: developed
  depthcloud_encoder:
    doc:
      type: git
      url: https://github.com/RobotWebTools/depthcloud_encoder.git
      version: master
    release:
      tags:
        release: release/hydro/{package}/{version}
      url: https://github.com/RobotWebTools-release/depthcloud_encoder-release.git
      version: 0.0.4-0
    source:
      type: git
      url: https://github.com/RobotWebTools/depthcloud_encoder.git
      version: develop
    status: maintained
  depthimage_to_laserscan:
    doc:
      type: git
      url: https://github.com/ros-perception/depthimage_to_laserscan.git
      version: hydro-devel
    release:
      tags:
        release: release/hydro/{package}/{version}
      url: https://github.com/ros-gbp/depthimage_to_laserscan-release.git
      version: 1.0.7-0
    status: maintained
  descartes:
    doc:
      type: git
      url: https://github.com/ros-industrial-consortium/descartes.git
      version: hydro-devel
    release:
      packages:
      - descartes_core
      - descartes_moveit
      - descartes_planner
      - descartes_trajectory
      tags:
        release: release/hydro/{package}/{version}
      url: https://github.com/ros-industrial-release/descartes-release.git
      version: 0.0.1-0
    source:
      type: git
      url: https://github.com/ros-industrial-consortium/descartes.git
      version: hydro-devel
    status: developed
  designator_integration:
    release:
      tags:
        release: release/hydro/{package}/{version}
      url: https://github.com/code-iai-release/designator_integration-release.git
      version: 0.0.1-0
    status: developed
  diagnostics:
    doc:
      type: git
      url: https://github.com/ros/diagnostics.git
      version: groovy-devel
    release:
      packages:
      - diagnostic_aggregator
      - diagnostic_analysis
      - diagnostic_common_diagnostics
      - diagnostic_updater
      - diagnostics
      - self_test
      - test_diagnostic_aggregator
      tags:
        release: release/hydro/{package}/{version}
      url: https://github.com/ros-gbp/diagnostics-release.git
      version: 1.8.7-0
    source:
      type: git
      url: https://github.com/ros/diagnostics.git
      version: hydro-devel
    status: maintained
  diffdrive_gazebo_plugin:
    doc:
      type: git
      url: https://github.com/uos/diffdrive_gazebo_plugin.git
      version: hydro_catkin
    source:
      type: git
      url: https://github.com/uos/diffdrive_gazebo_plugin.git
      version: hydro_catkin
  driver_common:
    doc:
      type: git
      url: https://github.com/ros-drivers/driver_common.git
      version: hydro-devel
    release:
      packages:
      - driver_base
      - driver_common
      - timestamp_tools
      tags:
        release: release/hydro/{package}/{version}
      url: https://github.com/ros-gbp/driver_common-release.git
      version: 1.6.8-0
    status: end-of-life
    status_description: Will be released only as long as required for PR2 drivers
      (hokuyo_node, wge100_driver)
  dynamic_reconfigure:
    doc:
      type: git
      url: https://github.com/ros/dynamic_reconfigure.git
      version: master
    release:
      tags:
        release: release/hydro/{package}/{version}
      url: https://github.com/ros-gbp/dynamic_reconfigure-release.git
      version: 1.5.37-0
    source:
      type: git
      url: https://github.com/ros/dynamic_reconfigure.git
      version: master
    status: maintained
  dynamixel_motor:
    doc:
      type: git
      url: https://github.com/arebgun/dynamixel_motor.git
      version: master
    release:
      packages:
      - dynamixel_controllers
      - dynamixel_driver
      - dynamixel_motor
      - dynamixel_msgs
      - dynamixel_tutorials
      tags:
        release: release/hydro/{package}/{version}
      url: https://github.com/arebgun/dynamixel_motor-release.git
      version: 0.4.0-1
  dynamixel_motor_experimental:
    doc:
      type: git
      url: https://github.com/arebgun/dynamixel_motor_experimental.git
      version: master
  dynamixel_pro_arm:
    release:
      tags:
        release: release/hydro/{package}/{version}
      url: https://github.com/ros-gbp/dynamixel_pro_arm-release.git
      version: 0.8.1-0
  dynamixel_pro_arm_description:
    release:
      tags:
        release: release/hydro/{package}/{version}
      url: https://github.com/ros-gbp/dynamixel_pro_arm_description-release.git
      version: 0.8.1-0
  dynamixel_pro_arm_moveit_config:
    release:
      tags:
        release: release/hydro/{package}/{version}
      url: https://github.com/ros-gbp/dynamixel_pro_arm_moveit_config-release.git
      version: 0.2.1-0
  dynamixel_pro_controller:
    release:
      tags:
        release: release/hydro/{package}/{version}
      url: https://github.com/ros-gbp/dynamixel_pro_controller-release.git
      version: 0.8.4-0
  dynamixel_pro_driver:
    release:
      tags:
        release: release/hydro/{package}/{version}
      url: https://github.com/ros-gbp/dynamixel_pro_driver-release.git
      version: 0.8.3-0
  dynamixel_pro_moveit_controller:
    release:
      tags:
        release: release/hydro/{package}/{version}
      url: https://github.com/ros-gbp/dynamixel_pro_moveit_controller-release.git
      version: 0.8.1-0
  dynpick_driver:
    doc:
      type: git
      url: https://github.com/tork-a/dynpick_driver.git
      version: master
    release:
      tags:
        release: release/hydro/{package}/{version}
      url: https://github.com/tork-a/dynpick_driver-release.git
      version: 0.0.5-0
    source:
      type: git
      url: https://github.com/tork-a/dynpick_driver.git
      version: master
    status: maintained
  eband_local_planner:
    doc:
      type: git
      url: https://github.com/utexas-bwi/eband_local_planner.git
      version: master
    release:
      tags:
        release: release/hydro/{package}/{version}
      url: https://github.com/utexas-bwi-gbp/eband_local_planner-release.git
      version: 0.3.0-0
    source:
      type: git
      url: https://github.com/utexas-bwi/eband_local_planner.git
      version: master
    status: developed
  ecl_core:
    doc:
      type: git
      url: https://github.com/stonier/ecl_core.git
      version: hydro-devel
    release:
      packages:
      - ecl_command_line
      - ecl_concepts
      - ecl_containers
      - ecl_converters
      - ecl_core
      - ecl_core_apps
      - ecl_devices
      - ecl_eigen
      - ecl_exceptions
      - ecl_formatters
      - ecl_geometry
      - ecl_ipc
      - ecl_linear_algebra
      - ecl_math
      - ecl_mpl
      - ecl_sigslots
      - ecl_statistics
      - ecl_streams
      - ecl_threads
      - ecl_time
      - ecl_type_traits
      - ecl_utilities
      tags:
        release: release/hydro/{package}/{version}
      url: https://github.com/yujinrobot-release/ecl_core-release.git
      version: 0.60.8-0
    source:
      type: git
      url: https://github.com/stonier/ecl_core.git
      version: hydro-devel
    status: developed
  ecl_lite:
    doc:
      type: git
      url: https://github.com/stonier/ecl_lite.git
      version: hydro-devel
    release:
      packages:
      - ecl_config
      - ecl_converters_lite
      - ecl_errors
      - ecl_io
      - ecl_lite
      - ecl_sigslots_lite
      - ecl_time_lite
      tags:
        release: release/hydro/{package}/{version}
      url: https://github.com/yujinrobot-release/ecl_lite-release.git
      version: 0.60.1-0
    source:
      type: git
      url: https://github.com/stonier/ecl_lite.git
      version: hydro-devel
    status: developed
  ecl_manipulation:
    doc:
      type: git
      url: https://github.com/stonier/ecl_manipulation.git
      version: hydro-devel
    release:
      packages:
      - ecl
      - ecl_manipulation
      - ecl_manipulators
      tags:
        release: release/hydro/{package}/{version}
      url: https://github.com/yujinrobot-release/ecl_manipulation-release.git
      version: 0.60.0-0
    source:
      type: git
      url: https://github.com/stonier/ecl_manipulation.git
      version: hydro-devel
    status: developed
  ecl_navigation:
    doc:
      type: git
      url: https://github.com/stonier/ecl_navigation.git
      version: hydro-devel
    release:
      packages:
      - ecl_mobile_robot
      - ecl_navigation
      tags:
        release: release/hydro/{package}/{version}
      url: https://github.com/yujinrobot-release/ecl_navigation-release.git
      version: 0.60.0-2
    source:
      type: git
      url: https://github.com/stonier/ecl_navigation.git
      version: hydro-devel
    status: developed
  ecl_tools:
    doc:
      type: git
      url: https://github.com/stonier/ecl_tools.git
      version: hydro-devel
    release:
      packages:
      - ecl_build
      - ecl_license
      - ecl_tools
      tags:
        release: release/hydro/{package}/{version}
      url: https://github.com/yujinrobot-release/ecl_tools-release.git
      version: 0.60.1-0
    source:
      type: git
      url: https://github.com/stonier/ecl_tools.git
      version: hydro-devel
    status: developed
  ecto:
    release:
      tags:
        release: release/hydro/{package}/{version}
      url: https://github.com/ros-gbp/ecto-release.git
      version: 0.6.8-0
    source:
      type: git
      url: https://github.com/plasmodic/ecto.git
      version: master
    status: maintained
  ecto_image_pipeline:
    release:
      tags:
        release: release/hydro/{package}/{version}
      url: https://github.com/ros-gbp/ecto_image_pipeline-release.git
      version: 0.5.5-0
    source:
      type: git
      url: https://github.com/plasmodic/ecto_image_pipeline.git
      version: master
    status: maintained
  ecto_opencv:
    release:
      tags:
        release: release/hydro/{package}/{version}
      url: https://github.com/ros-gbp/ecto_opencv-release.git
      version: 0.5.5-0
    source:
      type: git
      url: https://github.com/plasmodic/ecto_opencv.git
      version: master
    status: maintained
  ecto_openni:
    release:
      tags:
        release: release/hydro/{package}/{version}
      url: https://github.com/ros-gbp/ecto_openni-release.git
      version: 0.4.0-0
    source:
      type: git
      url: https://github.com/plasmodic/ecto_openni.git
      version: master
    status: maintained
  ecto_pcl:
    release:
      tags:
        release: release/hydro/{package}/{version}
      url: https://github.com/ros-gbp/ecto_pcl-release.git
      version: 0.4.2-0
    source:
      type: git
      url: https://github.com/plasmodic/ecto_pcl.git
      version: master
    status: maintained
  ecto_ros:
    release:
      tags:
        release: release/hydro/{package}/{version}
      url: https://github.com/ros-gbp/ecto_ros-release.git
      version: 0.4.6-0
    source:
      type: git
      url: https://github.com/plasmodic/ecto_ros.git
      version: master
    status: maintained
  eigen_stl_containers:
    doc:
      type: git
      url: https://github.com/ros/eigen_stl_containers.git
      version: master
    release:
      tags:
        release: release/hydro/{package}/{version}
      url: https://github.com/ros-gbp/eigen_stl_containers-release.git
      version: 0.1.4-0
    source:
      type: git
      url: https://github.com/ros/eigen_stl_containers.git
      version: master
    status: maintained
  eigen_utils:
    doc:
      type: git
      url: https://github.com/marioprats/eigen_utils.git
      version: groovy-devel
    release:
      tags:
        release: release/hydro/{package}/{version}
      url: https://github.com/marioprats/eigen_utils-release.git
      version: 1.0.2-0
    status: maintained
  eml:
    release:
      tags:
        release: release/hydro/{package}/{version}
      url: https://github.com/ros-gbp/eml-release.git
      version: 0.36.0-3
    status: maintained
  enu:
    doc:
      type: git
      url: https://github.com/clearpathrobotics/enu.git
      version: hydro
    release:
      tags:
        release: release/hydro/{package}/{version}
      url: https://github.com/clearpath-gbp/enu-release.git
      version: 1.2.2-0
    source:
      type: git
      url: https://github.com/clearpathrobotics/enu.git
      version: hydro
    status: maintained
  epos_driver:
    doc:
      type: git
      url: https://github.com/tkucner/epos_driver-released.git
      version: upstream
    release:
      tags:
        release: release/hydro/{package}/{version}
      url: https://github.com/tkucner/epos_driver-released.git
      version: 0.0.7-0
    source:
      type: git
      url: https://github.com/tkucner/epos_driver-released.git
      version: upstream
    status: developed
  erratic_robot:
    doc:
      type: git
      url: https://github.com/arebgun/erratic_robot.git
      version: master
  ethercat_soem:
    doc:
      type: git
      url: https://github.com/gt-ros-pkg/ethercat-soem.git
      version: hydro-devel
  ethzasl_icp_mapping:
    doc:
      type: git
      url: https://github.com/ethz-asl/ethzasl_icp_mapping.git
      version: hydro_devel
    release:
      packages:
      - ethzasl_extrinsic_calibration
      - ethzasl_gridmap_2d
      - ethzasl_icp_mapper
      - ethzasl_icp_mapper_experiments
      - ethzasl_icp_mapping
      - ethzasl_point_cloud_vtk_tools
      - libpointmatcher_ros
      tags:
        release: release/hydro/{package}/{version}
      url: https://github.com/ethz-asl/ethzasl_icp_mapping-release.git
      version: 0.9.6-0
    source:
      type: git
      url: https://github.com/ethz-asl/ethzasl_icp_mapping.git
      version: hydro_devel
    status: maintained
  euslisp:
    doc:
      type: git
      url: https://github.com/tork-a/euslisp-release.git
      version: release/hydro/euslisp
    release:
      tags:
        release: release/hydro/{package}/{version}
      url: https://github.com/tork-a/euslisp-release.git
      version: 9.11.1-0
    status: developed
  executive_smach:
    release:
      packages:
      - executive_smach
      - smach
      - smach_msgs
      - smach_ros
      tags:
        release: release/hydro/{package}/{version}
      url: https://github.com/ros-gbp/executive_smach-release.git
      version: 1.3.1-0
    status: maintained
  executive_smach_visualization:
    release:
      packages:
      - smach_viewer
      tags:
        release: release/hydro/{package}/{version}
      url: https://github.com/jbohren/executive_smach_visualization-release.git
      version: 1.1.0-0
  fanuc:
    doc:
      type: git
      url: https://github.com/ros-industrial/fanuc.git
      version: hydro
    release:
      packages:
      - fanuc
      - fanuc_assets
      - fanuc_driver
      - fanuc_lrmate200ic5h_moveit_config
      - fanuc_lrmate200ic5l_moveit_config
      - fanuc_lrmate200ic_moveit_config
      - fanuc_lrmate200ic_moveit_plugins
      - fanuc_lrmate200ic_support
      - fanuc_m10ia_moveit_config
      - fanuc_m10ia_moveit_plugins
      - fanuc_m10ia_support
      - fanuc_m16ib20_moveit_config
      - fanuc_m16ib_moveit_plugins
      - fanuc_m16ib_support
      - fanuc_m20ia10l_moveit_config
      - fanuc_m20ia_moveit_config
      - fanuc_m20ia_moveit_plugins
      - fanuc_m20ia_support
      - fanuc_m430ia2f_moveit_config
      - fanuc_m430ia2p_moveit_config
      - fanuc_m430ia_moveit_plugins
      - fanuc_m430ia_support
      - fanuc_resources
      tags:
        release: release/hydro/{package}/{version}
      url: https://github.com/ros-industrial-release/fanuc-release.git
      version: 0.3.1-0
    source:
      type: git
      url: https://github.com/ros-industrial/fanuc.git
      version: hydro-devel
    status: developed
  fanuc_experimental:
    doc:
      type: git
      url: https://github.com/ros-industrial/fanuc_experimental.git
      version: hydro-devel
    source:
      type: git
      url: https://github.com/ros-industrial/fanuc_experimental.git
      version: hydro-devel
    status: developed
  fcl:
    release:
      tags:
        release: release/hydro/{package}/{version}
      url: https://github.com/ros-gbp/fcl-release.git
      version: 0.2.9-1
    status: maintained
  filters:
    doc:
      type: git
      url: https://github.com/ros/filters.git
      version: hydro-devel
    release:
      tags:
        release: release/hydro/{package}/{version}
      url: https://github.com/ros-gbp/filters-release.git
      version: 1.7.4-2
    source:
      type: git
      url: https://github.com/ros/filters.git
      version: hydro-devel
    status: maintained
  find_object_2d:
    doc:
      type: svn
      url: https://find-object.googlecode.com/svn/trunk/ros-pkg/find_object_2d
      version: HEAD
    release:
      tags:
        release: release/hydro/{package}/{version}
      url: https://github.com/introlab/find_object_2d-release.git
      version: 0.5.1-0
    status: maintained
  flir_ptu:
    doc:
      type: git
      url: https://github.com/ros-drivers/flir_ptu.git
      version: master
    release:
      packages:
      - flir_ptu_description
      - flir_ptu_driver
      - flir_ptu_viz
      tags:
        release: release/hydro/{package}/{version}
      url: https://github.com/ros-drivers-gbp/flir_ptu-release.git
      version: 0.1.4-0
    source:
      type: git
      url: https://github.com/ros-drivers/flir_ptu.git
      version: master
    status: developed
  flirtlib:
    release:
      url: https://github.com/ros-gbp/flirtlib-release.git
  force_torque_tools:
    doc:
      type: git
      url: https://github.com/kth-ros-pkg/force_torque_tools.git
      version: hydro
  foscam_8918_driver:
    doc:
      type: git
      url: https://github.com/tdenewiler/foscam_8918_driver.git
      version: hydro-devel
  freenect_stack:
    doc:
      type: git
      url: https://github.com/ros-drivers/freenect_stack.git
      version: master
    release:
      packages:
      - freenect_camera
      - freenect_launch
      - freenect_stack
      tags:
        release: release/hydro/{package}/{version}
      url: https://github.com/ros-drivers-gbp/freenect_stack-release.git
      version: 0.3.2-1
    source:
      type: git
      url: https://github.com/ros-drivers/freenect_stack.git
      version: master
    status: maintained
  frontier_exploration:
    doc:
      type: git
      url: https://github.com/paulbovbel/frontier_exploration.git
      version: hydro-devel
    release:
      tags:
        release: release/hydro/{package}/{version}
      url: https://github.com/paulbovbel/frontier_exploration-release.git
      version: 0.2.5-0
    source:
      type: git
      url: https://github.com/paulbovbel/frontier_exploration.git
      version: hydro-devel
    status: developed
  fs100_motoman:
    doc:
      type: git
      url: https://github.com/DTU-AUT/fs100_motoman.git
      version: master
    release:
      tags:
        release: release/hydro/{package}/{version}
      url: https://github.com/DTU-AUT/fs100_motoman-release.git
      version: 0.1.5-0
    source:
      type: git
      url: https://github.com/DTU-AUT/fs100_motoman.git
      version: master
    status: developed
  gazebo2rviz:
    doc:
      type: git
      url: https://github.com/andreasBihlmaier/gazebo2rviz.git
      version: master
    status: developed
  gazebo_ros_pkgs:
    doc:
      type: git
      url: https://github.com/ros-simulation/gazebo_ros_pkgs.git
      version: hydro-devel
    release:
      packages:
      - gazebo_msgs
      - gazebo_plugins
      - gazebo_ros
      - gazebo_ros_control
      - gazebo_ros_pkgs
      tags:
        release: release/hydro/{package}/{version}
      url: https://github.com/ros-gbp/gazebo_ros_pkgs-release.git
      version: 2.3.8-0
    source:
      type: git
      url: https://github.com/ros-simulation/gazebo_ros_pkgs.git
      version: hydro-devel
    status: developed
  gencpp:
    doc:
      type: git
      url: https://github.com/ros/gencpp.git
      version: groovy-devel
    release:
      tags:
        release: release/hydro/{package}/{version}
      url: https://github.com/ros-gbp/gencpp-release.git
      version: 0.4.17-0
    source:
      type: git
      url: https://github.com/ros/gencpp.git
      version: groovy-devel
    status: maintained
  geneus:
    doc:
      type: git
      url: https://github.com/jsk-ros-pkg/geneus.git
      version: master
    release:
      tags:
        release: release/hydro/{package}/{version}
      url: https://github.com/tork-a/geneus-release.git
      version: 2.1.2-0
    source:
      type: git
      url: https://github.com/jsk-ros-pkg/geneus.git
      version: master
    status: developed
  genlisp:
    doc:
      type: git
      url: https://github.com/ros/genlisp.git
      version: groovy-devel
    release:
      tags:
        release: release/hydro/{package}/{version}
      url: https://github.com/ros-gbp/genlisp-release.git
      version: 0.4.15-0
    source:
      type: git
      url: https://github.com/ros/genlisp.git
      version: groovy-devel
    status: maintained
  genmsg:
    doc:
      type: git
      url: https://github.com/ros/genmsg.git
      version: hydro-devel
    release:
      tags:
        release: release/hydro/{package}/{version}
      url: https://github.com/ros-gbp/genmsg-release.git
      version: 0.4.26-0
    source:
      type: git
      url: https://github.com/ros/genmsg.git
      version: hydro-devel
    status: maintained
  genpy:
    doc:
      type: git
      url: https://github.com/ros/genpy.git
      version: groovy-devel
    release:
      tags:
        release: release/hydro/{package}/{version}
      url: https://github.com/ros-gbp/genpy-release.git
      version: 0.4.17-0
    source:
      type: git
      url: https://github.com/ros/genpy.git
      version: groovy-devel
    status: maintained
  genrb:
    release:
      tags:
        release: release/hydro/{package}/{version}
      url: https://github.com/OTL/genrb-release.git
      version: 0.1.0-0
  geographic_info:
    doc:
      type: git
      url: https://github.com/ros-geographic-info/geographic_info.git
      version: master
    release:
      packages:
      - geodesy
      - geographic_info
      - geographic_msgs
      tags:
        release: release/hydro/{package}/{version}
      url: https://github.com/ros-geographic-info/geographic_info-release.git
      version: 0.3.1-1
    source:
      type: git
      url: https://github.com/ros-geographic-info/geographic_info.git
      version: master
    status: developed
  geometric_shapes:
    doc:
      type: git
      url: https://github.com/ros-planning/geometric_shapes.git
      version: hydro-devel
    release:
      tags:
        release: release/hydro/{package}/{version}
      url: https://github.com/ros-gbp/geometric_shapes-release.git
      version: 0.3.6-0
    source:
      type: git
      url: https://github.com/ros-planning/geometric_shapes.git
      version: groovy-devel
    status: maintained
  geometry:
    doc:
      type: git
      url: https://github.com/ros/geometry.git
      version: hydro-devel
    release:
      packages:
      - eigen_conversions
      - geometry
      - kdl_conversions
      - tf
      - tf_conversions
      tags:
        release: release/hydro/{package}/{version}
      url: https://github.com/ros-gbp/geometry-release.git
      version: 1.10.8-1
    source:
      type: git
      url: https://github.com/ros/geometry.git
      version: hydro-devel
    status: maintained
  geometry_angles_utils:
    doc:
      type: git
      url: https://github.com/ros/angles.git
      version: master
    release:
      packages:
      - angles
      tags:
        release: release/hydro/{package}/{version}
      url: https://github.com/ros-gbp/geometry_angles_utils-release.git
      version: 1.9.9-0
    source:
      type: git
      url: https://github.com/ros/angles.git
      version: master
  geometry_experimental:
    doc:
      type: git
      url: https://github.com/ros/geometry-experimental.git
      version: hydro-devel
    release:
      packages:
      - geometry_experimental
      - tf2
      - tf2_bullet
      - tf2_geometry_msgs
      - tf2_kdl
      - tf2_msgs
      - tf2_py
      - tf2_ros
      - tf2_tools
      tags:
        release: release/hydro/{package}/{version}
      url: https://github.com/ros-gbp/geometry_experimental-release.git
      version: 0.4.12-0
    source:
      type: git
      url: https://github.com/ros/geometry_experimental.git
      version: hydro-devel
    status: maintained
  geometry_tutorials:
    release:
      packages:
      - geometry_tutorials
      - turtle_tf
      - turtle_tf2
      tags:
        release: release/hydro/{package}/{version}
      url: https://github.com/ros-gbp/geometry_tutorials-release.git
      version: 0.2.1-0
    status: maintained
  google_glass_driver:
    doc:
      type: git
      url: https://github.com/RIVeR-Lab/google_glass_driver.git
      version: master
    source:
      type: git
      url: https://github.com/RIVeR-Lab/google_glass_driver.git
      version: master
    status: maintained
  gperftools_21:
    release:
      tags:
        release: release/hydro/{package}/{version}
      url: https://github.com/ros-gbp/gperftools_21-release.git
      version: 2.1.0-12
    status: maintained
  gps_umd:
    doc:
      type: git
      url: https://github.com/ktossell/gps_umd.git
      version: master
    release:
      packages:
      - gps_common
      - gps_umd
      - gpsd_client
      tags:
        release: release/hydro/{package}/{version}
      url: https://github.com/ktossell/gps_umd-release.git
      version: 0.1.7-0
    source:
      type: git
      url: https://github.com/ktossell/gps_umd.git
      version: master
  graft:
    doc:
      type: git
      url: https://github.com/ros-perception/graft.git
      version: hydro-devel
    release:
      tags:
        release: release/hydro/{package}/{version}
      url: https://github.com/ros-gbp/graft-release.git
      version: 0.2.1-0
    status: developed
  graph_msgs:
    doc:
      type: git
      url: https://github.com/davetcoleman/graph_msgs.git
      version: hydro-devel
    release:
      tags:
        release: release/hydro/{package}/{version}
      url: https://github.com/davetcoleman/graph_msgs-release.git
      version: 0.0.3-0
    source:
      type: git
      url: https://github.com/davetcoleman/graph_msgs.git
      version: hydro-devel
    status: developed
  grasping_msgs:
    doc:
      type: git
      url: https://github.com/mikeferguson/grasping_msgs.git
      version: master
    release:
      tags:
        release: release/hydro/{package}/{version}
      url: https://github.com/mikeferguson/grasping_msgs-gbp.git
      version: 0.3.1-0
    status: developed
  grizzly:
    doc:
      type: git
      url: https://github.com/g/grizzly.git
      version: hydro-devel
    release:
      packages:
      - grizzly_description
      - grizzly_motion
      - grizzly_msgs
      - grizzly_navigation
      - grizzly_teleop
      tags:
        release: release/hydro/{package}/{version}
      url: https://github.com/clearpath-gbp/grizzly-release.git
      version: 0.2.0-0
    source:
      type: git
      url: https://github.com/g/grizzly.git
      version: hydro-devel
    status: maintained
  grizzly_desktop:
    doc:
      type: git
      url: https://github.com/g/grizzly_desktop.git
      version: hydro-devel
    release:
      packages:
      - grizzly_desktop
      - grizzly_viz
      tags:
        release: release/hydro/{package}/{version}
      url: https://github.com/clearpath-gbp/grizzly_desktop-release.git
      version: 0.1.2-0
    source:
      type: git
      url: https://github.com/g/grizzly_desktop.git
      version: hydro-devel
  grizzly_simulator:
    doc:
      type: git
      url: https://github.com/g/grizzly_simulator.git
      version: hydro-devel
    release:
      packages:
      - grizzly_gazebo
      - grizzly_gazebo_plugins
      - grizzly_simulator
      tags:
        release: release/hydro/{package}/{version}
      url: https://github.com/clearpath-gbp/grizzly_simulator-release.git
      version: 0.1.0-0
    source:
      type: git
      url: https://github.com/g/grizzly_simulator.git
      version: hydro-devel
  gscam:
    doc:
      type: git
      url: https://github.com/ros-drivers/gscam.git
      version: master
    release:
      tags:
        release: release/hydro/{package}/{version}
      url: https://github.com/ros-drivers-gbp/gscam-release.git
      version: 0.1.3-0
    source:
      type: git
      url: https://github.com/ros-drivers/gscam.git
      version: master
    status: maintained
  guardian_sim:
    doc:
      type: git
      url: https://github.com/RobotnikAutomation/guardian_sim.git
      version: hydro-devel
    source:
      type: git
      url: https://github.com/RobotnikAutomation/guardian_sim.git
      version: hydro-devel
    status: developed
  handle_detector:
    doc:
      type: git
      url: https://github.com/atenpas/handle_detector.git
      version: master
    release:
      tags:
        release: release/hydro/{package}/{version}
      url: https://github.com/atenpas/handle_detector-release.git
      version: 1.1.0-0
    source:
      type: git
      url: https://github.com/atenpas/handle_detector.git
      version: master
    status: maintained
  head_pose_estimation:
    doc:
      type: git
      url: https://github.com/OSUrobotics/ros-head-tracking.git
      version: hydro-devel
    release:
      tags:
        release: release/hydro/{package}/{version}
      url: https://github.com/OSUrobotics/head_pose_estimation-release.git
      version: 1.0.3-0
    source:
      type: git
      url: https://github.com/OSUrobotics/ros-head-tracking.git
      version: hydro-devel
    status: maintained
  hector_gazebo:
    doc:
      type: git
      url: https://github.com/tu-darmstadt-ros-pkg/hector_gazebo.git
      version: hydro-devel
    release:
      packages:
      - hector_gazebo
      - hector_gazebo_plugins
      - hector_gazebo_thermal_camera
      - hector_gazebo_worlds
      - hector_sensors_gazebo
      tags:
        release: release/hydro/{package}/{version}
      url: https://github.com/tu-darmstadt-ros-pkg-gbp/hector_gazebo-release.git
      version: 0.3.6-0
    status: maintained
  hector_localization:
    doc:
      type: git
      url: https://github.com/tu-darmstadt-ros-pkg/hector_localization.git
      version: catkin
    release:
      packages:
      - hector_localization
      - hector_pose_estimation
      - hector_pose_estimation_core
      - message_to_tf
      tags:
        release: release/hydro/{package}/{version}
      url: https://github.com/tu-darmstadt-ros-pkg-gbp/hector_localization-release.git
      version: 0.2.0-1
    status: maintained
  hector_models:
    doc:
      type: git
      url: https://github.com/tu-darmstadt-ros-pkg/hector_models.git
      version: hydro-devel
    release:
      packages:
      - hector_components_description
      - hector_models
      - hector_sensors_description
      - hector_xacro_tools
      tags:
        release: release/hydro/{package}/{version}
      url: https://github.com/tu-darmstadt-ros-pkg-gbp/hector_models-release.git
      version: 0.3.2-0
    status: maintained
  hector_navigation:
    doc:
      type: git
      url: https://github.com/tu-darmstadt-ros-pkg/hector_navigation.git
      version: master
  hector_nist_arenas_gazebo:
    doc:
      type: git
      url: https://github.com/tu-darmstadt-ros-pkg/hector_nist_arenas_gazebo.git
      version: hydro-devel
  hector_quadrotor:
    doc:
      type: git
      url: https://github.com/tu-darmstadt-ros-pkg/hector_quadrotor.git
      version: hydro-devel
    release:
      packages:
      - hector_quadrotor
      - hector_quadrotor_controller
      - hector_quadrotor_controller_gazebo
      - hector_quadrotor_demo
      - hector_quadrotor_description
      - hector_quadrotor_gazebo
      - hector_quadrotor_gazebo_plugins
      - hector_quadrotor_model
      - hector_quadrotor_pose_estimation
      - hector_quadrotor_teleop
      - hector_uav_msgs
      tags:
        release: release/hydro/{package}/{version}
      url: https://github.com/tu-darmstadt-ros-pkg-gbp/hector_quadrotor-release.git
      version: 0.3.5-0
    status: maintained
  hector_quadrotor_apps:
    doc:
      type: git
      url: https://github.com/tu-darmstadt-ros-pkg/hector_quadrotor_apps.git
      version: master
  hector_quadrotor_experimental:
    doc:
      type: git
      url: https://github.com/tu-darmstadt-ros-pkg/hector_quadrotor_experimental.git
      version: master
  hector_slam:
    doc:
      type: git
      url: https://github.com/tu-darmstadt-ros-pkg/hector_slam.git
      version: catkin
    release:
      packages:
      - hector_compressed_map_transport
      - hector_geotiff
      - hector_geotiff_plugins
      - hector_imu_attitude_to_tf
      - hector_imu_tools
      - hector_map_server
      - hector_map_tools
      - hector_mapping
      - hector_marker_drawing
      - hector_nav_msgs
      - hector_slam
      - hector_slam_launch
      - hector_trajectory_server
      tags:
        release: release/hydro/{package}/{version}
      url: https://github.com/tu-darmstadt-ros-pkg-gbp/hector_slam-release.git
      version: 0.3.3-0
    status: maintained
  hector_turtlebot:
    doc:
      type: svn
      url: https://tu-darmstadt-ros-pkg.googlecode.com/svn/trunk/hector_turtlebot
      version: HEAD
  hector_ugv_common:
    doc:
      type: svn
      url: https://tu-darmstadt-ros-pkg.googlecode.com/svn/trunk/hector_ugv_common
      version: HEAD
  hector_vision:
    doc:
      type: git
      url: https://github.com/tu-darmstadt-ros-pkg/hector_vision.git
      version: master
  hector_visualization:
    doc:
      type: git
      url: https://github.com/tu-darmstadt-ros-pkg/hector_visualization.git
      version: master
  hector_worldmodel:
    doc:
      type: git
      url: https://github.com/tu-darmstadt-ros-pkg/hector_worldmodel.git
      version: catkin
    release:
      packages:
      - hector_object_tracker
      - hector_worldmodel
      - hector_worldmodel_geotiff_plugins
      - hector_worldmodel_msgs
      tags:
        release: release/hydro/{package}/{version}
      url: https://github.com/tu-darmstadt-ros-pkg-gbp/hector_worldmodel-release.git
      version: 0.3.2-0
    status: maintained
  hlugv_common:
    doc:
      type: svn
      url: https://tu-darmstadt-ros-pkg.googlecode.com/svn/trunk/hlugv_common
      version: HEAD
  hmi_robin:
    doc:
      type: git
      url: https://github.com/robinJKU/hmi_robin.git
      version: hydro-devel
  hokuyo_node:
    doc:
      type: git
      url: https://github.com/ros-drivers/hokuyo_node.git
      version: hydro-devel
    release:
      tags:
        release: release/hydro/{package}/{version}
      url: https://github.com/ros-gbp/hokuyo_node-release.git
      version: 1.7.8-1
    status: maintained
  household_objects_database:
    doc:
      type: git
      url: https://github.com/ros-interactive-manipulation/household_objects_database.git
      version: hydro-devel
    release:
      tags:
        release: release/hydro/{package}/{version}
      url: https://github.com/ros-gbp/household_objects_database-release.git
      version: 0.1.4-0
  household_objects_database_msgs:
    doc:
      type: git
      url: https://github.com/ros-interactive-manipulation/household_objects_database_msgs.git
      version: hydro-devel
    release:
      tags:
        release: release/hydro/{package}/{version}
      url: https://github.com/ros-gbp/household_objects_database_msgs-release.git
      version: 0.1.1-0
  hrl_kdl:
    doc:
      type: git
      url: https://github.com/gt-ros-pkg/hrl-kdl.git
      version: hydro
  hrl_kinematics:
    doc:
      type: git
      url: https://github.com/ahornung/hrl_kinematics.git
      version: hydro-devel
  hrpsys:
    doc:
      type: git
      url: https://github.com/start-jsk/hrpsys.git
      version: master
    release:
      tags:
        release: release/hydro/{package}/{version}
      url: https://github.com/tork-a/hrpsys-release.git
      version: 315.3.1-0
    source:
      type: git
      url: https://github.com/start-jsk/hrpsys.git
      version: master
    status: developed
  humanoid_msgs:
    doc:
      type: git
      url: https://github.com/ahornung/humanoid_msgs.git
      version: master
    release:
      packages:
      - humanoid_msgs
      - humanoid_nav_msgs
      tags:
        release: release/hydro/{package}/{version}
      url: https://github.com/ros-gbp/humanoid_msgs-release.git
      version: 0.3.0-1
    source:
      type: git
      url: https://github.com/ahornung/humanoid_msgs.git
      version: devel
    status: maintained
  humanoid_navigation:
    doc:
      type: git
      url: https://github.com/ahornung/humanoid_navigation.git
      version: master
  husky_base:
    doc:
      type: git
      url: https://github.com/husky/husky_base.git
      version: hydro-devel
    release:
      tags:
        release: release/hydro/{package}/{version}
      url: https://github.com/clearpath-gbp/husky_base-release.git
      version: 0.0.5-0
  husky_bringup:
    doc:
      type: git
      url: https://github.com/husky/husky_bringup.git
      version: hydro-devel
    release:
      tags:
        release: release/hydro/{package}/{version}
      url: https://github.com/clearpath-gbp/husky_bringup-release.git
      version: 0.0.6-0
  husky_description:
    doc:
      type: git
      url: https://github.com/husky/husky_description.git
      version: hydro-devel
    release:
      tags:
        release: release/hydro/{package}/{version}
      url: https://github.com/clearpath-gbp/husky_description-release.git
      version: 0.0.2-0
  husky_interactive_markers:
    doc:
      type: git
      url: https://github.com/husky/husky_interactive_markers.git
      version: hydro-devel
    release:
      tags:
        release: release/hydro/{package}/{version}
      url: https://github.com/clearpath-gbp/husky_interactive_markers-release.git
      version: 0.0.1-0
  husky_metapackages:
    release:
      packages:
      - husky_desktop
      - husky_robot
      tags:
        release: release/hydro/{package}/{version}
      url: https://github.com/clearpath-gbp/husky_metapackages-release.git
      version: 0.0.3-0
  husky_navigation:
    doc:
      type: git
      url: https://github.com/husky/husky_navigation.git
      version: hydro-devel
    release:
      tags:
        release: release/hydro/{package}/{version}
      url: https://github.com/clearpath-gbp/husky_navigation-release.git
      version: 0.0.6-3
  husky_simulator:
    doc:
      type: git
      url: https://github.com/husky/husky_simulator.git
      version: hydro-devel
    release:
      packages:
      - husky_gazebo
      - husky_gazebo_plugins
      - husky_simulator
      tags:
        release: release/hydro/{package}/{version}
      url: https://github.com/clearpath-gbp/husky_simulator-release.git
      version: 0.0.3-0
  husky_teleop:
    doc:
      type: git
      url: https://github.com/husky/husky_teleop.git
      version: hydro-devel
    release:
      tags:
        release: release/hydro/{package}/{version}
      url: https://github.com/clearpath-gbp/husky_teleop-release.git
      version: 0.0.2-0
  husky_viz:
    doc:
      type: git
      url: https://github.com/husky/husky_viz.git
      version: hydro-devel
    release:
      tags:
        release: release/hydro/{package}/{version}
      url: https://github.com/clearpath-gbp/husky_viz-release.git
      version: 0.0.3-0
  iai_common_msgs:
    doc:
      type: git
      url: https://github.com/code-iai/iai_common_msgs.git
      version: master
    release:
      packages:
      - data_vis_msgs
      - designator_integration_msgs
      - dna_extraction_msgs
      - grasp_stability_msgs
      - iai_common_msgs
      - iai_content_msgs
      - iai_control_msgs
      - iai_kinematics_msgs
      - iai_robosherlock_actions
      - iai_urdf_msgs
      - iai_wsg_50_msgs
      - mln_robosherlock_msgs
      - person_msgs
      - saphari_msgs
      - scanning_table_msgs
      - sherlock_sim_msgs
      tags:
        release: release/hydro/{package}/{version}
      url: https://github.com/code-iai-release/iai_common_msgs-release.git
      version: 0.0.4-0
    source:
      type: git
      url: https://github.com/code-iai/iai_common_msgs.git
      version: master
    status: developed
  iiwa:
    release:
      tags:
        release: release/hydro/{package}/{version}
      url: https://github.com/stanfordroboticslab/iiwa-release.git
      version: 2.0.0-2
  image_common:
    doc:
      type: git
      url: https://github.com/ros-perception/image_common.git
      version: hydro-devel
    release:
      packages:
      - camera_calibration_parsers
      - camera_info_manager
      - image_common
      - image_transport
      - polled_camera
      tags:
        release: release/hydro/{package}/{version}
      url: https://github.com/ros-gbp/image_common-release.git
      version: 1.11.4-0
    source:
      type: git
      url: https://github.com/ros-perception/image_common.git
      version: hydro-devel
    status: maintained
  image_pipeline:
    doc:
      type: git
      url: https://github.com/ros-perception/image_pipeline.git
      version: hydro-devel
    release:
      packages:
      - camera_calibration
      - depth_image_proc
      - image_pipeline
      - image_proc
      - image_rotate
      - image_view
      - stereo_image_proc
      tags:
        release: release/hydro/{package}/{version}
      url: https://github.com/ros-gbp/image_pipeline-release.git
      version: 1.11.10-0
    source:
      type: git
      url: https://github.com/ros-perception/image_pipeline.git
      version: hydro-devel
    status: maintained
  image_transport_plugins:
    doc:
      type: git
      url: https://github.com/ros-perception/image_transport_plugins.git
      version: hydro-devel
    release:
      packages:
      - compressed_depth_image_transport
      - compressed_image_transport
      - image_transport_plugins
      - theora_image_transport
      tags:
        release: release/hydro/{package}/{version}
      url: https://github.com/ros-gbp/image_transport_plugins-release.git
      version: 1.8.21-0
  imu_compass:
    doc:
      type: git
      url: https://github.com/clearpathrobotics/imu_compass.git
      version: master
    release:
      tags:
        release: release/hydro/{package}/{version}
      url: https://github.com/clearpath-gbp/imu_compass-release.git
      version: 0.0.5-0
    source:
      type: git
      url: https://github.com/clearpathrobotics/imu_compass.git
      version: master
    status: maintained
  imu_pipeline:
    doc:
      type: git
      url: https://github.com/ros-perception/imu_pipeline.git
      version: hydro-devel
    release:
      tags:
        release: release/hydro/{package}/{version}
      url: https://github.com/ros-gbp/imu_pipeline-release.git
      version: 0.1.2-1
    status: maintained
  imu_tools:
    doc:
      type: git
      url: https://github.com/ccny-ros-pkg/imu_tools.git
      version: hydro
    release:
      packages:
      - imu_filter_madgwick
      - imu_tools
      - rviz_imu_plugin
      tags:
        release: release/hydro/{package}/{version}
      url: https://github.com/uos-gbp/imu_tools-release.git
      version: 1.0.3-0
    source:
      type: git
      url: https://github.com/ccny-ros-pkg/imu_tools.git
      version: hydro
    status: developed
  industrial_calibration:
    doc:
      type: git
      url: https://github.com/ros-industrial/industrial_calibration.git
      version: hydro
  industrial_core:
    doc:
      type: git
      url: https://github.com/ros-industrial/industrial_core.git
      version: hydro
    release:
      packages:
      - industrial_core
      - industrial_deprecated
      - industrial_msgs
      - industrial_robot_client
      - industrial_robot_simulator
      - industrial_trajectory_filters
      - industrial_utils
      - simple_message
      tags:
        release: release/hydro/{package}/{version}
      url: https://github.com/ros-industrial-release/industrial_core-release.git
      version: 0.3.4-1
    source:
      type: git
      url: https://github.com/ros-industrial/industrial_core.git
      version: hydro
    status: maintained
  industrial_metapackages:
    release:
      packages:
      - industrial_desktop
      tags:
        release: release/hydro/{package}/{version}
      url: https://github.com/ros-industrial-release/industrial_metapackages-release.git
      version: 0.0.2-0
    status: developed
  innok_heros_driver:
    doc:
      type: git
      url: https://github.com/innokrobotics/innok_heros_driver.git
      version: hydro
    release:
      tags:
        release: release/hydro/{package}/{version}
      url: https://github.com/innokrobotics/innok_heros_driver-release.git
      version: 0.2.0-0
    source:
      type: git
      url: https://github.com/innokrobotics/innok_heros_driver.git
      version: hydro
  interaction_cursor_3d:
    release:
      packages:
      - interaction_cursor_3d
      - interaction_cursor_demo
      - interaction_cursor_msgs
      - interaction_cursor_rviz
      tags:
        release: release/hydro/{package}/{version}
      url: https://github.com/aleeper/interaction_cursor_3d-release.git
      version: 0.0.3-1
    source:
      type: git
      url: https://github.com/aleeper/interaction_cursor_3d.git
      version: hydro-devel
    status: developed
  interactive_marker_proxy:
    doc:
      type: git
      url: https://github.com/RobotWebTools/interactive_marker_proxy.git
      version: master
    release:
      tags:
        release: release/hydro/{package}/{version}
      url: https://github.com/RobotWebTools-release/interactive_marker_proxy-release.git
      version: 0.1.2-0
    source:
      type: git
      url: https://github.com/RobotWebTools/interactive_marker_proxy.git
      version: develop
    status: maintained
  interactive_marker_twist_server:
    doc:
      type: git
      url: https://github.com/ros-visualization/interactive_marker_twist_server.git
      version: hydro-devel
    release:
      tags:
        release: release/hydro/{package}/{version}
      url: https://github.com/ros-gbp/interactive_marker_twist_server-release.git
      version: 0.0.1-0
    source:
      type: git
      url: https://github.com/ros-visualization/interactive_marker_twist_server.git
      version: hydro-devel
    status: developed
  interactive_markers:
    doc:
      type: git
      url: https://github.com/ros-visualization/interactive_markers.git
      version: hydro-devel
    release:
      tags:
        release: release/hydro/{package}/{version}
      url: https://github.com/ros-gbp/interactive_markers-release.git
      version: 1.10.3-0
    source:
      type: git
      url: https://github.com/ros-visualization/interactive_markers.git
      version: hydro-devel
    status: maintained
  ipa_canopen:
    doc:
      type: git
      url: https://github.com/ipa320/ipa_canopen.git
      version: hydro_release_candidate
    release:
      packages:
      - ipa_canopen
      - ipa_canopen_core
      - ipa_canopen_ros
      tags:
        release: release/hydro/{package}/{version}
      url: https://github.com/ipa320/ipa_canopen-release.git
      version: 0.5.6-0
    source:
      type: git
      url: https://github.com/ipa320/ipa_canopen.git
      version: hydro_dev
    status: developed
  ivcon:
    release:
      tags:
        release: release/hydro/{package}/{version}
      url: https://github.com/ros-gbp/ivcon-release.git
      version: 0.1.4-0
    source:
      type: git
      url: https://github.com/ros/ivcon.git
      version: master
  iwaki:
    doc:
      type: git
      url: https://github.com/maxipesfix/iwaki-ros-pkg.git
      version: master
  jaco_ros:
    doc:
      type: git
      url: https://github.com/Kinovarobotics/jaco-ros.git
      version: hydro-devel
    release:
      packages:
      - jaco_demo
      - jaco_driver
      - jaco_model
      - jaco_msgs
      - jaco_ros
      tags:
        release: release/hydro/{package}/{version}
      url: https://github.com/clearpathrobotics/jaco_ros-release.git
      version: 1.0.1-2
    source:
      type: git
      url: https://github.com/Kinovarobotics/jaco-ros.git
      version: hydro-devel
    status: maintained
  joint_state_publisher_js:
    doc:
      type: git
      url: https://github.com/DLu/joint_state_publisher_js.git
      version: hydro
    release:
      tags:
        release: release/hydro/{package}/{version}
      url: https://github.com/wu-robotics/joint_state_publisher_js_release.git
      version: 0.0.1-0
    source:
      type: git
      url: https://github.com/DLu/joint_state_publisher_js.git
      version: hydro
    status: developed
  joy_teleop:
    doc:
      type: git
      url: https://github.com/pal-robotics/joy_teleop.git
      version: hydro-devel
  joystick_drivers:
    doc:
      type: git
      url: https://github.com/ros-drivers/joystick_drivers.git
      version: hydro-devel
    release:
      packages:
      - joy
      - joystick_drivers
      - ps3joy
      - spacenav_node
      - wiimote
      tags:
        release: release/hydro/{package}/{version}
      url: https://github.com/ros-gbp/joystick_drivers-release.git
      version: 1.9.10-0
    status: maintained
  jsk_common:
    doc:
      type: git
      url: https://github.com/jsk-ros-pkg/jsk_common.git
      version: master
    release:
      packages:
      - assimp_devel
      - bayesian_belief_networks
      - collada_urdf_jsk_patch
      - downward
      - dynamic_tf_publisher
      - ff
      - ffha
      - image_view2
      - jsk_common
      - jsk_data
      - jsk_footstep_msgs
      - jsk_gui_msgs
      - jsk_hark_msgs
      - jsk_network_tools
      - jsk_tilt_laser
      - jsk_tools
      - jsk_topic_tools
      - julius
      - laser_filters_jsk_patch
      - libsiftfast
      - mini_maxwell
      - multi_map_server
      - nlopt
      - opt_camera
      - posedetection_msgs
      - rospatlite
      - rosping
      - rostwitter
      - sklearn
      - speech_recognition_msgs
      - virtual_force_publisher
      - voice_text
      tags:
        release: release/hydro/{package}/{version}
      url: https://github.com/tork-a/jsk_common-release.git
      version: 1.0.66-0
    source:
      type: git
      url: https://github.com/jsk-ros-pkg/jsk_common.git
      version: master
    status: developed
  jsk_control:
    doc:
      type: git
      url: https://github.com/jsk-ros-pkg/jsk_control.git
      version: master
    release:
      packages:
      - eus_nlopt
      - eus_qp
      - eus_qpoases
      - joy_mouse
      - jsk_calibration
      - jsk_footstep_controller
      - jsk_footstep_planner
      - jsk_ik_server
      - jsk_teleop_joy
      tags:
        release: release/hydro/{package}/{version}
      url: https://github.com/tork-a/jsk_control-release.git
      version: 0.1.5-0
    source:
      type: git
      url: https://github.com/jsk-ros-pkg/jsk_control.git
      version: master
    status: developed
  jsk_model_tools:
    doc:
      type: git
      url: https://github.com/tork-a/jsk_model_tools-release.git
      version: master
    release:
      packages:
      - eus_assimp
      - euscollada
      - jsk_model_tools
      tags:
        release: release/hydro/{package}/{version}
      url: https://github.com/tork-a/jsk_model_tools-release.git
      version: 0.1.10-0
    source:
      type: git
      url: https://github.com/tork-a/jsk_model_tools-release.git
      version: master
    status: developed
  jsk_planning:
    doc:
      type: git
      url: https://github.com/jsk-ros-pkg/jsk_planning.git
      version: master
    release:
      packages:
      - jsk_planning
      - pddl_msgs
      - pddl_planner
      - pddl_planner_viewer
      - task_compiler
      tags:
        release: release/hydro/{package}/{version}
      url: https://github.com/tork-a/jsk_planning-release.git
      version: 0.1.3-0
    source:
      type: git
      url: https://github.com/jsk-ros-pkg/jsk_planning.git
      version: master
    status: developed
  jsk_pr2eus:
    doc:
      type: git
      url: https://github.com/jsk-ros-pkg/jsk_pr2eus.git
      version: master
    release:
      packages:
      - jsk_pr2eus
      - pr2eus
      - pr2eus_moveit
      tags:
        release: release/hydro/{package}/{version}
      url: https://github.com/tork-a/jsk_pr2eus-release.git
      version: 0.1.10-0
    source:
      type: git
      url: https://github.com/jsk-ros-pkg/jsk_pr2eus.git
      version: master
    status: developed
  jsk_recognition:
    doc:
      type: git
      url: https://github.com/jsk-ros-pkg/jsk_recognition.git
      version: master
    release:
      packages:
      - checkerboard_detector
      - imagesift
      - jsk_pcl_ros
      - jsk_perception
      - jsk_recognition
      - jsk_recognition_msgs
      - resized_image_transport
      tags:
        release: release/hydro/{package}/{version}
      url: https://github.com/tork-a/jsk_recognition-release.git
      version: 0.2.9-0
    source:
      type: git
      url: https://github.com/jsk-ros-pkg/jsk_recognition.git
      version: master
    status: maintained
  jsk_robot:
    doc:
      type: git
      url: https://github.com/jsk-ros-pkg/jsk_robot.git
      version: master
    release:
      packages:
      - baxtereus
      - jsk_baxter_desktop
      - jsk_baxter_startup
      - jsk_baxter_web
      - jsk_nao_startup
      - jsk_pepper_startup
      - jsk_pr2_calibration
      - jsk_pr2_startup
      - jsk_robot_startup
      - peppereus
      - pr2_base_trajectory_action
      tags:
        release: release/hydro/{package}/{version}
      url: https://github.com/tork-a/jsk_robot-release.git
      version: 0.0.5-0
    source:
      type: git
      url: https://github.com/jsk-ros-pkg/jsk_robot.git
      version: master
    status: developed
  jsk_roseus:
    doc:
      type: git
      url: https://github.com/jsk-ros-pkg/jsk_roseus.git
      version: master
    release:
      packages:
      - jsk_roseus
      - roseus
      - roseus_smach
      - roseus_tutorials
      tags:
        release: release/hydro/{package}/{version}
      url: https://github.com/tork-a/jsk_roseus-release.git
      version: 1.2.7-0
    source:
      type: git
      url: https://github.com/jsk-ros-pkg/jsk_roseus.git
      version: master
    status: developed
  jsk_visualization:
    doc:
      type: git
      url: https://github.com/jsk-ros-pkg/jsk_visualization.git
      version: master
    release:
      packages:
      - jsk_interactive
      - jsk_interactive_marker
      - jsk_interactive_test
      - jsk_rqt_plugins
      - jsk_rviz_plugins
      tags:
        release: release/hydro/{package}/{version}
      url: https://github.com/tork-a/jsk_visualization-release.git
      version: 1.0.18-1
    source:
      type: git
      url: https://github.com/jsk-ros-pkg/jsk_visualization.git
      version: master
    status: developed
  jskeus:
    release:
      tags:
        release: release/hydro/{package}/{version}
      url: https://github.com/tork-a/jskeus-release.git
      version: 1.0.4-1
  katana_driver:
    doc:
      type: git
      url: https://github.com/uos/katana_driver.git
      version: hydro_catkin
    release:
      packages:
      - katana
      - katana_arm_gazebo
      - katana_description
      - katana_driver
      - katana_gazebo_plugins
      - katana_moveit_ikfast_plugin
      - katana_msgs
      - katana_teleop
      - katana_tutorials
      - kni
      tags:
        release: release/hydro/{package}/{version}
      url: https://github.com/uos-gbp/katana_driver-release.git
      version: 1.0.1-0
    source:
      type: git
      url: https://github.com/uos/katana_driver.git
      version: hydro_catkin
    status: developed
  kdl_acc_solver:
    doc:
      type: git
      url: https://github.com/kth-ros-pkg/kdl_acc_solver.git
      version: hydro
  kdl_wrapper:
    doc:
      type: git
      url: https://github.com/kth-ros-pkg/kdl_wrapper.git
      version: hydro
  keyboard:
    doc:
      type: git
      url: https://github.com/lrse/ros-keyboard.git
      version: 0.1.1
    release:
      tags:
        release: release/hydro/{package}/{version}
      url: https://github.com/lrse-ros-release/keyboard-release.git
      version: 0.1.1-0
    source:
      type: git
      url: https://github.com/lrse/ros-keyboard.git
      version: master
    status: maintained
  kinect_aux:
    doc:
      type: git
      url: https://github.com/muhrix/kinect_aux.git
      version: hydro
    release:
      tags:
        release: release/hydro/{package}/{version}
      url: https://github.com/muhrix/kinect_aux-release.git
      version: 0.0.1-1
    source:
      type: git
      url: https://github.com/muhrix/kinect_aux.git
      version: hydro
    status: maintained
  kingfisher:
    doc:
      type: git
      url: https://github.com/kf/kingfisher.git
      version: hydro-devel
    release:
      packages:
      - kingfisher_description
      - kingfisher_msgs
      - kingfisher_teleop
      tags:
        release: release/hydro/{package}/{version}
      url: https://github.com/clearpath-gbp/kingfisher-release.git
      version: 0.0.4-1
    source:
      type: git
      url: https://github.com/kf/kingfisher.git
      version: hydro-devel
    status: maintained
  kingfisher_desktop:
    release:
      packages:
      - kingfisher_desktop
      - kingfisher_viz
      tags:
        release: release/hydro/{package}/{version}
      url: https://github.com/clearpath-gbp/kingfisher_desktop-release.git
      version: 0.0.1-0
  kobuki:
    doc:
      type: git
      url: https://github.com/yujinrobot/kobuki.git
      version: hydro
    release:
      packages:
      - kobuki
      - kobuki_auto_docking
      - kobuki_bumper2pc
      - kobuki_controller_tutorial
      - kobuki_description
      - kobuki_keyop
      - kobuki_node
      - kobuki_random_walker
      - kobuki_safety_controller
      - kobuki_testsuite
      tags:
        release: release/hydro/{package}/{version}
      url: https://github.com/yujinrobot-release/kobuki-release.git
      version: 0.5.8-0
    source:
      type: git
      url: https://github.com/yujinrobot/kobuki.git
      version: hydro
    status: developed
  kobuki_core:
    doc:
      type: git
      url: https://github.com/yujinrobot/kobuki_core.git
      version: hydro
    release:
      packages:
      - kobuki_core
      - kobuki_dock_drive
      - kobuki_driver
      - kobuki_ftdi
      tags:
        release: release/hydro/{package}/{version}
      url: https://github.com/yujinrobot-release/kobuki_core-release.git
      version: 0.5.4-0
    source:
      type: git
      url: https://github.com/yujinrobot/kobuki_core.git
      version: hydro
    status: developed
  kobuki_desktop:
    doc:
      type: git
      url: https://github.com/yujinrobot/kobuki_desktop.git
      version: hydro
    release:
      packages:
      - kobuki_dashboard
      - kobuki_desktop
      - kobuki_gazebo
      - kobuki_gazebo_plugins
      - kobuki_qtestsuite
      - kobuki_rviz_launchers
      tags:
        release: release/hydro/{package}/{version}
      url: https://github.com/yujinrobot-release/kobuki_desktop-release.git
      version: 0.3.3-0
    source:
      type: git
      url: https://github.com/yujinrobot/kobuki_desktop.git
      version: hydro
    status: developed
  kobuki_msgs:
    doc:
      type: git
      url: https://github.com/yujinrobot/kobuki_msgs.git
      version: hydro
    release:
      tags:
        release: release/hydro/{package}/{version}
      url: https://github.com/yujinrobot-release/kobuki_msgs-release.git
      version: 0.5.0-1
    source:
      type: git
      url: https://github.com/yujinrobot/kobuki_msgs.git
      version: hydro
    status: developed
  kobuki_soft:
    doc:
      type: git
      url: https://github.com/yujinrobot/kobuki_soft.git
      version: hydro
    release:
      packages:
      - kobuki_soft
      - kobuki_softapps
      - kobuki_softnode
      tags:
        release: release/hydro/{package}/{version}
      url: https://github.com/yujinrobot-release/kobuki_soft-release.git
      version: 0.0.1-0
    source:
      type: git
      url: https://github.com/yujinrobot/kobuki_soft.git
      version: hydro
    status: developed
  korg_nanokontrol:
    doc:
      type: git
      url: https://github.com/ros-drivers/korg_nanokontrol.git
      version: master
    release:
      tags:
        release: release/hydro/{package}/{version}
      url: https://github.com/ros-gbp/korg_nanokontrol-release.git
      version: 0.1.2-0
    source:
      type: git
      url: https://github.com/ros-drivers/korg_nanokontrol.git
      version: master
    status: maintained
  kurt3d:
    doc:
      type: git
      url: https://github.com/uos/kurt3d.git
      version: hydro
  kurt_driver:
    doc:
      type: git
      url: https://github.com/uos/kurt_driver.git
      version: hydro_catkin
  kurt_navigation:
    doc:
      type: git
      url: https://github.com/uos/kurt_navigation.git
      version: hydro
  labust_common_msgs:
    doc:
      type: git
      url: https://github.com/labust/labust-common-msgs.git
      version: master
  labust_ros_pkg:
    doc:
      type: git
      url: https://github.com/labust/labust-ros-pkg.git
      version: master
  langs:
    source:
      type: git
      url: https://github.com/ros/langs.git
      version: master
  langs-dev:
    source:
      type: git
      url: https://github.com/ros/langs-dev.git
      version: master
  laser_assembler:
    doc:
      type: git
      url: https://github.com/ros-perception/laser_assembler.git
      version: hydro-devel
    release:
      tags:
        release: release/hydro/{package}/{version}
      url: https://github.com/ros-gbp/laser_assembler-release.git
      version: 1.7.2-0
    source:
      type: git
      url: https://github.com/ros-perception/laser_assembler.git
      version: hydro-devel
    status: maintained
  laser_filtering:
    doc:
      type: git
      url: https://github.com/DLu/laser_filtering.git
      version: hydro_devel
    release:
      packages:
      - laser_filtering
      - map_laser
      tags:
        release: release/hydro/{package}/{version}
      url: https://github.com/wu-robotics/laser_filtering_release.git
      version: 0.0.2-0
    source:
      type: git
      url: https://github.com/DLu/laser_filtering.git
      version: hydro_devel
    status: maintained
  laser_filters:
    doc:
      type: git
      url: https://github.com/ros-perception/laser_filters.git
      version: hydro-devel
    release:
      tags:
        release: release/hydro/{package}/{version}
      url: https://github.com/ros-gbp/laser_filters-release.git
      version: 1.6.14-0
    status: maintained
  laser_geometry:
    doc:
      type: git
      url: https://github.com/ros-perception/laser_geometry.git
      version: hydro-devel
    release:
      tags:
        release: release/hydro/{package}/{version}
      url: https://github.com/ros-gbp/laser_geometry-release.git
      version: 1.5.16-0
  laser_pipeline:
    doc:
      type: git
      url: https://github.com/ros-perception/laser_pipeline.git
      version: hydro-devel
    release:
      tags:
        release: release/hydro/{package}/{version}
      url: https://github.com/ros-gbp/laser_pipeline-release.git
      version: 1.6.1-1
  laser_proc:
    doc:
      type: git
      url: https://github.com/ros-perception/laser_proc.git
      version: hydro-devel
    release:
      tags:
        release: release/hydro/{package}/{version}
      url: https://github.com/ros-gbp/laser_proc-release.git
      version: 0.1.3-1
    status: maintained
  leap_motion:
    doc:
      type: git
      url: https://github.com/ros-drivers/leap_motion.git
      version: master
    release:
      tags:
        release: release/hydro/{package}/{version}
      url: https://github.com/ros-gbp/leap_motion-release.git
      version: 0.0.7-0
    source:
      type: git
      url: https://github.com/ros-drivers/leap_motion.git
      version: master
    status: maintained
  libccd:
    release:
      tags:
        release: release/hydro/{package}/{version}
      url: https://github.com/ros-gbp/libccd-release.git
      version: 1.4.0-1
    status: maintained
  libfovis:
    release:
      tags:
        release: release/hydro/{package}/{version}
      url: https://github.com/srv/libfovis-release.git
      version: 0.0.4-1
  libfreenect:
    release:
      tags:
        release: release/hydro/{package}/{version}
      url: https://github.com/ros-drivers-gbp/libfreenect-release.git
      version: 0.1.2-2
    status: maintained
  libg2o:
    release:
      tags:
        release: release/hydro/{package}/{version}
      url: https://github.com/ros-gbp/libg2o-release.git
      version: 2014.02.18-0
  libnabo:
    doc:
      type: git
      url: https://github.com/ethz-asl/libnabo.git
      version: master
    release:
      tags:
        release: release/hydro/{package}/{version}
      url: https://github.com/ethz-asl/libnabo-release.git
      version: 1.0.6-1
    source:
      type: git
      url: https://github.com/ethz-asl/libnabo.git
      version: master
    status: maintained
  libpointmatcher:
    doc:
      type: git
      url: https://github.com/ethz-asl/libpointmatcher.git
      version: master
    release:
      tags:
        release: release/hydro/{package}/{version}
      url: https://github.com/ethz-asl/libpointmatcher-release.git
      version: 1.2.2-0
    source:
      type: git
      url: https://github.com/ethz-asl/libpointmatcher.git
      version: master
    status: developed
  librms:
    doc:
      type: git
      url: https://github.com/WPI-RAIL/librms.git
      version: master
    release:
      tags:
        release: release/hydro/{package}/{version}
      url: https://github.com/wpi-rail-release/librms-release.git
      version: 0.0.2-0
    source:
      type: git
      url: https://github.com/WPI-RAIL/librms.git
      version: develop
    status: maintained
  libsegwayrmp:
    doc:
      type: git
      url: https://github.com/segwayrmp/libsegwayrmp.git
      version: master
    release:
      tags:
        release: release/hydro/{package}/{version}
      url: https://github.com/segwayrmp/libsegwayrmp-release.git
      version: 0.2.10-0
    status: maintained
  libuvc:
    release:
      tags:
        release: release/hydro/{package}/{version}
      url: https://github.com/ktossell/libuvc-release.git
      version: 0.0.5-0
  libuvc_ros:
    doc:
      type: git
      url: https://github.com/ktossell/libuvc_ros.git
      version: master
    release:
      packages:
      - libuvc_camera
      - libuvc_ros
      tags:
        release: release/hydro/{package}/{version}
      url: https://github.com/ktossell/libuvc_ros-release.git
      version: 0.0.7-0
    source:
      type: git
      url: https://github.com/ktossell/libuvc_ros.git
      version: master
  linux_networking:
    doc:
      type: git
      url: https://github.com/PR2/linux_networking.git
      version: hydro-devel
    release:
      packages:
      - access_point_control
      - asmach
      - asmach_tutorials
      - ddwrt_access_point
      - hostapd_access_point
      - ieee80211_channels
      - linksys_access_point
      - linux_networking
      - multi_interface_roam
      - network_control_tests
      - network_detector
      - network_monitor_udp
      - network_traffic_control
      tags:
        release: release/hydro/{package}/{version}
      url: https://github.com/TheDash/linux_networking-release.git
      version: 1.0.9-0
    source:
      type: git
      url: https://github.com/pr2/linux_networking.git
      version: hydro-devel
    status: maintained
  lizi_robot:
    doc:
      type: git
      url: https://github.com/robotican/lizi_robot.git
      version: master
    release:
      packages:
      - lizi
      - lizi_arduino
      - lizi_base_station
      - lizi_robot
      - lizi_urdf
      tags:
        release: release/hydro/{package}/{version}
      url: https://github.com/robotican/lizi_robot-release.git
      version: 1.0.2-1
    source:
      type: git
      url: https://github.com/robotican/lizi_robot.git
      version: master
    status: maintained
  lms1xx:
    doc:
      type: git
      url: https://github.com/clearpathrobotics/LMS1xx.git
      version: master
    release:
      tags:
        release: release/hydro/{package}/{version}
      url: https://github.com/clearpath-gbp/LMS1xx-release.git
      version: 0.1.2-0
    source:
      type: git
      url: https://github.com/clearpathrobotics/LMS1xx.git
      version: master
    status: maintained
  log4cpp:
    doc:
      type: git
      url: https://github.com/orocos-toolchain/log4cpp.git
      version: toolchain-2.7
    release:
      tags:
        release: release/hydro/{package}/{version}
      url: https://github.com/orocos-gbp/log4cpp-release.git
      version: 2.7.0-1
    source:
      type: git
      url: https://github.com/orocos-toolchain/log4cpp.git
      version: toolchain-2.7
    status: maintained
  maggie_devices:
    doc:
      type: git
      url: https://github.com/UC3MSocialRobots/maggie_devices.git
      version: hydro-devel
    source:
      type: git
      url: https://github.com/UC3MSocialRobots/maggie_devices.git
      version: hydro-devel
    status: maintained
  maggie_devices_msgs:
    doc:
      type: git
      url: https://github.com/UC3MSocialRobots/maggie_devices_msgs.git
      version: hydro-devel
    release:
      packages:
      - eyelids_msgs
      - ir_controller_msgs
      - maggie_devices_msgs
      - motor_controller_msgs
      - rfid_msgs
      tags:
        release: release/hydro/{package}/{version}
      url: https://github.com/UC3MSocialRobots/maggie_devices_msgs-release.git
      version: 0.0.1-0
    source:
      type: git
      url: https://github.com/UC3MSocialRobots/maggie_devices_msgs.git
      version: hydro-devel
    status: maintained
  maggie_drivers:
    doc:
      type: git
      url: https://github.com/UC3MSocialRobots/maggie_drivers.git
      version: hydro-devel
    source:
      type: git
      url: https://github.com/UC3MSocialRobots/maggie_drivers.git
      version: hydro-devel
    status: maintained
  maggie_navigation:
    doc:
      type: git
      url: https://github.com/UC3MSocialRobots/maggie_navigation.git
      version: hydro-devel
    source:
      type: git
      url: https://github.com/UC3MSocialRobots/maggie_navigation.git
      version: hydro-devel
    status: maintained
  maggie_robot:
    doc:
      type: git
      url: https://github.com/UC3MSocialRobots/maggie_robot.git
      version: hydro-devel
    release:
      packages:
      - maggie_bringup
      - maggie_robot
      tags:
        release: release/hydro/{package}/{version}
      url: https://github.com/UC3MSocialRobots/maggie_robot-release.git
      version: 0.0.1-1
    source:
      type: git
      url: https://github.com/UC3MSocialRobots/maggie_robot.git
      version: hydro-devel
    status: maintained
  maggie_skills_msgs:
    doc:
      type: git
      url: https://github.com/UC3MSocialRobots/maggie_skills_msgs.git
      version: hydro-devel
    release:
      packages:
      - basic_states_skill_msgs
      - batteries_skill_msgs
      - maggie_skills_msgs
      - touch_skill_msgs
      tags:
        release: release/hydro/{package}/{version}
      url: https://github.com/UC3MSocialRobots/maggie_skills_msgs-release.git
      version: 0.0.1-0
    source:
      type: git
      url: https://github.com/UC3MSocialRobots/maggie_skills_msgs.git
      version: hydro-devel
    status: maintained
  manipulation_msgs:
    release:
      tags:
        release: release/hydro/{package}/{version}
      url: https://github.com/ros-gbp/manipulation_msgs-release.git
      version: 0.2.0-0
  map_msgs:
    doc:
      type: git
      url: https://github.com/ethz-asl/map_msgs.git
      version: master
    release:
      tags:
        release: release/hydro/{package}/{version}
      url: https://github.com/ros-gbp/map_msgs-release.git
      version: 0.0.2-0
  map_store:
    doc:
      type: git
      url: https://github.com/ros-planning/map_store.git
      version: hydro-devel
    release:
      tags:
        release: release/hydro/{package}/{version}
      url: https://github.com/ros-gbp/map_store-release.git
      version: 0.3.1-0
  marble_plugin:
    doc:
      type: git
      url: https://github.com/TobiasBaer/marble_plugin.git
      version: master
  markov_decision_making:
    doc:
      type: git
      url: https://github.com/larsys/markov_decision_making.git
      version: master
  mavlink:
    doc:
      type: git
      url: https://github.com/mavlink/mavlink-gbp-release.git
      version: release/hydro/mavlink
    release:
      tags:
        release: release/hydro/{package}/{version}
      url: https://github.com/mavlink/mavlink-gbp-release.git
      version: 2015.4.4-0
    status: maintained
  mavros:
    doc:
      type: git
      url: https://github.com/mavlink/mavros.git
      version: hydro-devel
    release:
      packages:
      - libmavconn
      - mavros
      - mavros_extras
      tags:
        release: release/hydro/{package}/{version}
      url: https://github.com/mavlink/mavros-release.git
      version: 0.8.6-0
    source:
      type: git
      url: https://github.com/mavlink/mavros.git
      version: hydro-devel
    status: maintained
  maxwell:
    doc:
      type: git
      url: https://github.com/mikeferguson/maxwell.git
      version: sixdof
  media_export:
    release:
      tags:
        release: release/hydro/{package}/{version}
      url: https://github.com/ros-gbp/media_export-release.git
      version: 0.1.0-0
  message_generation:
    doc:
      type: git
      url: https://github.com/ros/message_generation.git
      version: groovy-devel
    release:
      tags:
        release: release/hydro/{package}/{version}
      url: https://github.com/ros-gbp/message_generation-release.git
      version: 0.2.10-0
    source:
      type: git
      url: https://github.com/ros/message_generation.git
      version: groovy-devel
    status: maintained
  message_runtime:
    doc:
      type: git
      url: https://github.com/ros/message_runtime.git
      version: groovy-devel
    release:
      tags:
        release: release/hydro/{package}/{version}
      url: https://github.com/ros-gbp/message_runtime-release.git
      version: 0.4.12-0
    source:
      type: git
      url: https://github.com/ros/message_runtime.git
      version: groovy-devel
    status: maintained
  metapackages:
    release:
      packages:
      - desktop
      - desktop_full
      - mobile
      - perception
      - robot
      - ros_base
      - ros_full
      - simulators
      - viz
      tags:
        release: release/hydro/{package}/{version}
      url: https://github.com/ros-gbp/metapackages-release.git
      version: 1.0.2-0
    status: maintained
  microstrain_3dmgx2_imu:
    doc:
      type: git
      url: https://github.com/ros-drivers/microstrain_3dmgx2_imu.git
      version: hydro-devel
    release:
      tags:
        release: release/hydro/{package}/{version}
      url: https://github.com/ros-gbp/microstrain_3dmgx2_imu-release.git
      version: 1.5.12-1
    status: maintained
  mjpeg_server:
    doc:
      type: git
      url: https://github.com/RobotWebTools/mjpeg_server.git
      version: master
    release:
      tags:
        release: release/hydro/{package}/{version}
      url: https://github.com/RobotWebTools-release/mjpeg_server-release.git
      version: 1.1.2-0
    source:
      type: git
      url: https://github.com/RobotWebTools/mjpeg_server.git
      version: develop
    status: end-of-life
    status_description: Replaced by the web_video_server package.
  ml_classifiers:
    doc:
      type: git
      url: https://github.com/sniekum/ml_classifiers.git
      version: master
    release:
      tags:
        release: release/hydro/{package}/{version}
      url: https://github.com/sniekum/ml_classifiers-release.git
      version: 0.3.0-1
    source:
      type: git
      url: https://github.com/sniekum/ml_classifiers.git
      version: master
    status: developed
  mongodb_store:
    release:
      packages:
      - mongodb_log
      - mongodb_store
      - mongodb_store_msgs
      tags:
        release: release/hydro/{package}/{version}
      url: https://github.com/strands-project-releases/mongodb_store.git
      version: 0.1.12-1
    source:
      type: git
      url: https://github.com/strands-project/mongodb_store.git
      version: hydro-devel
    status: developed
  motoman:
    doc:
      type: git
      url: https://github.com/ros-industrial/motoman.git
      version: hydro
    release:
      packages:
      - motoman
      - motoman_config
      - motoman_driver
      - motoman_mh5_support
      - motoman_sia10d_support
      - motoman_sia20d_moveit_config
      - motoman_sia20d_support
      - motoman_sia5d_support
      tags:
        release: release/hydro/{package}/{version}
      url: https://github.com/ros-industrial-release/motoman-release.git
      version: 0.3.3-1
    source:
      type: git
      url: https://github.com/ros-industrial/motoman.git
      version: hydro
    status: maintained
  moveit_commander:
    doc:
      type: git
      url: https://github.com/ros-planning/moveit_commander.git
      version: hydro-devel
    release:
      tags:
        release: release/hydro/{package}/{version}
      url: https://github.com/ros-gbp/moveit_commander-release.git
      version: 0.5.7-0
    source:
      type: git
      url: https://github.com/ros-planning/moveit_commander.git
      version: hydro-devel
    status: maintained
  moveit_core:
    doc:
      type: git
      url: https://github.com/ros-planning/moveit_core.git
      version: hydro-devel
    release:
      tags:
        release: release/hydro/{package}/{version}
      url: https://github.com/ros-gbp/moveit_core-release.git
      version: 0.5.11-0
    source:
      type: git
      url: https://github.com/ros-planning/moveit_core.git
      version: hydro-devel
    status: maintained
  moveit_ikfast:
    doc:
      type: git
      url: https://github.com/ros-planning/moveit_ikfast.git
      version: hydro-devel
    release:
      tags:
        release: release/hydro/{package}/{version}
      url: https://github.com/ros-gbp/moveit_ikfast-release.git
      version: 3.1.0-0
    source:
      type: git
      url: https://github.com/ros-planning/moveit_ikfast.git
      version: hydro-devel
    status: developed
  moveit_metapackages:
    release:
      packages:
      - moveit_full
      - moveit_full_pr2
      tags:
        release: release/hydro/{package}/{version}
      url: https://github.com/ros-gbp/moveit_metapackages-release.git
      version: 0.5.0-0
    status: maintained
  moveit_msgs:
    doc:
      type: git
      url: https://github.com/ros-planning/moveit_msgs.git
      version: hydro-devel
    release:
      tags:
        release: release/hydro/{package}/{version}
      url: https://github.com/ros-gbp/moveit_msgs-release.git
      version: 0.5.3-0
    status: maintained
  moveit_planners:
    doc:
      type: git
      url: https://github.com/ros-planning/moveit_planners.git
      version: hydro-devel
    release:
      packages:
      - moveit_planners
      - moveit_planners_ompl
      tags:
        release: release/hydro/{package}/{version}
      url: https://github.com/ros-gbp/moveit_planners-release.git
      version: 0.5.6-0
    source:
      type: git
      url: https://github.com/ros-planning/moveit_planners.git
      version: hydro-devel
    status: maintained
  moveit_plugins:
    doc:
      type: git
      url: https://github.com/ros-planning/moveit_plugins.git
      version: hydro-devel
    release:
      packages:
      - moveit_fake_controller_manager
      - moveit_plugins
      - moveit_simple_controller_manager
      tags:
        release: release/hydro/{package}/{version}
      url: https://github.com/ros-gbp/moveit_plugins-release.git
      version: 0.5.5-0
  moveit_pr2:
    doc:
      type: git
      url: https://github.com/ros-planning/moveit_pr2.git
      version: hydro-devel
    release:
      packages:
      - moveit_pr2
      - pr2_moveit_config
      - pr2_moveit_plugins
      - pr2_moveit_tutorials
      tags:
        release: release/hydro/{package}/{version}
      url: https://github.com/ros-gbp/moveit_pr2-release.git
      version: 0.5.6-0
    source:
      type: git
      url: https://github.com/ros-planning/moveit_pr2.git
      version: hydro-devel
    status: maintained
  moveit_python:
    doc:
      type: git
      url: https://github.com/mikeferguson/moveit_python.git
      version: master
    release:
      tags:
        release: release/hydro/{package}/{version}
      url: https://github.com/mikeferguson/moveit_python-release.git
      version: 0.2.7-0
    source:
      type: git
      url: https://github.com/mikeferguson/moveit_python.git
      version: master
    status: developed
  moveit_resources:
    release:
      tags:
        release: release/hydro/{package}/{version}
      url: https://github.com/ros-gbp/moveit_resources-release.git
      version: 0.5.0-0
    status: maintained
  moveit_robots:
    doc:
      type: git
      url: https://github.com/ros-planning/moveit_robots.git
      version: master
  moveit_ros:
    doc:
      type: git
      url: https://github.com/ros-planning/moveit_ros.git
      version: hydro-devel
    release:
      packages:
      - moveit_ros
      - moveit_ros_benchmarks
      - moveit_ros_benchmarks_gui
      - moveit_ros_manipulation
      - moveit_ros_move_group
      - moveit_ros_perception
      - moveit_ros_planning
      - moveit_ros_planning_interface
      - moveit_ros_robot_interaction
      - moveit_ros_visualization
      - moveit_ros_warehouse
      tags:
        release: release/hydro/{package}/{version}
      url: https://github.com/ros-gbp/moveit_ros-release.git
      version: 0.5.20-0
    source:
      type: git
      url: https://github.com/ros-planning/moveit_ros.git
      version: hydro-devel
    status: maintained
  moveit_setup_assistant:
    doc:
      type: git
      url: https://github.com/ros-planning/moveit_setup_assistant.git
      version: hydro-devel
    release:
      tags:
        release: release/hydro/{package}/{version}
      url: https://github.com/ros-gbp/moveit_setup_assistant-release.git
      version: 0.5.8-0
    status: maintained
  moveit_simple_grasps:
    doc:
      type: git
      url: https://github.com/davetcoleman/moveit_simple_grasps.git
      version: hydro-devel
    release:
      tags:
        release: release/hydro/{package}/{version}
      url: https://github.com/davetcoleman/moveit_simple_grasps-release.git
      version: 1.1.0-0
    source:
      type: git
      url: https://github.com/davetcoleman/moveit_simple_grasps.git
      version: hydro-devel
    status: developed
  moveit_visual_tools:
    doc:
      type: git
      url: https://github.com/davetcoleman/moveit_visual_tools.git
      version: hydro-devel
    release:
      tags:
        release: release/hydro/{package}/{version}
      url: https://github.com/davetcoleman/moveit_visual_tools-release.git
      version: 1.3.0-2
    source:
      type: git
      url: https://github.com/davetcoleman/moveit_visual_tools.git
      version: hydro-devel
    status: developed
  mr_teleoperator:
    doc:
      type: git
      url: https://github.com/cogniteam/mr_teleoperator.git
      version: master
    release:
      packages:
      - mr_rqt
      - mr_teleoperator
      - mr_tools
      tags:
        release: release/hydro/{package}/{version}
      url: https://github.com/cogniteam/mr_teleoperator-release.git
      version: 0.2.6-1
  multi_level_map:
    doc:
      type: git
      url: https://github.com/utexas-bwi/multi_level_map.git
      version: master
    release:
      packages:
      - multi_level_map
      - multi_level_map_msgs
      - multi_level_map_server
      - multi_level_map_utils
      tags:
        release: release/hydro/{package}/{version}
      url: https://github.com/utexas-bwi-gbp/multi_level_map-release.git
      version: 0.1.1-0
    source:
      type: git
      url: https://github.com/utexas-bwi/multi_level_map.git
      version: master
    status: developed
  multimaster_fkie:
    doc:
      type: git
      url: https://github.com/fkie/multimaster_fkie.git
      version: hydro-devel
    release:
      packages:
      - default_cfg_fkie
      - master_discovery_fkie
      - master_sync_fkie
      - multimaster_fkie
      - multimaster_msgs_fkie
      - node_manager_fkie
      tags:
        release: release/hydro/{package}/{version}
      url: https://github.com/fkie-release/multimaster_fkie-release.git
      version: 0.4.0-0
    source:
      type: git
      url: https://github.com/fkie/multimaster_fkie.git
      version: hydro-devel
    status: maintained
  multisense_ros:
    doc:
      type: hg
      url: https://bitbucket.org/crl/multisense_ros
      version: default
    release:
      packages:
      - multisense
      - multisense_bringup
      - multisense_cal_check
      - multisense_description
      - multisense_lib
      - multisense_ros
      tags:
        release: release/hydro/{package}/{version}
      url: https://github.com/carnegieroboticsllc/multisense_ros-release.git
      version: 3.4.3-0
    source:
      type: hg
      url: https://bitbucket.org/crl/multisense_ros
      version: default
    status: developed
  nao_extras:
    doc:
      type: git
      url: https://github.com/ros-naoqi/nao_extras.git
      version: master
    release:
      packages:
      - nao_extras
      - nao_path_follower
      - nao_teleop
      tags:
        release: release/hydro/{package}/{version}
      url: https://github.com/ros-gbp/nao_extras-release.git
      version: 0.2.2-0
    source:
      type: git
      url: https://github.com/ros-naoqi/nao_extras.git
      version: master
    status: developed
  nao_interaction:
    doc:
      type: git
      url: https://github.com/ros-naoqi/nao_interaction.git
      version: master
    release:
      packages:
      - nao_audio
      - nao_interaction
      - nao_interaction_launchers
      - nao_interaction_msgs
      - nao_vision
      tags:
        release: release/hydro/{package}/{version}
      url: https://github.com/ros-gbp/nao_interaction-release.git
      version: 0.1.5-0
    source:
      type: git
      url: https://github.com/ros-naoqi/nao_interaction.git
      version: master
    status: developed
  nao_meshes:
    doc:
      type: git
      url: https://github.com/ros-naoqi/nao_meshes.git
      version: master
    release:
      tags:
        release: release/hydro/{package}/{version}
      url: https://github.com/ros-naoqi/nao_meshes-release.git
      version: 0.1.8-0
    source:
      type: git
      url: https://github.com/ros-naoqi/nao_meshes.git
      version: master
    status: developed
  nao_moveit_config:
    doc:
      type: git
      url: https://github.com/ros-naoqi/nao_moveit_config.git
      version: master
    release:
      tags:
        release: release/hydro/{package}/{version}
      url: https://github.com/ros-naoqi/nao_moveit_config-release.git
      version: 0.0.4-0
    source:
      type: git
      url: https://github.com/ros-naoqi/nao_moveit_config.git
      version: master
    status: developed
  nao_robot:
    doc:
      type: git
      url: https://github.com/ros-naoqi/nao_robot.git
      version: master
    release:
      packages:
      - nao_apps
      - nao_bringup
      - nao_description
      - nao_pose
      - nao_robot
      tags:
        release: release/hydro/{package}/{version}
      url: https://github.com/ros-naoqi/nao_robot-release.git
      version: 0.5.6-0
    source:
      type: git
      url: https://github.com/ros-naoqi/nao_robot.git
      version: master
    status: developed
  nao_virtual:
    doc:
      type: git
      url: https://github.com/ros-naoqi/nao_virtual.git
      version: master
    release:
      packages:
      - nao_control
      - nao_gazebo_plugin
      tags:
        release: release/hydro/{package}/{version}
      url: https://github.com/ros-naoqi/nao_virtual-release.git
      version: 0.0.4-0
    source:
      type: git
      url: https://github.com/ros-naoqi/nao_virtual.git
      version: master
    status: developed
  nao_viz:
    doc:
      type: git
      url: https://github.com/ros-naoqi/nao_viz.git
      version: master
    release:
      packages:
      - nao_dashboard
      tags:
        release: release/hydro/{package}/{version}
      url: https://github.com/ros-gbp/nao_viz-release.git
      version: 0.1.2-0
    source:
      type: git
      url: https://github.com/ros-naoqi/nao_viz.git
      version: master
    status: developed
  naoqi_bridge:
    doc:
      type: git
      url: https://github.com/ros-naoqi/naoqi_bridge.git
      version: master
    release:
      packages:
      - naoqi_apps
      - naoqi_bridge
      - naoqi_driver
      - naoqi_msgs
      - naoqi_sensors
      - naoqi_tools
      tags:
        release: release/hydro/{package}/{version}
      url: https://github.com/ros-naoqi/naoqi_bridge-release.git
      version: 0.4.7-0
    source:
      type: git
      url: https://github.com/ros-naoqi/naoqi_bridge.git
      version: master
    status: developed
  nasa_r2_common:
    doc:
      type: git
      url: https://github.com/DLu/nasa_r2_common.git
      version: hydro
    release:
      packages:
      - nasa_r2_common
      - r2_control
      - r2_description
      - r2_fullbody_moveit_config
      - r2_moveit_config
      - r2_msgs
      tags:
        release: release/hydro/{package}/{version}
      url: https://github.com/brown-release/nasa_r2_common_release.git
      version: 1.0.0-1
    status: maintained
  nasa_r2_simulator:
    release:
      packages:
      - r2_gazebo
      tags:
        release: release/hydro/{package}/{version}
      url: https://github.com/brown-release/nasa_r2_simulator_release.git
      version: 0.5.3-1
  nav2_platform:
    doc:
      type: git
      url: https://github.com/paulbovbel/nav2_platform.git
      version: hydro-devel
    release:
      packages:
      - nav2_bringup
      - nav2_driver
      - nav2_navigation
      - nav2_platform
      tags:
        release: release/hydro/{package}/{version}
      url: https://github.com/paulbovbel/nav2_platform-release.git
      version: 0.0.7-0
    source:
      type: git
      url: https://github.com/paulbovbel/nav2_platform.git
      version: hydro-devel
    status: maintained
  navigation:
    doc:
      type: git
      url: https://github.com/ros-planning/navigation.git
      version: hydro-devel
    release:
      packages:
      - amcl
      - base_local_planner
      - carrot_planner
      - clear_costmap_recovery
      - costmap_2d
      - dwa_local_planner
      - fake_localization
      - global_planner
      - map_server
      - move_base
      - move_base_msgs
      - move_slow_and_clear
      - nav_core
      - navfn
      - navigation
      - robot_pose_ekf
      - rotate_recovery
      - voxel_grid
      tags:
        release: release/hydro/{package}/{version}
      url: https://github.com/ros-gbp/navigation-release.git
      version: 1.11.15-0
    source:
      type: git
      url: https://github.com/ros-planning/navigation.git
      version: hydro-devel
    status: maintained
  navigation_2d:
    doc:
      type: git
      url: https://github.com/skasperski/navigation_2d.git
      version: hydro
    release:
      packages:
      - nav2d
      - nav2d_exploration
      - nav2d_karto
      - nav2d_localizer
      - nav2d_msgs
      - nav2d_navigator
      - nav2d_operator
      - nav2d_remote
      - nav2d_tutorials
      tags:
        release: release/hydro/{package}/{version}
      url: https://github.com/skasperski/navigation_2d-release.git
      version: 0.2.0-0
    source:
      type: git
      url: https://github.com/skasperski/navigation_2d.git
      version: hydro-dev
    status: developed
  navigation_layers:
    release:
      packages:
      - range_sensor_layer
      tags:
        release: release/hydro/{package}/{version}
      url: https://github.com/wu-robotics/navigation_layers_release.git
      version: 0.2.0-0
    status: maintained
  navigation_tutorials:
    release:
      packages:
      - laser_scan_publisher_tutorial
      - navigation_stage
      - navigation_tutorials
      - odometry_publisher_tutorial
      - point_cloud_publisher_tutorial
      - robot_setup_tf_tutorial
      - roomba_stage
      - simple_navigation_goals_tutorial
      tags:
        release: release/hydro/{package}/{version}
      url: https://github.com/ros-gbp/navigation_tutorials-release.git
      version: 0.2.0-0
  neato_robot:
    doc:
      type: git
      url: https://github.com/mikeferguson/neato_robot.git
      version: hydro-devel
  nmea_comms:
    release:
      tags:
        release: release/hydro/{package}/{version}
      url: https://github.com/clearpath-gbp/nmea_comms-release.git
      version: 0.0.3-0
  nmea_gps_driver:
    doc:
      type: git
      url: https://github.com/ros-drivers/nmea_gps_driver.git
      version: hydro-devel
    release:
      tags:
        release: release/hydro/{package}/{version}
      url: https://github.com/ros-drivers-gbp/nmea_gps_driver-release.git
      version: 0.3.2-0
    status: end-of-life
    status_description: Replaced by the nmea_navsat_driver package. Scheduled to be
      removed in Indigo.
  nmea_msgs:
    doc:
      type: git
      url: https://github.com/ros-drivers/nmea_msgs.git
      version: hydro-devel
    release:
      tags:
        release: release/hydro/{package}/{version}
      url: https://github.com/ros-drivers-gbp/nmea_msgs-release.git
      version: 0.1.0-1
    status: maintained
  nmea_navsat_driver:
    doc:
      type: git
      url: https://github.com/ros-drivers/nmea_navsat_driver.git
      version: hydro-devel
    release:
      tags:
        release: release/hydro/{package}/{version}
      url: https://github.com/ros-drivers-gbp/nmea_navsat_driver-release.git
      version: 0.3.3-0
    status: maintained
  nodelet_core:
    doc:
      type: git
      url: https://github.com/ros/nodelet_core.git
      version: hydro-devel
    release:
      packages:
      - nodelet
      - nodelet_core
      - nodelet_topic_tools
      tags:
        release: release/hydro/{package}/{version}
      url: https://github.com/ros-gbp/nodelet_core-release.git
      version: 1.8.6-0
    source:
      type: git
      url: https://github.com/ros/nodelet_core.git
      version: hydro-devel
    status: maintained
  novatel_span_driver:
    doc:
      type: git
      url: https://github.com/ros-drivers/novatel_span_driver.git
      version: master
    release:
      packages:
      - novatel_msgs
      - novatel_span_driver
      tags:
        release: release/hydro/{package}/{version}
      url: https://github.com/ros-drivers-gbp/novatel_span_driver-release.git
      version: 1.0.0-0
    source:
      type: git
      url: https://github.com/ros-drivers/novatel_span_driver.git
      version: master
    status: developed
  object_recognition_capture:
    release:
      tags:
        release: release/hydro/{package}/{version}
      url: https://github.com/ros-gbp/object_recognition_capture-release.git
      version: 0.3.0-0
    source:
      type: git
      url: https://github.com/wg-perception/capture.git
      version: master
    status: maintained
  object_recognition_clusters:
    doc:
      type: git
      url: https://github.com/pal-robotics/object_recognition_clusters.git
      version: master
    release:
      tags:
        release: release/hydro/{package}/{version}
      url: https://github.com/pal-gbp/object_recognition_clusters-release.git
      version: 0.1.0-0
    source:
      type: git
      url: https://github.com/pal-robotics/object_recognition_clusters.git
      version: master
    status: maintained
  object_recognition_core:
    release:
      tags:
        release: release/hydro/{package}/{version}
      url: https://github.com/ros-gbp/object_recognition_core-release.git
      version: 0.6.5-0
    source:
      type: git
      url: https://github.com/wg-perception/object_recognition_core.git
      version: master
    status: maintained
  object_recognition_linemod:
    release:
      tags:
        release: release/hydro/{package}/{version}
      url: https://github.com/ros-gbp/object_recognition_linemod-release.git
      version: 0.3.3-0
    source:
      type: git
      url: https://github.com/wg-perception/linemod.git
      version: master
    status: maintained
  object_recognition_msgs:
    doc:
      type: git
      url: https://github.com/wg-perception/object_recognition_msgs.git
      version: master
    release:
      tags:
        release: release/hydro/{package}/{version}
      url: https://github.com/ros-gbp/object_recognition_msgs-release.git
      version: 0.4.1-0
    source:
      type: git
      url: https://github.com/wg-perception/object_recognition_msgs.git
      version: master
    status: maintained
  object_recognition_reconstruction:
    release:
      tags:
        release: release/hydro/{package}/{version}
      url: https://github.com/ros-gbp/object_recognition_reconstruction-release.git
      version: 0.3.3-0
    status: maintained
  object_recognition_renderer:
    release:
      tags:
        release: release/hydro/{package}/{version}
      url: https://github.com/ros-gbp/object_recognition_renderer-release.git
      version: 0.2.2-0
    source:
      type: git
      url: https://github.com/wg-perception/ork_renderer.git
      version: master
    status: maintained
  object_recognition_ros:
    release:
      tags:
        release: release/hydro/{package}/{version}
      url: https://github.com/ros-gbp/object_recognition_ros-release.git
      version: 0.3.5-0
    source:
      type: git
      url: https://github.com/wg-perception/object_recognition_ros.git
      version: master
    status: maintained
  object_recognition_ros_visualization:
    release:
      tags:
        release: release/hydro/{package}/{version}
      url: https://github.com/ros-gbp/object_recognition_ros_visualization-release.git
      version: 0.3.6-1
    source:
      type: git
      url: https://github.com/wg-perception/object_recognition_ros_visualization.git
      version: master
    status: maintained
  object_recognition_tabletop:
    release:
      tags:
        release: release/hydro/{package}/{version}
      url: https://github.com/ros-gbp/object_recognition_tabletop-release.git
      version: 0.3.2-0
    status: maintained
  object_recognition_tod:
    release:
      tags:
        release: release/hydro/{package}/{version}
      url: https://github.com/ros-gbp/object_recognition_tod-release.git
      version: 0.5.3-0
    source:
      type: git
      url: https://github.com/wg-perception/tod.git
      version: master
    status: maintained
  object_recognition_transparent_objects:
    release:
      tags:
        release: release/hydro/{package}/{version}
      url: https://github.com/ros-gbp/object_recognition_transparent_objects-release.git
      version: 0.4.0-0
    source:
      type: git
      url: https://github.com/wg-perception/transparent_objects.git
      version: master
    status: maintained
  ocl:
    doc:
      type: git
      url: https://github.com/orocos-toolchain/ocl.git
      version: toolchain-2.7
    release:
      tags:
        release: release/hydro/{package}/{version}
      url: https://github.com/orocos-gbp/ocl-release.git
      version: 2.7.0-5
    source:
      type: git
      url: https://github.com/orocos-toolchain/ocl.git
      version: toolchain-2.7
    status: maintained
  octomap:
    doc:
      type: git
      url: https://github.com/OctoMap/octomap.git
      version: v1.6.4
    release:
      packages:
      - dynamic_edt_3d
      - octomap
      - octovis
      tags:
        release: release/hydro/{package}/{version}
      url: https://github.com/ros-gbp/octomap-release.git
      version: 1.6.8-0
    source:
      type: git
      url: https://github.com/OctoMap/octomap.git
      version: devel
    status: developed
  octomap_mapping:
    doc:
      type: git
      url: https://github.com/OctoMap/octomap_mapping.git
      version: hydro-devel
    release:
      packages:
      - octomap_mapping
      - octomap_server
      tags:
        release: release/hydro/{package}/{version}
      url: https://github.com/ros-gbp/octomap_mapping-release.git
      version: 0.5.3-0
    source:
      type: git
      url: https://github.com/OctoMap/octomap_mapping.git
      version: hydro-devel
    status: maintained
  octomap_msgs:
    doc:
      type: git
      url: https://github.com/OctoMap/octomap_msgs.git
      version: hydro-devel
    release:
      tags:
        release: release/hydro/{package}/{version}
      url: https://github.com/ros-gbp/octomap_msgs-release.git
      version: 0.3.1-2
    source:
      type: git
      url: https://github.com/OctoMap/octomap_msgs.git
      version: hydro-devel
    status: maintained
  octomap_ros:
    doc:
      type: git
      url: https://github.com/OctoMap/octomap_ros.git
      version: hydro-devel
    release:
      tags:
        release: release/hydro/{package}/{version}
      url: https://github.com/ros-gbp/octomap_ros-release.git
      version: 0.3.1-1
    source:
      type: git
      url: https://github.com/OctoMap/octomap_ros.git
      version: hydro-devel
    status: maintained
  octomap_rviz_plugins:
    doc:
      type: git
      url: https://github.com/OctoMap/octomap_rviz_plugins.git
      version: hydro-devel
    release:
      tags:
        release: release/hydro/{package}/{version}
      url: https://github.com/ros-gbp/octomap_rviz_plugins-release.git
      version: 0.0.5-3
    source:
      type: git
      url: https://github.com/OctoMap/octomap_rviz_plugins.git
      version: hydro-devel
    status: maintained
  oculus_rviz_plugins:
    doc:
      type: git
      url: https://github.com/ros-visualization/oculus_rviz_plugins.git
      version: groovy-devel
    release:
      tags:
        release: release/hydro/{package}/{version}
      url: https://github.com/ros-gbp/oculus_rviz_plugins-release.git
      version: 0.0.8-0
  oculus_sdk:
    doc:
      type: git
      url: https://github.com/ros-visualization/oculus_sdk.git
      version: groovy-devel
    release:
      tags:
        release: release/hydro/{package}/{version}
      url: https://github.com/ros-gbp/OculusSDK-release.git
      version: 0.2.3-7
  ompl:
    release:
      tags:
        release: release/hydro/{package}/{version}
      url: https://github.com/ros-gbp/ompl-release.git
      version: 0.13.0002516-0
    status: maintained
  open_industrial_ros_controllers:
    doc:
      type: git
      url: https://github.com/start-jsk/open_industrial_ros_controllers.git
      version: hydro-devel
    release:
      packages:
      - open_controllers_interface
      - open_industrial_ros_controllers
      tags:
        release: release/hydro/{package}/{version}
      url: https://github.com/start-jsk/open_industrial_ros_controllers-release.git
      version: 0.1.4-0
    source:
      type: git
      url: https://github.com/start-jsk/open_industrial_ros_controllers.git
      version: hydro-devel
    status: maintained
  open_karto:
    doc:
      type: git
      url: https://github.com/ros-perception/open_karto.git
      version: indigo-devel
    release:
      tags:
        release: release/hydro/{package}/{version}
      url: https://github.com/ros-gbp/open_karto-release.git
      version: 1.1.0-0
    status: maintained
  open_street_map:
    doc:
      type: git
      url: https://github.com/ros-geographic-info/open_street_map.git
      version: master
    release:
      packages:
      - osm_cartography
      - route_network
      - test_osm
      tags:
        release: release/hydro/{package}/{version}
      url: https://github.com/ros-geographic-info/open_street_map-release.git
      version: 0.2.1-0
    source:
      type: git
      url: https://github.com/ros-geographic-info/open_street_map.git
      version: master
  opencv2:
    release:
      tags:
        release: release/hydro/{package}/{version}
      url: https://github.com/ros-gbp/opencv2-release.git
      version: 2.4.9-2
  opencv2_doc:
    release:
      tags:
        release: release/hydro/{package}/{version}
      url: https://github.com/ros-gbp/opencv2_doc-release.git
      version: 2.4.6-0
    status: maintained
  opencv_candidate:
    release:
      tags:
        release: release/hydro/{package}/{version}
      url: https://github.com/ros-gbp/opencv_candidate-release.git
      version: 0.2.4-0
    source:
      type: git
      url: https://github.com/wg-perception/opencv_candidate.git
      version: master
    status: maintained
  openhrp3:
    doc:
      type: git
      url: https://github.com/start-jsk/openhrp3.git
      version: master
    release:
      tags:
        release: release/hydro/{package}/{version}
      url: https://github.com/tork-a/openhrp3-release.git
      version: 3.1.7-3
    source:
      type: git
      url: https://github.com/start-jsk/openhrp3.git
      version: master
    status: maintained
  openni2_camera:
    doc:
      type: git
      url: https://github.com/ros-drivers/openni2_camera.git
      version: hydro-devel
    release:
      tags:
        release: release/hydro/{package}/{version}
      url: https://github.com/ros-gbp/openni2_camera-release.git
      version: 0.1.4-0
    source:
      type: git
      url: https://github.com/ros-drivers/openni2_camera.git
      version: hydro-devel
    status: maintained
  openni2_launch:
    doc:
      type: git
      url: https://github.com/ros-drivers/openni2_launch.git
      version: hydro-devel
    release:
      tags:
        release: release/hydro/{package}/{version}
      url: https://github.com/ros-gbp/openni2_launch.git
      version: 0.1.4-0
    source:
      type: git
      url: https://github.com/ros-drivers/openni2_launch.git
      version: hydro-devel
    status: maintained
  openni_camera:
    doc:
      type: git
      url: https://github.com/ros-drivers/openni_camera.git
      version: hydro-devel
    release:
      tags:
        release: release/hydro/{package}/{version}
      url: https://github.com/ros-gbp/openni_camera-release.git
      version: 1.9.2-0
  openni_launch:
    doc:
      type: git
      url: https://github.com/ros-drivers/openni_launch.git
      version: hydro-devel
    release:
      tags:
        release: release/hydro/{package}/{version}
      url: https://github.com/ros-gbp/openni_launch-release.git
      version: 1.9.5-0
    source:
      type: git
      url: https://github.com/ros-drivers/openni_launch.git
      version: hydro-devel
  openni_tracker:
    doc:
      type: git
      url: https://github.com/ros-drivers/openni_tracker.git
      version: hydro-devel
    release:
      tags:
        release: release/hydro/{package}/{version}
      url: https://github.com/ros-gbp/openni_tracker-release.git
      version: 0.2.0-1
    status: maintained
  openrtm_aist:
    doc:
      type: git
      url: https://github.com/tork-a/openrtm_aist-release.git
      version: release/hydro/openrtm_aist
    release:
      tags:
        release: release/hydro/{package}/{version}
      url: https://github.com/tork-a/openrtm_aist-release.git
      version: 1.1.0-13
    status: developed
  openrtm_aist_python:
    doc:
      type: git
      url: https://github.com/tork-a/openrtm_aist_python-release.git
      version: release/hydro/openrtm_aist_python
    release:
      tags:
        release: release/hydro/{package}/{version}
      url: https://github.com/tork-a/openrtm_aist_python-release.git
      version: 1.1.0-11
    status: developed
  openslam_gmapping:
    doc:
      type: git
      url: https://github.com/ros-perception/openslam_gmapping.git
      version: master
    release:
      tags:
        release: release/hydro/{package}/{version}
      url: https://github.com/ros-gbp/openslam_gmapping-release.git
      version: 0.1.0-2
    status: maintained
  optris_drivers:
    doc:
      type: git
      url: https://github.com/ohm-ros-pkg/optris_drivers.git
      version: groovy-devel
  orientus_driver:
    doc:
      type: git
      url: https://github.com/RIVeR-Lab/orientus_driver.git
      version: hydro-devel
    release:
      packages:
      - orientus_driver
      - orientus_sdk_c
      tags:
        release: release/hydro/{package}/{version}
      url: https://github.com/RIVeR-Lab-release/orientus_driver-release.git
      version: 0.0.4-0
    source:
      type: git
      url: https://github.com/RIVeR-Lab/orientus_driver.git
      version: hydro-devel
    status: maintained
  orocos_kinematics_dynamics:
    doc:
      type: git
      url: https://github.com/orocos/orocos_kinematics_dynamics.git
      version: master
    release:
      packages:
      - orocos_kdl
      - orocos_kinematics_dynamics
      - python_orocos_kdl
      tags:
        release: release/hydro/{package}/{version}
      url: https://github.com/smits/orocos-kdl-release.git
      version: 1.3.0-0
    source:
      type: git
      url: https://github.com/orocos/orocos_kinematics_dynamics.git
      version: master
    status: maintained
  orocos_toolchain:
    doc:
      type: git
      url: https://github.com/orocos-toolchain/orocos_toolchain.git
      version: toolchain-2.7
    release:
      tags:
        release: release/hydro/{package}/{version}
      url: https://github.com/orocos-gbp/orocos_toolchain-release.git
      version: 2.7.0-1
  orogen:
    doc:
      type: git
      url: https://github.com/orocos-toolchain/orogen.git
      version: toolchain-2.7
    release:
      tags:
        release: release/hydro/{package}/{version}
      url: https://github.com/orocos-gbp/orogen-release.git
      version: 2.7.0-4
    source:
      type: git
      url: https://github.com/orocos-toolchain/orogen.git
      version: toolchain-2.7
    status: maintained
  p2os:
    release:
      packages:
      - p2os_driver
      - p2os_launch
      - p2os_teleop
      - p2os_urdf
      tags:
        release: release/hydro/{package}/{version}
      url: https://github.com/allenh1/p2os-release.git
      version: 1.0.10-0
  pal_vision_segmentation:
    doc:
      type: git
      url: https://github.com/pal-robotics/pal_vision_segmentation.git
      version: hydro-devel
    release:
      tags:
        release: release/hydro/{package}/{version}
      url: https://github.com/pal-gbp/pal_vision_segmentation-release.git
      version: 1.0.0-0
    source:
      type: git
      url: https://github.com/pal-robotics/pal_vision_segmentation.git
      version: hydro-devel
    status: maintained
  pcl:
    doc:
      type: git
      url: https://github.com/ros-gbp/pcl-release.git
      version: release/hydro/pcl
  pcl_conversions:
    doc:
      type: git
      url: https://github.com/ros-perception/pcl_conversions.git
      version: hydro-devel
    release:
      tags:
        release: release/hydro/{package}/{version}
      url: https://github.com/ros-gbp/pcl_conversions-release.git
      version: 0.1.6-0
    source:
      type: git
      url: https://github.com/ros-perception/pcl_conversions.git
      version: hydro-devel
    status: maintained
  pcl_msgs:
    release:
      tags:
        release: release/hydro/{package}/{version}
      url: https://github.com/ros-gbp/pcl_msgs-release.git
      version: 0.1.0-0
  people:
    doc:
      type: git
      url: https://github.com/wg-perception/people.git
      version: hydro-devel
    release:
      packages:
      - face_detector
      - leg_detector
      - people
      - people_msgs
      - people_tracking_filter
      - people_velocity_tracker
      - social_navigation_layers
      tags:
        release: release/hydro/{package}/{version}
      url: https://github.com/OSUrobotics/people-release.git
      version: 1.0.4-0
    source:
      type: git
      url: https://github.com/wg-perception/people.git
      version: hydro-devel
    status: maintained
  pepper_meshes:
    release:
      tags:
        release: release/hydro/{package}/{version}
      url: https://github.com/ros-naoqi/pepper_meshes-installer.git
      version: 0.1.2-0
    source:
      type: git
      url: https://github.com/ros-naoqi/pepper_meshes.git
      version: master
    status: maintained
  pepper_robot:
    release:
      packages:
      - pepper_bringup
      - pepper_description
      - pepper_robot
      - pepper_sensors
      tags:
        release: release/hydro/{package}/{version}
      url: https://github.com/ros-naoqi/pepper_robot-release.git
      version: 0.1.1-0
    source:
      type: git
      url: https://github.com/ros-naoqi/pepper_robot.git
      version: master
    status: maintained
  pepperl_fuchs:
    doc:
      type: git
      url: https://github.com/dillenberger/pepperl_fuchs.git
      version: master
    source:
      type: git
      url: https://github.com/dillenberger/pepperl_fuchs.git
      version: master
    status: maintained
  perception_blort:
    doc:
      type: git
      url: https://github.com/pal-robotics/perception_blort.git
      version: hydro-devel
    source:
      type: git
      url: https://github.com/pal-robotics/perception_blort.git
      version: hydro-devel
    status: maintained
  perception_oru:
    doc:
      type: git
      url: https://github.com/tstoyanov/perception_oru-release.git
      version: release-source
    release:
      packages:
      - ndt_costmap
      - ndt_feature_reg
      - ndt_fuser
      - ndt_map
      - ndt_map_builder
      - ndt_mcl
      - ndt_registration
      - ndt_rviz_visualisation
      - ndt_visualisation
      - perception_oru
      - sdf_tracker
      tags:
        release: release/hydro/{package}/{version}
      url: https://github.com/tstoyanov/perception_oru-release.git
      version: 1.0.28-0
    source:
      type: git
      url: https://github.com/tstoyanov/perception_oru-release.git
      version: release-source
  perception_pcl:
    doc:
      type: git
      url: https://github.com/ros-perception/perception_pcl.git
      version: hydro-devel
    release:
      packages:
      - pcl_ros
      - perception_pcl
      - pointcloud_to_laserscan
      tags:
        release: release/hydro/{package}/{version}
      url: https://github.com/ros-gbp/perception_pcl-release.git
      version: 1.1.11-0
    source:
      type: git
      url: https://github.com/ros-perception/perception_pcl.git
      version: hydro-devel
    status: maintained
  phantomx_control:
    doc:
      type: git
      url: https://github.com/HumaRobotics/phantomx_control.git
      version: master
  phantomx_description:
    doc:
      type: git
      url: https://github.com/HumaRobotics/phantomx_description.git
      version: master
  phantomx_gazebo:
    doc:
      type: git
      url: https://github.com/HumaRobotics/phantomx_gazebo.git
      version: master
  phidgets_drivers:
    doc:
      type: git
      url: https://github.com/ccny-ros-pkg/phidgets_drivers.git
      version: hydro
    release:
      packages:
      - phidgets_api
      - phidgets_drivers
      - phidgets_imu
      - phidgets_ir
      tags:
        release: release/hydro/{package}/{version}
      url: https://github.com/muhrix/phidgets_drivers-release.git
      version: 0.2.2-0
    source:
      type: git
      url: https://github.com/ccny-ros-pkg/phidgets_drivers.git
      version: hydro
    status: maintained
  pi_tracker:
    doc:
      type: git
      url: https://github.com/pirobot/pi_tracker.git
      version: hydro-devel
  pi_trees:
    doc:
      type: git
      url: https://github.com/pirobot/pi_trees.git
      version: hydro-devel
    source:
      type: git
      url: https://github.com/pirobot/pi_trees.git
      version: hydro-devel
    status: developed
  play_motion:
    doc:
      type: git
      url: https://github.com/pal-robotics/play_motion.git
      version: hydro-devel
    release:
      packages:
      - play_motion
      - play_motion_msgs
      tags:
        release: release/hydro/{package}/{version}
      url: https://github.com/pal-gbp/play_motion-release.git
      version: 0.4.0-0
    source:
      type: git
      url: https://github.com/pal-robotics/play_motion.git
      version: hydro-devel
    status: developed
  pluginlib:
    doc:
      type: git
      url: https://github.com/ros/pluginlib.git
      version: groovy-devel
    release:
      tags:
        release: release/hydro/{package}/{version}
      url: https://github.com/ros-gbp/pluginlib-release.git
      version: 1.9.24-0
    source:
      type: git
      url: https://github.com/ros/pluginlib.git
      version: groovy-devel
    status: maintained
  pocketsphinx:
    doc:
      type: git
      url: https://github.com/mikeferguson/pocketsphinx.git
      version: hydro-devel
    release:
      tags:
        release: release/hydro/{package}/{version}
      url: https://github.com/ros-gbp/pocketsphinx-release.git
      version: 0.3.1-0
    status: maintained
  pointgrey_camera_driver:
    doc:
      type: git
      url: https://github.com/ros-drivers/pointgrey_camera_driver.git
      version: master
    release:
      packages:
      - image_exposure_msgs
      - pointgrey_camera_driver
      - statistics_msgs
      - wfov_camera_msgs
      tags:
        release: release/hydro/{package}/{version}
      url: https://github.com/ros-drivers-gbp/pointgrey_camera_driver-release.git
      version: 0.11.0-0
    source:
      type: git
      url: https://github.com/ros-drivers/pointgrey_camera_driver.git
      version: master
    status: maintained
  pr2_apps:
    doc:
      type: git
      url: https://github.com/pr2/pr2_apps.git
      version: hydro-devel
    release:
      packages:
      - pr2_app_manager
      - pr2_apps
      - pr2_mannequin_mode
      - pr2_position_scripts
      - pr2_teleop
      - pr2_teleop_general
      - pr2_tuckarm
      tags:
        release: release/hydro/{package}/{version}
      url: https://github.com/TheDash/pr2_apps-release.git
      version: 0.5.18-0
    source:
      type: git
      url: https://github.com/pr2/pr2_apps.git
      version: hydro-devel
    status: maintained
  pr2_calibration:
    doc:
      type: git
      url: https://github.com/PR2/pr2_calibration.git
      version: hydro-devel
    release:
      packages:
      - dense_laser_assembler
      - laser_joint_processor
      - laser_joint_projector
      - pr2_calibration
      - pr2_calibration_launch
      - pr2_dense_laser_snapshotter
      - pr2_se_calibration_launch
      tags:
        release: release/hydro/{package}/{version}
      url: https://github.com/TheDash/pr2_calibration-release.git
      version: 1.0.6-0
    source:
      type: git
      url: https://github.com/PR2/pr2_calibration.git
      version: hydro-devel
    status: maintained
  pr2_common:
    doc:
      type: git
      url: https://github.com/PR2/pr2_common.git
      version: hydro-devel
    release:
      packages:
      - pr2_common
      - pr2_dashboard_aggregator
      - pr2_description
      - pr2_machine
      - pr2_msgs
      tags:
        release: release/hydro/{package}/{version}
      url: https://github.com/ros-gbp/pr2_common-release.git
      version: 1.11.4-0
    source:
      type: git
      url: https://github.com/PR2/pr2_common.git
      version: hydro-devel
    status: maintained
  pr2_common_actions:
    doc:
      type: git
      url: https://github.com/pr2/pr2_common_actions.git
      version: hydro-devel
    release:
      packages:
      - joint_trajectory_action_tools
      - joint_trajectory_generator
      - pr2_arm_move_ik
      - pr2_common_action_msgs
      - pr2_common_actions
      - pr2_tilt_laser_interface
      - pr2_tuck_arms_action
      tags:
        release: release/hydro/{package}/{version}
      url: https://github.com/TheDash/pr2_common_actions-release.git
      version: 0.0.3-2
    source:
      type: git
      url: https://github.com/pr2/pr2_common_actions.git
      version: hydro-devel
    status: maintained
  pr2_controllers:
    doc:
      type: git
      url: https://github.com/PR2/pr2_controllers.git
      version: hydro-devel
    release:
      packages:
      - ethercat_trigger_controllers
      - joint_trajectory_action
      - pr2_calibration_controllers
      - pr2_controllers
      - pr2_controllers_msgs
      - pr2_gripper_action
      - pr2_head_action
      - pr2_mechanism_controllers
      - robot_mechanism_controllers
      - single_joint_position_action
      tags:
        release: release/hydro/{package}/{version}
      url: https://github.com/ros-gbp/pr2_controllers-release.git
      version: 1.10.8-0
    source:
      type: git
      url: https://github.com/PR2/pr2_controllers.git
      version: hydro-devel
    status: maintained
  pr2_ethercat_drivers:
    doc:
      type: git
      url: https://github.com/PR2/pr2_ethercat_drivers.git
      version: hydro-devel
    release:
      packages:
      - ethercat_hardware
      - fingertip_pressure
      - pr2_ethercat_drivers
      tags:
        release: release/hydro/{package}/{version}
      url: https://github.com/ros-gbp/pr2_ethercat_drivers-release.git
      version: 1.8.11-0
    source:
      type: git
      url: https://github.com/PR2/pr2_ethercat_drivers.git
      version: hydro-devel
    status: maintained
  pr2_ft_moveit_config:
    doc:
      type: git
      url: https://github.com/kth-ros-pkg/pr2_ft_moveit_config.git
      version: hydro
  pr2_gripper_sensor:
    doc:
      type: git
      url: https://github.com/pr2/pr2_gripper_sensor.git
      version: hydro-devel
    release:
      packages:
      - pr2_gripper_sensor
      - pr2_gripper_sensor_action
      - pr2_gripper_sensor_controller
      - pr2_gripper_sensor_msgs
      tags:
        release: release/hydro/{package}/{version}
      url: https://github.com/TheDash/pr2_gripper_sensor-release.git
      version: 1.0.7-0
    source:
      type: git
      url: https://github.com/PR2/pr2_gripper_sensor.git
      version: hydro-devel
    status: maintained
  pr2_hack_the_future:
    doc:
      type: git
      url: https://github.com/PR2/pr2_hack_the_future.git
      version: hydro-devel
    release:
      packages:
      - hack_the_web_program_executor
      - pr2_hack_the_future
      - pr2_joint_teleop
      - pr2_simple_interface
      - program_queue
      - queue_web
      - rviz_backdrop
      - slider_gui
      tags:
        release: release/hydro/{package}/{version}
      url: https://github.com/TheDash/pr2_hack_the_future-release.git
      version: 1.0.7-0
    source:
      type: git
      url: https://github.com/PR2/pr2_hack_the_future.git
      version: hydro-devel
    status: maintained
  pr2_kinematics:
    doc:
      type: git
      url: https://github.com/pr2/pr2_kinematics.git
      version: hydro-devel
    release:
      packages:
      - pr2_arm_kinematics
      - pr2_kinematics
      tags:
        release: release/hydro/{package}/{version}
      url: https://github.com/TheDash/pr2_kinematics-release.git
      version: 1.0.6-0
    source:
      type: git
      url: https://github.com/pr2/pr2_kinematics.git
      version: hydro-devel
    status: maintained
  pr2_make_a_map_app:
    doc:
      type: git
      url: https://github.com/PR2/pr2_make_a_map_app.git
      version: hydro-devel
    release:
      tags:
        release: release/hydro/{package}/{version}
      url: https://github.com/TheDash/pr2_make_a_map_app-release.git
      version: 1.0.3-0
    source:
      type: git
      url: https://github.com/PR2/pr2_make_a_map_app.git
      version: hydro-devel
    status: maintained
  pr2_map_navigation_app:
    doc:
      type: git
      url: https://github.com/PR2/pr2_map_navigation_app.git
      version: hydro-devel
    release:
      tags:
        release: release/hydro/{package}/{version}
      url: https://github.com/TheDash/pr2_map_navigation_app-release.git
      version: 1.0.1-0
    source:
      type: git
      url: https://github.com/PR2/pr2_map_navigation_app.git
      version: hydro-devel
    status: maintained
  pr2_mechanism:
    doc:
      type: git
      url: https://github.com/PR2/pr2_mechanism.git
      version: hydro-devel
    release:
      packages:
      - pr2_controller_interface
      - pr2_controller_manager
      - pr2_hardware_interface
      - pr2_mechanism
      - pr2_mechanism_diagnostics
      - pr2_mechanism_model
      tags:
        release: release/hydro/{package}/{version}
      url: https://github.com/ros-gbp/pr2_mechanism-release.git
      version: 1.8.12-0
    source:
      type: git
      url: https://github.com/PR2/pr2_mechanism.git
      version: hydro-devel
    status: maintained
  pr2_mechanism_msgs:
    doc:
      type: git
      url: https://github.com/PR2/pr2_mechanism_msgs.git
      version: master
    release:
      tags:
        release: release/hydro/{package}/{version}
      url: https://github.com/ros-gbp/pr2_mechanism_msgs-release.git
      version: 1.8.0-0
    status: maintained
  pr2_metapackages:
    doc:
      type: git
      url: https://github.com/pr2/pr2_metapackages.git
      version: hydro-devel
    release:
      packages:
      - pr2
      - pr2_base
      - pr2_desktop
      tags:
        release: release/hydro/{package}/{version}
      url: https://github.com/pr2-gbp/pr2_metapackages-release.git
      version: 1.0.5-0
    source:
      type: git
      url: https://github.com/pr2/pr2_metapackages.git
      version: hydro-devel
    status: maintained
  pr2_navigation:
    doc:
      type: git
      url: https://github.com/pr2/pr2_navigation.git
      version: hydro-devel
    release:
      packages:
      - laser_tilt_controller_filter
      - pr2_move_base
      - pr2_navigation
      - pr2_navigation_config
      - pr2_navigation_global
      - pr2_navigation_local
      - pr2_navigation_perception
      - pr2_navigation_self_filter
      - pr2_navigation_slam
      - pr2_navigation_teleop
      - semantic_point_annotator
      tags:
        release: release/hydro/{package}/{version}
      url: https://github.com/TheDash/pr2_navigation-release.git
      version: 0.1.23-0
    source:
      type: git
      url: https://github.com/pr2/pr2_navigation.git
      version: hydro-devel
    status: maintained
  pr2_navigation_apps:
    doc:
      type: git
      url: https://github.com/PR2/pr2_navigation_apps.git
      version: hydro-devel
    release:
      packages:
      - pr2_2dnav
      - pr2_2dnav_local
      - pr2_2dnav_slam
      - pr2_navigation_apps
      tags:
        release: release/hydro/{package}/{version}
      url: https://github.com/TheDash/pr2_navigation_apps-release.git
      version: 1.0.2-0
    source:
      type: git
      url: https://github.com/PR2/pr2_navigation_apps.git
      version: hydro-devel
    status: maintained
  pr2_pan_tilt:
    release:
      tags:
        release: release/hydro/{package}/{version}
      url: https://github.com/TheDash/pr2_pan_tilt-release.git
      version: 1.0.1-0
  pr2_plugs:
    doc:
      type: git
      url: https://github.com/PR2/pr2_plugs.git
      version: hydro-devel
    release:
      packages:
      - checkerboard_pose_estimation
      - outlet_pose_estimation
      - pr2_image_snapshot_recorder
      - pr2_plugs
      - pr2_plugs_actions
      - pr2_plugs_common
      - pr2_plugs_msgs
      - stereo_wall_detection
      - visual_pose_estimation
      tags:
        release: release/hydro/{package}/{version}
      url: https://github.com/TheDash/pr2_plugs-release.git
      version: 1.0.21-0
    source:
      type: git
      url: https://github.com/PR2/pr2_plugs.git
      version: hydro-devel
    status: maintained
  pr2_power_drivers:
    doc:
      type: git
      url: https://github.com/PR2/pr2_power_drivers.git
      version: hydro-devel
    release:
      packages:
      - ocean_battery_driver
      - power_monitor
      - pr2_power_board
      - pr2_power_drivers
      tags:
        release: release/hydro/{package}/{version}
      url: https://github.com/ros-gbp/pr2_power_drivers-release.git
      version: 1.1.2-0
    status: maintained
  pr2_precise_trajectory:
    doc:
      type: git
      url: https://github.com/PR2/pr2_precise_trajectory.git
      version: hydro-devel
    release:
      tags:
        release: release/hydro/{package}/{version}
      url: https://github.com/TheDash/pr2_precise_trajectory-release.git
      version: 1.0.1-0
    source:
      type: git
      url: https://github.com/PR2/pr2_precise_trajectory.git
      version: hydro-devel
    status: maintained
  pr2_props:
    doc:
      type: git
      url: https://github.com/PR2/pr2_props.git
      version: hydro-devel
    release:
      tags:
        release: release/hydro/{package}/{version}
      url: https://github.com/TheDash/pr2_props-release.git
      version: 1.0.2-0
    source:
      type: git
      url: https://github.com/PR2/pr2_props.git
      version: hydro-devel
    status: maintained
  pr2_props_app:
    doc:
      type: git
      url: https://github.com/PR2/pr2_props_app.git
      version: hydro-devel
    release:
      tags:
        release: release/hydro/{package}/{version}
      url: https://github.com/TheDash/pr2_props_app-release.git
      version: 1.0.3-0
    source:
      type: git
      url: https://github.com/PR2/pr2_props_app.git
      version: hydro-devel
    status: maintained
  pr2_ps3_joystick_app:
    doc:
      type: git
      url: https://github.com/PR2/pr2_ps3_joystick_app.git
      version: hydro-devel
    release:
      tags:
        release: release/hydro/{package}/{version}
      url: https://github.com/TheDash/pr2_ps3_joystick_app-release.git
      version: 1.0.1-1
    source:
      type: git
      url: https://github.com/PR2/pr2_ps3_joystick_app.git
      version: hydro-devel
    status: maintained
  pr2_robot:
    doc:
      type: git
      url: https://github.com/PR2/pr2_robot.git
      version: hydro-devel
    release:
      packages:
      - imu_monitor
      - pr2_bringup
      - pr2_camera_synchronizer
      - pr2_computer_monitor
      - pr2_controller_configuration
      - pr2_ethercat
      - pr2_robot
      - pr2_run_stop_auto_restart
      tags:
        release: release/hydro/{package}/{version}
      url: https://github.com/ros-gbp/pr2_robot-release.git
      version: 1.6.6-0
    status: maintained
  pr2_self_test:
    doc:
      type: git
      url: https://github.com/PR2/pr2_self_test.git
      version: hydro-devel
    release:
      packages:
      - joint_qualification_controllers
      - pr2_bringup_tests
      - pr2_counterbalance_check
      - pr2_motor_diagnostic_tool
      - pr2_self_test
      - pr2_self_test_msgs
      tags:
        release: release/hydro/{package}/{version}
      url: https://github.com/TheDash/pr2_self_test-release.git
      version: 1.0.7-0
    source:
      type: git
      url: https://github.com/PR2/pr2_self_test.git
      version: hydro-devel
    status: maintained
  pr2_shield_teleop:
    doc:
      type: git
      url: https://github.com/PR2/pr2_shield_teleop.git
      version: hydro-devel
    release:
      tags:
        release: release/hydro/{package}/{version}
      url: https://github.com/TheDash/pr2_shield_teleop-release.git
      version: 1.0.1-0
    source:
      type: git
      url: https://github.com/PR2/pr2_shield_teleop.git
      version: hydro-devel
    status: maintained
  pr2_simulator:
    doc:
      type: git
      url: https://github.com/PR2/pr2_simulator.git
      version: hydro-devel
    release:
      packages:
      - pr2_controller_configuration_gazebo
      - pr2_gazebo
      - pr2_gazebo_plugins
      - pr2_simulator
      tags:
        release: release/hydro/{package}/{version}
      url: https://github.com/ros-gbp/pr2_simulator-release.git
      version: 2.0.3-0
    source:
      type: git
      url: https://github.com/PR2/pr2_simulator.git
      version: hydro-devel
    status: maintained
  pr2_sith:
    doc:
      type: git
      url: https://github.com/PR2/pr2_sith.git
      version: hydro-devel
    release:
      tags:
        release: release/hydro/{package}/{version}
      url: https://github.com/TheDash/pr2_sith-release.git
      version: 1.0.2-0
    source:
      type: git
      url: https://github.com/PR2/pr2_sith.git
      version: hydro-devel
    status: maintained
  pr2_surrogate:
    release:
      tags:
        release: release/hydro/{package}/{version}
      url: https://github.com/TheDash/pr2_surrogate-release.git
      version: 0.0.4-0
  pr2_tuck_arms_app:
    release:
      tags:
        release: release/hydro/{package}/{version}
      url: https://github.com/TheDash/pr2_tuck_arms_app-release.git
      version: 1.0.2-0
  prosilica_driver:
    doc:
      type: git
      url: https://github.com/ros-drivers/prosilica_driver.git
      version: hydro-devel
    release:
      packages:
      - prosilica_camera
      tags:
        release: release/hydro/{package}/{version}
      url: https://github.com/ros-drivers-gbp/prosilica_driver-release.git
      version: 1.9.4-0
    source:
      type: git
      url: https://github.com/ros-drivers/prosilica_driver.git
      version: hydro-devel
    status: maintained
  prosilica_gige_sdk:
    release:
      tags:
        release: release/hydro/{package}/{version}
      url: https://github.com/ros-drivers-gbp/prosilica_gige_sdk-release.git
      version: 1.26.2-0
    status: maintained
  ps4eye:
    doc:
      type: git
      url: https://github.com/longjie/ps4eye.git
      version: master
    release:
      tags:
        release: release/hydro/{package}/{version}
      url: https://github.com/tork-a/ps4eye-release.git
      version: 0.0.4-0
    source:
      type: git
      url: https://github.com/longjie/ps4eye.git
      version: master
    status: developed
  pysdf:
    doc:
      type: git
      url: https://github.com/andreasBihlmaier/pysdf.git
      version: master
    status: developed
  python_qt_binding:
    doc:
      type: git
      url: https://github.com/ros-visualization/python_qt_binding.git
      version: groovy-devel
    release:
      tags:
        release: release/hydro/{package}/{version}
      url: https://github.com/ros-gbp/python_qt_binding-release.git
      version: 0.2.14-0
    source:
      type: git
      url: https://github.com/ros-visualization/python_qt_binding.git
      version: groovy-devel
    status: maintained
  python_trep:
    doc:
      type: git
      url: https://github.com/MurpheyLab/trep-release.git
      version: release/hydro/python_trep
    release:
      tags:
        release: release/hydro/{package}/{version}
      url: https://github.com/MurpheyLab/trep-release.git
      version: 1.0.0-0
    status: developed
  qt_gui_core:
    doc:
      type: git
      url: https://github.com/ros-visualization/qt_gui_core.git
      version: groovy-devel
    release:
      packages:
      - qt_dotgraph
      - qt_gui
      - qt_gui_app
      - qt_gui_core
      - qt_gui_cpp
      - qt_gui_py_common
      tags:
        release: release/hydro/{package}/{version}
      url: https://github.com/ros-gbp/qt_gui_core-release.git
      version: 0.2.26-0
    source:
      type: git
      url: https://github.com/ros-visualization/qt_gui_core.git
      version: groovy-devel
    status: maintained
  qt_ros:
    doc:
      type: git
      url: https://github.com/stonier/qt_ros.git
      version: hydro
    release:
      packages:
      - qt_build
      - qt_create
      - qt_ros
      - qt_tutorials
      tags:
        release: release/hydro/{package}/{version}
      url: https://github.com/yujinrobot-release/qt_ros-release.git
      version: 0.2.6-0
    source:
      type: git
      url: https://github.com/stonier/qt_ros.git
      version: hydro
    status: maintained
  rFSM:
    doc:
      type: git
      url: https://github.com/orocos/rFSM.git
      version: master
    release:
      packages:
      - rfsm
      tags:
        release: release/hydro/{package}/{version}
      url: https://github.com/orocos-gbp/rfsm-release.git
      version: 1.0.0-0
    source:
      type: git
      url: https://github.com/orocos/rFSM.git
      version: master
    status: developed
  rail_maps:
    doc:
      type: git
      url: https://github.com/WPI-RAIL/rail_maps.git
      version: master
    release:
      tags:
        release: release/hydro/{package}/{version}
      url: https://github.com/wpi-rail-release/rail_maps-release.git
      version: 0.2.5-0
    source:
      type: git
      url: https://github.com/WPI-RAIL/rail_maps.git
      version: develop
    status: maintained
  random_numbers:
    doc:
      type: git
      url: https://github.com/ros-planning/random_numbers.git
      version: master
    release:
      tags:
        release: release/hydro/{package}/{version}
      url: https://github.com/ros-gbp/random_numbers-release.git
      version: 0.2.0-0
    source:
      type: git
      url: https://github.com/ros-planning/random_numbers.git
      version: master
    status: maintained
  razer_hydra:
    doc:
      type: git
      url: https://github.com/ros-drivers/razer_hydra.git
      version: groovy-devel
    release:
      tags:
        release: release/hydro/{package}/{version}
      url: https://github.com/ros-gbp/razer_hydra-release.git
      version: 0.1.1-0
    source:
      type: git
      url: https://github.com/ros-drivers/razer_hydra.git
      version: hydro-devel
    status: maintained
  razor_imu_9dof:
    doc:
      type: git
      url: https://github.com/KristofRobot/razor_imu_9dof.git
      version: hydro-devel
    release:
      tags:
        release: release/hydro/{package}/{version}
      url: https://github.com/KristofRobot/razor_imu_9dof-release.git
      version: 1.1.0-1
    source:
      type: git
      url: https://github.com/KristofRobot/razor_imu_9dof.git
      version: hydro-devel
    status: maintained
  rbdl:
    doc:
      type: hg
      url: https://bitbucket.org/rbdl/rbdl
      version: v2.3.1
    release:
      tags:
        release: release/hydro/{package}/{version}
      url: https://github.com/isura/rbdl-release.git
      version: 2.3.1-1
    source:
      type: hg
      url: https://bitbucket.org/rbdl/rbdl
      version: default
    status: developed
  read_omni_dataset:
    release:
      tags:
        release: release/hydro/{package}/{version}
      url: https://github.com/aamirahmad/read_omni_dataset-release.git
      version: 0.0.2-0
    source:
      type: git
      url: https://github.com/aamirahmad/read_omni_dataset.git
      version: master
    status: developed
  realtime_tools:
    doc:
      type: git
      url: https://github.com/ros-controls/realtime_tools.git
      version: hydro-devel
    release:
      tags:
        release: release/hydro/{package}/{version}
      url: https://github.com/ros-gbp/realtime_tools-release.git
      version: 1.8.3-1
    source:
      type: git
      url: https://github.com/ros-controls/realtime_tools.git
      version: hydro-devel
    status: maintained
  receive_ublox:
    doc:
      type: git
      url: https://github.com/jizhang-cmu/receive_ublox.git
      version: hydro
  receive_xsens:
    doc:
      type: git
      url: https://github.com/jizhang-cmu/receive_xsens.git
      version: hydro
  reemc_robot:
    doc:
      type: git
      url: https://github.com/pal-robotics/reemc_robot.git
      version: hydro-devel
  reemc_simulation:
    doc:
      type: git
      url: https://github.com/pal-robotics/reemc_simulation.git
      version: hydro-devel
  reflexxes_type2:
    release:
      tags:
        release: release/hydro/{package}/{version}
      url: https://github.com/ros-gbp/reflexxes_type2-release.git
      version: 1.2.4-0
    status: maintained
  retalis:
    doc:
      type: git
      url: https://github.com/procrob/retalis.git
      version: devel
  rgbd_launch:
    doc:
      type: git
      url: https://github.com/ros-drivers/rgbd_launch.git
      version: hydro-devel
    release:
      tags:
        release: release/hydro/{package}/{version}
      url: https://github.com/ros-gbp/rgbd_launch-release.git
      version: 2.0.1-0
    source:
      type: git
      url: https://github.com/ros-drivers/rgbd_launch.git
      version: hydro-devel
    status: maintained
  ric:
    doc:
      type: git
      url: https://github.com/robotican/ric.git
      version: hydro-devel
    source:
      type: git
      url: https://github.com/robotican/ric.git
      version: hydro-devel
    status: maintained
  robot_localization:
    doc:
      type: git
      url: https://github.com/cra-ros-pkg/robot_localization.git
      version: hydro-devel
    release:
      tags:
        release: release/hydro/{package}/{version}
      url: https://github.com/cra-ros-pkg/robot_localization-release.git
      version: 1.1.7-0
    source:
      type: git
      url: https://github.com/cra-ros-pkg/robot_localization.git
      version: hydro-devel
    status: maintained
  robot_model:
    doc:
      type: git
      url: https://github.com/ros/robot_model.git
      version: hydro-devel
    release:
      packages:
      - collada_parser
      - collada_urdf
      - joint_state_publisher
      - kdl_parser
      - resource_retriever
      - robot_model
      - urdf
      - urdf_parser_plugin
      tags:
        release: release/hydro/{package}/{version}
      url: https://github.com/ros-gbp/robot_model-release.git
      version: 1.10.21-0
    source:
      type: git
      url: https://github.com/ros/robot_model.git
      version: hydro-devel
    status: maintained
  robot_pose_publisher:
    doc:
      type: git
      url: https://github.com/WPI-RAIL/robot_pose_publisher.git
      version: master
    release:
      tags:
        release: release/hydro/{package}/{version}
      url: https://github.com/wpi-rail-release/robot_pose_publisher-release.git
      version: 0.2.3-0
    source:
      type: git
      url: https://github.com/WPI-RAIL/robot_pose_publisher.git
      version: develop
    status: maintained
  robot_state_publisher:
    doc:
      type: git
      url: https://github.com/ros/robot_state_publisher.git
      version: hydro-devel
    release:
      tags:
        release: release/hydro/{package}/{version}
      url: https://github.com/ros-gbp/robot_state_publisher-release.git
      version: 1.9.12-0
    source:
      type: git
      url: https://github.com/ros/robot_state_publisher.git
      version: hydro-devel
    status: maintained
  robot_upstart:
    doc:
      type: git
      url: https://github.com/clearpathrobotics/robot_upstart.git
      version: hydro-devel
    release:
      tags:
        release: release/hydro/{package}/{version}
      url: https://github.com/clearpath-gbp/robot_upstart-release.git
      version: 0.0.7-0
    source:
      type: git
      url: https://github.com/clearpathrobotics/robot_upstart.git
      version: hydro-devel
    status: maintained
  robot_web_tools:
    doc:
      type: git
      url: https://github.com/RobotWebTools/robot_web_tools.git
      version: master
    release:
      tags:
        release: release/hydro/{package}/{version}
      url: https://github.com/RobotWebTools-release/robot_web_tools-release.git
      version: 0.0.3-0
    source:
      type: git
      url: https://github.com/RobotWebTools/robot_web_tools.git
      version: develop
    status: maintained
  roboteq:
    doc:
      type: git
      url: https://github.com/g/roboteq.git
      version: master
    release:
      packages:
      - roboteq_diagnostics
      - roboteq_driver
      - roboteq_msgs
      tags:
        release: release/hydro/{package}/{version}
      url: https://github.com/clearpath-gbp/roboteq-release.git
      version: 0.1.1-0
    source:
      type: git
      url: https://github.com/g/roboteq.git
      version: master
  robotiq:
    doc:
      type: git
      url: https://github.com/ros-industrial/robotiq.git
      version: hydro-devel
    source:
      type: git
      url: https://github.com/ros-industrial/robotiq.git
      version: hydro-devel
  robotnik_msgs:
    doc:
      type: git
      url: https://github.com/RobotnikAutomation/robotnik_msgs.git
      version: master
    release:
      tags:
        release: release/hydro/{package}/{version}
      url: https://github.com/RobotnikAutomation/robotnik_msgs-release.git
      version: 0.1.0-0
    source:
      type: git
      url: https://github.com/RobotnikAutomation/robotnik_msgs.git
      version: master
    status: developed
  rocon:
    doc:
      type: git
      url: https://github.com/robotics-in-concert/rocon.git
      version: hydro
    release:
      tags:
        release: release/hydro/{package}/{version}
      url: https://github.com/yujinrobot-release/rocon-release.git
      version: 0.6.0-0
    status: developed
  rocon_app_platform:
    doc:
      type: git
      url: https://github.com/robotics-in-concert/rocon_app_platform.git
      version: hydro
    release:
      packages:
      - rocon_app_manager
      - rocon_app_platform
      - rocon_apps
      tags:
        release: release/hydro/{package}/{version}
      url: https://github.com/yujinrobot-release/rocon_app_platform-release.git
      version: 0.6.1-0
    source:
      type: git
      url: https://github.com/robotics-in-concert/rocon_app_platform.git
      version: hydro
    status: developed
  rocon_concert:
    doc:
      type: git
      url: https://github.com/robotics-in-concert/rocon_concert.git
      version: hydro
    release:
      packages:
      - concert_conductor
      - concert_orchestra
      - rocon_concert
      - rocon_tf_reconstructor
      tags:
        release: release/hydro/{package}/{version}
      url: https://github.com/yujinrobot-release/rocon_concert-release.git
      version: 0.5.5-0
    source:
      type: git
      url: https://github.com/robotics-in-concert/rocon_concert.git
      version: hydro
    status: developed
  rocon_msgs:
    doc:
      type: git
      url: https://github.com/robotics-in-concert/rocon_msgs.git
      version: hydro
    release:
      packages:
      - concert_msgs
      - gateway_msgs
      - rocon_app_manager_msgs
      - rocon_interaction_msgs
      - rocon_msgs
      - rocon_service_pair_msgs
      - rocon_std_msgs
      - scheduler_msgs
      tags:
        release: release/hydro/{package}/{version}
      url: https://github.com/yujinrobot-release/rocon_msgs-release.git
      version: 0.6.9-0
    source:
      type: git
      url: https://github.com/robotics-in-concert/rocon_msgs.git
      version: hydro
    status: developed
  rocon_multimaster:
    doc:
      type: git
      url: https://github.com/robotics-in-concert/rocon_multimaster.git
      version: hydro
    release:
      packages:
      - redis
      - rocon_gateway
      - rocon_gateway_tests
      - rocon_hub
      - rocon_hub_client
      - rocon_multimaster
      - rocon_test
      - rocon_unreliable_experiments
      - rocon_utilities
      tags:
        release: release/hydro/{package}/{version}
      url: https://github.com/yujinrobot-release/rocon_multimaster-release.git
      version: 0.6.2-0
    source:
      type: git
      url: https://github.com/robotics-in-concert/rocon_multimaster.git
      version: hydro
    status: developed
  rocon_rqt_plugins:
    doc:
      type: git
      url: https://github.com/robotics-in-concert/rocon_rqt_plugins.git
      version: hydro
    release:
      packages:
      - rocon_conductor_graph
      - rocon_gateway_graph
      - rocon_rqt_plugins
      tags:
        release: release/hydro/{package}/{version}
      url: https://github.com/yujinrobot-release/rocon_rqt_plugins-release.git
      version: 0.5.4-0
    source:
      type: git
      url: https://github.com/robotics-in-concert/rocon_rqt_plugins.git
      version: hydro
    status: developed
  rocon_tutorials:
    doc:
      type: git
      url: https://github.com/robotics-in-concert/rocon_tutorials.git
      version: hydro
    release:
      packages:
      - chatter_concert
      - multinav_concert
      - rocon_gateway_tutorials
      - rocon_tutorials
      - turtle_concert
      - turtle_stroll
      tags:
        release: release/hydro/{package}/{version}
      url: https://github.com/yujinrobot-release/rocon_tutorials-release.git
      version: 0.5.6-0
    source:
      type: git
      url: https://github.com/robotics-in-concert/rocon_tutorials.git
      version: hydro
    status: developed
  romeo_moveit_config:
    release:
      tags:
        release: release/hydro/{package}/{version}
      url: https://github.com/ros-aldebaran/romeo_moveit_config-release.git
      version: 0.2.4-0
    source:
      type: git
      url: https://github.com/ros-aldebaran/romeo_moveit_config.git
      version: master
    status: maintained
  romeo_robot:
    release:
      packages:
      - romeo_dcm_bringup
      - romeo_dcm_control
      - romeo_dcm_driver
      - romeo_dcm_msgs
      - romeo_description
      - romeo_sensors
      tags:
        release: release/hydro/{package}/{version}
      url: https://github.com/ros-aldebaran/romeo_robot-release.git
      version: 0.0.13-0
    source:
      type: git
      url: https://github.com/ros-aldebaran/romeo_robot.git
      version: master
    status: maintained
  roomba_robin:
    doc:
      type: git
      url: https://github.com/robinJKU/roomba_robin.git
      version: hydro-devel
  roomba_robin_simulator:
    doc:
      type: git
      url: https://github.com/robinJKU/roomba_robin_simulator.git
      version: hydro-devel
  roomba_robin_viz:
    doc:
      type: git
      url: https://github.com/robinJKU/roomba_robin_viz.git
      version: hydro-devel
  ros:
    doc:
      type: git
      url: https://github.com/ros/ros.git
      version: hydro-devel
    release:
      packages:
      - mk
      - ros
      - rosbash
      - rosboost_cfg
      - rosbuild
      - rosclean
      - roscreate
      - roslang
      - roslib
      - rosmake
      - rosunit
      tags:
        release: release/hydro/{package}/{version}
      url: https://github.com/ros-gbp/ros-release.git
      version: 1.10.11-0
    source:
      type: git
      url: https://github.com/ros/ros.git
      version: hydro-devel
    status: maintained
  rosR:
    doc:
      type: svn
      url: http://svn.code.sf.net/p/ivs-ros-pkg/code/trunk/rosR
      version: HEAD
  rosR_demos:
    doc:
      type: svn
      url: http://svn.code.sf.net/p/ivs-ros-pkg/code/trunk/rosR_demos
      version: HEAD
  ros_arduino_bridge:
    doc:
      type: git
      url: https://github.com/hbrobotics/ros_arduino_bridge.git
      version: hydro-devel
  ros_comm:
    doc:
      type: git
      url: https://github.com/ros/ros_comm.git
      version: hydro-devel
    release:
      packages:
      - message_filters
      - ros_comm
      - rosbag
      - rosbag_storage
      - rosconsole
      - roscpp
      - rosgraph
      - rosgraph_msgs
      - roslaunch
      - rosmaster
      - rosmsg
      - rosnode
      - rosout
      - rosparam
      - rospy
      - rosservice
      - rostest
      - rostopic
      - roswtf
      - std_srvs
      - topic_tools
      - xmlrpcpp
      tags:
        release: release/hydro/{package}/{version}
      url: https://github.com/ros-gbp/ros_comm-release.git
      version: 1.10.12-0
    source:
      type: git
      url: https://github.com/ros/ros_comm.git
      version: hydro-devel
    status: maintained
  ros_control:
    doc:
      type: git
      url: https://github.com/ros-controls/ros_control.git
      version: hydro-devel
    release:
      packages:
      - controller_interface
      - controller_manager
      - controller_manager_msgs
      - controller_manager_tests
      - hardware_interface
      - joint_limits_interface
      - ros_control
      - rqt_controller_manager
      - transmission_interface
      tags:
        release: release/hydro/{package}/{version}
      url: https://github.com/ros-gbp/ros_control-release.git
      version: 0.7.3-0
    source:
      type: git
      url: https://github.com/ros-controls/ros_control.git
      version: hydro-devel
    status: developed
  ros_controllers:
    doc:
      type: git
      url: https://github.com/ros-controls/ros_controllers.git
      version: hydro-devel
    release:
      packages:
      - diff_drive_controller
      - effort_controllers
      - force_torque_sensor_controller
      - forward_command_controller
      - gripper_action_controller
      - imu_sensor_controller
      - joint_state_controller
      - joint_trajectory_controller
      - position_controllers
      - ros_controllers
      - velocity_controllers
      tags:
        release: release/hydro/{package}/{version}
      url: https://github.com/ros-gbp/ros_controllers-release.git
      version: 0.7.3-0
    source:
      type: git
      url: https://github.com/ros-controls/ros_controllers.git
      version: hydro-devel
    status: developed
  ros_ethercat:
    doc:
      type: git
      url: https://github.com/shadow-robot/ros_ethercat.git
      version: hydro-devel
    release:
      packages:
      - ros_ethercat
      - ros_ethercat_eml
      - ros_ethercat_hardware
      - ros_ethercat_loop
      - ros_ethercat_model
      tags:
        release: release/hydro/{package}/{version}
      url: https://github.com/shadow-robot/ros_ethercat-release.git
      version: 0.1.7-1
    source:
      type: git
      url: https://github.com/shadow-robot/ros_ethercat.git
      version: hydro-devel
    status: developed
  ros_glass_tools:
    doc:
      type: git
      url: https://github.com/unl-nimbus-lab/ros_glass_tools.git
  ros_http_video_streamer:
    release:
      url: https://github.com/ros-gbp/ros_http_video_streamer-release.git
  ros_realtime:
    doc:
      type: git
      url: https://github.com/ros/ros_realtime.git
      version: hydro-devel
    release:
      packages:
      - allocators
      - lockfree
      - ros_realtime
      - rosatomic
      - rosrt
      tags:
        release: release/hydro/{package}/{version}
      url: https://github.com/TheDash/ros_realtime-release.git
      version: 1.0.24-0
    source:
      type: git
      url: https://github.com/ros/ros_realtime.git
      version: hydro-devel
    status: maintained
  ros_tutorials:
    doc:
      type: git
      url: https://github.com/ros/ros_tutorials.git
      version: hydro-devel
    release:
      packages:
      - ros_tutorials
      - roscpp_tutorials
      - rospy_tutorials
      - turtlesim
      tags:
        release: release/hydro/{package}/{version}
      url: https://github.com/ros-gbp/ros_tutorials-release.git
      version: 0.4.3-0
    source:
      type: git
      url: https://github.com/ros/ros_tutorials.git
      version: hydro-devel
    status: maintained
  ros_web_video:
    doc:
      type: git
      url: https://github.com/RobotWebTools/ros_web_video.git
      version: master
    release:
      tags:
        release: release/hydro/{package}/{version}
      url: https://github.com/RobotWebTools-release/ros_web_video-release.git
      version: 0.1.14-0
    source:
      type: git
      url: https://github.com/RobotWebTools/ros_web_video.git
      version: develop
    status: end-of-life
    status_description: Replaced by the web_video_server package.
  rosaria:
    doc:
      type: git
      url: https://github.com/amor-ros-pkg/rosaria.git
      version: master
  rosauth:
    doc:
      type: git
      url: https://github.com/WPI-RAIL/rosauth.git
      version: master
    release:
      tags:
        release: release/hydro/{package}/{version}
      url: https://github.com/wpi-rail-release/rosauth-release.git
      version: 0.1.6-0
    source:
      type: git
      url: https://github.com/WPI-RAIL/rosauth.git
      version: develop
    status: maintained
  rosbag_image_compressor:
    doc:
      type: git
      url: https://github.com/ros/rosbag_image_compressor.git
      version: indigo-devel
    release:
      tags:
        release: release/hydro/{package}/{version}
      url: https://github.com/ros-gbp/rosbag_image_compressor-release.git
      version: 0.1.4-0
    source:
      type: git
      url: https://github.com/ros/rosbag_image_compressor.git
      version: indigo-devel
    status: maintained
  rosbag_migration_rule:
    release:
      tags:
        release: release/hydro/{package}/{version}
      url: https://github.com/ros-gbp/rosbag_migration_rule-release.git
      version: 1.0.0-0
    status: maintained
  rosbridge_suite:
    doc:
      type: git
      url: https://github.com/RobotWebTools/rosbridge_suite.git
      version: master
    release:
      packages:
      - rosapi
      - rosbridge_library
      - rosbridge_server
      - rosbridge_suite
      tags:
        release: release/hydro/{package}/{version}
      url: https://github.com/RobotWebTools-release/rosbridge_suite-release.git
      version: 0.7.8-0
    source:
      type: git
      url: https://github.com/RobotWebTools/rosbridge_suite.git
      version: develop
    status: maintained
  rosconsole_bridge:
    doc:
      type: git
      url: https://github.com/ros/rosconsole_bridge.git
      version: hydro-devel
    release:
      tags:
        release: release/hydro/{package}/{version}
      url: https://github.com/ros-gbp/rosconsole_bridge-release.git
      version: 0.3.4-0
    source:
      type: git
      url: https://github.com/ros/rosconsole_bridge.git
      version: hydro-devel
    status: maintained
  roscpp_core:
    doc:
      type: git
      url: https://github.com/ros/roscpp_core.git
      version: hydro-devel
    release:
      packages:
      - cpp_common
      - roscpp_core
      - roscpp_serialization
      - roscpp_traits
      - rostime
      tags:
        release: release/hydro/{package}/{version}
      url: https://github.com/ros-gbp/roscpp_core-release.git
      version: 0.4.4-0
    source:
      type: git
      url: https://github.com/ros/roscpp_core.git
      version: hydro-devel
    status: maintained
  rosdbm:
    doc:
      type: git
      url: https://github.com/ricardoej/rosdbm.git
      version: master
  rosdoc_lite:
    doc:
      type: git
      url: https://github.com/ros-infrastructure/rosdoc_lite.git
      version: master
    release:
      tags:
        release: release/hydro/{package}/{version}
      url: https://github.com/ros-gbp/rosdoc_lite-release.git
      version: 0.2.5-0
    source:
      type: git
      url: https://github.com/ros-infrastructure/rosdoc_lite.git
      version: master
    status: maintained
  rosh_core:
    doc:
      type: git
      url: https://github.com/OSUrobotics/rosh_core.git
      version: hydro-devel
    release:
      packages:
      - rosh
      - rosh_core
      - roshlaunch
      tags:
        release: release/hydro/{package}/{version}
      url: https://github.com/OSUrobotics/rosh_core-release.git
      version: 1.0.8-0
    source:
      type: git
      url: https://github.com/OSUrobotics/rosh_core.git
      version: hydro-devel
    status: maintained
  rosh_desktop_plugins:
    doc:
      type: git
      url: https://github.com/OSUrobotics/rosh_desktop_plugins.git
      version: master
    release:
      packages:
      - rosh_desktop
      - rosh_desktop_plugins
      - rosh_visualization
      tags:
        release: release/hydro/{package}/{version}
      url: https://github.com/OSUrobotics/rosh_desktop_plugins-release.git
      version: 1.0.4-0
    source:
      type: git
      url: https://github.com/OSUrobotics/rosh_desktop_plugins.git
      version: master
    status: maintained
  rosh_robot_plugins:
    doc:
      type: git
      url: https://github.com/OSUrobotics/rosh_robot_plugins.git
      version: master
    release:
      packages:
      - rosh_common
      - rosh_geometry
      - rosh_robot
      - rosh_robot_plugins
      tags:
        release: release/hydro/{package}/{version}
      url: https://github.com/OSUrobotics/rosh_robot_plugins-release.git
      version: 1.0.2-0
    source:
      type: git
      url: https://github.com/OSUrobotics/rosh_robot_plugins.git
      version: master
    status: maintained
  rosjava:
    doc:
      type: git
      url: https://github.com/rosjava/rosjava.git
      version: hydro
    release:
      tags:
        release: release/hydro/{package}/{version}
      url: https://github.com/rosjava-release/rosjava-release.git
      version: 0.1.1-0
    status: developed
  rosjava_bootstrap:
    doc:
      type: git
      url: https://github.com/rosjava/rosjava_bootstrap.git
      version: hydro
    release:
      tags:
        release: release/hydro/{package}/{version}
      url: https://github.com/rosjava-release/rosjava_bootstrap-release.git
      version: 0.1.22-0
    source:
      type: git
      url: https://github.com/rosjava/rosjava_bootstrap.git
      version: hydro
    status: developed
  rosjava_build_tools:
    doc:
      type: git
      url: https://github.com/rosjava/rosjava_build_tools.git
      version: hydro
    release:
      tags:
        release: release/hydro/{package}/{version}
      url: https://github.com/rosjava-release/rosjava_build_tools-release.git
      version: 0.1.34-0
    source:
      type: git
      url: https://github.com/rosjava/rosjava_build_tools.git
      version: hydro
    status: developed
  rosjava_core:
    doc:
      type: git
      url: https://github.com/rosjava/rosjava_core.git
      version: hydro
    release:
      tags:
        release: release/hydro/{package}/{version}
      url: https://github.com/rosjava-release/rosjava_core-release.git
      version: 0.1.6-0
    source:
      type: git
      url: https://github.com/rosjava/rosjava_core.git
      version: hydro
    status: developed
  rosjava_extras:
    doc:
      type: git
      url: https://github.com/rosjava/rosjava_extras.git
      version: hydro
    release:
      tags:
        release: release/hydro/{package}/{version}
      url: https://github.com/rosjava-release/rosjava_extras-release.git
      version: 0.1.5-0
    source:
      type: git
      url: https://github.com/rosjava/rosjava_extras.git
      version: hydro
    status: developed
  rosjava_messages:
    doc:
      type: git
      url: https://github.com/rosjava/rosjava_messages.git
      version: hydro
    release:
      tags:
        release: release/hydro/{package}/{version}
      url: https://github.com/rosjava-release/rosjava_messages-release.git
      version: 0.1.320-0
    source:
      type: git
      url: https://github.com/rosjava/rosjava_messages.git
      version: hydro
    status: developed
  roslint:
    doc:
      type: git
      url: https://github.com/ros/roslint.git
      version: master
    release:
      tags:
        release: release/hydro/{package}/{version}
      url: https://github.com/ros-gbp/roslint-release.git
      version: 0.9.2-0
    source:
      type: git
      url: https://github.com/ros/roslint.git
      version: master
    status: maintained
  roslisp:
    doc:
      type: git
      url: https://github.com/ros/roslisp.git
      version: master
    release:
      tags:
        release: release/hydro/{package}/{version}
      url: https://github.com/ros-gbp/roslisp-release.git
      version: 1.9.17-0
    status: maintained
  roslisp_common:
    doc:
      type: git
      url: https://github.com/ros/roslisp_common.git
      version: master
    release:
      packages:
      - actionlib_lisp
      - cl_tf
      - cl_tf2
      - cl_transforms
      - cl_utils
      - roslisp_common
      - roslisp_utilities
      tags:
        release: release/hydro/{package}/{version}
      url: https://github.com/ros-gbp/roslisp_common-release.git
      version: 0.2.3-0
    source:
      type: git
      url: https://github.com/ros/roslisp_common.git
      version: master
    status: maintained
  roslisp_repl:
    doc:
      type: git
      url: https://github.com/ros/roslisp_repl.git
      version: master
    release:
      tags:
        release: release/hydro/{package}/{version}
      url: https://github.com/ros-gbp/roslisp_repl-release.git
      version: 0.3.3-0
    status: maintained
  rospack:
    doc:
      type: git
      url: https://github.com/ros/rospack.git
      version: hydro-devel
    release:
      tags:
        release: release/hydro/{package}/{version}
      url: https://github.com/ros-gbp/rospack-release.git
      version: 2.1.25-0
    source:
      type: git
      url: https://github.com/ros/rospack.git
      version: hydro-devel
    status: maintained
  rospeex:
    doc:
      type: git
      url: https://bitbucket.org/rospeex/rospeex.git
      version: master
    release:
      packages:
      - rospeex
      - rospeex_audiomonitor
      - rospeex_core
      - rospeex_if
      - rospeex_launch
      - rospeex_msgs
      - rospeex_samples
      - rospeex_webaudiomonitor
      tags:
        release: release/hydro/{package}/{version}
      url: https://bitbucket.org/rospeex/rospeex-release.git
      version: 2.12.5-0
    source:
      type: git
      url: https://bitbucket.org/rospeex/rospeex.git
      version: master
    status: maintained
  rospy_message_converter:
    release:
      tags:
        release: release/hydro/{package}/{version}
      url: https://github.com/baalexander/rospy_message_converter-release.git
      version: 0.2.0-2
  rosruby:
    doc:
      type: git
      url: https://github.com/OTL/rosruby.git
      version: master
    release:
      tags:
        release: release/hydro/{package}/{version}
      url: https://github.com/OTL/rosruby-release.git
      version: 0.5.5-0
    source:
      type: git
      url: https://github.com/OTL/rosruby.git
      version: master
  rosruby_common:
    doc:
      type: git
      url: https://github.com/OTL/rosruby_common.git
      version: hydro-devel
    release:
      packages:
      - rosruby_actionlib
      - rosruby_common
      - rosruby_tutorials
      tags:
        release: release/hydro/{package}/{version}
      url: https://github.com/OTL/rosruby_common-release.git
      version: 0.1.3-0
    source:
      type: git
      url: https://github.com/OTL/rosruby_common.git
      version: hydro-devel
  rosruby_messages:
    doc:
      type: git
      url: https://github.com/OTL/rosruby_messages.git
      version: master
    release:
      tags:
        release: release/hydro/{package}/{version}
      url: https://github.com/OTL/rosruby_messages-release.git
      version: 0.1.3-0
    source:
      type: git
      url: https://github.com/OTL/rosruby_messages.git
      version: master
  rosserial:
    doc:
      type: git
      url: https://github.com/ros-drivers/rosserial.git
      version: hydro-devel
    release:
      packages:
      - rosserial
      - rosserial_arduino
      - rosserial_client
      - rosserial_embeddedlinux
      - rosserial_msgs
      - rosserial_python
      - rosserial_server
      - rosserial_windows
      - rosserial_xbee
      tags:
        release: release/hydro/{package}/{version}
      url: https://github.com/ros-gbp/rosserial-release.git
      version: 0.5.6-0
    source:
      type: git
      url: https://github.com/ros-drivers/rosserial.git
      version: hydro-devel
    status: maintained
  rosserial_leonardo_cmake:
    doc:
      type: git
      url: https://github.com/clearpathrobotics/rosserial_leonardo_cmake.git
      version: hydro-devel
    release:
      tags:
        release: release/hydro/{package}/{version}
      url: https://github.com/clearpath-gbp/rosserial_leonardo_cmake-release.git
      version: 0.1.3-0
    source:
      type: git
      url: https://github.com/clearpathrobotics/rosserial_leonardo_cmake.git
      version: hydro-devel
    status: maintained
  roswww:
    doc:
      type: git
      url: https://github.com/tork-a/roswww.git
      version: develop
    release:
      tags:
        release: release/hydro/{package}/{version}
      url: https://github.com/tork-a/roswww-release.git
      version: 0.1.5-0
    source:
      type: git
      url: https://github.com/tork-a/roswww.git
      version: develop
    status: developed
  rovio:
    doc:
      type: git
      url: https://github.com/WPI-RAIL/rovio.git
      version: master
    release:
      packages:
      - rovio
      - rovio_av
      - rovio_ctrl
      - rovio_shared
      tags:
        release: release/hydro/{package}/{version}
      url: https://github.com/wpi-rail-release/rovio-release.git
      version: 0.2.1-0
    source:
      type: git
      url: https://github.com/WPI-RAIL/rovio.git
      version: develop
    status: maintained
  rplidar_ros:
    doc:
      type: git
      url: https://github.com/robopeak/rplidar_ros.git
      version: master
    release:
      tags:
        release: release/hydro/{package}/{version}
      url: https://github.com/robopeak/rplidar_ros-release.git
      version: 1.0.1-0
    source:
      type: git
      url: https://github.com/robopeak/rplidar_ros.git
      version: master
    status: maintained
  rqt:
    doc:
      type: git
      url: https://github.com/ros-visualization/rqt.git
      version: groovy-devel
    release:
      packages:
      - rqt
      - rqt_gui
      - rqt_gui_cpp
      - rqt_gui_py
      tags:
        release: release/hydro/{package}/{version}
      url: https://github.com/ros-gbp/rqt-release.git
      version: 0.2.14-1
    source:
      type: git
      url: https://github.com/ros-visualization/rqt.git
      version: groovy-devel
    status: maintained
  rqt_capabilities:
    release:
      tags:
        release: release/hydro/{package}/{version}
      url: https://github.com/ros-gbp/rqt_capabilities-release.git
      version: 0.1.2-0
    status: developed
  rqt_common_plugins:
    doc:
      type: git
      url: https://github.com/ros-visualization/rqt_common_plugins.git
      version: groovy-devel
    release:
      packages:
      - rqt_action
      - rqt_bag
      - rqt_bag_plugins
      - rqt_common_plugins
      - rqt_console
      - rqt_dep
      - rqt_graph
      - rqt_image_view
      - rqt_launch
      - rqt_logger_level
      - rqt_msg
      - rqt_plot
      - rqt_publisher
      - rqt_py_common
      - rqt_py_console
      - rqt_reconfigure
      - rqt_service_caller
      - rqt_shell
      - rqt_srv
      - rqt_top
      - rqt_topic
      - rqt_web
      tags:
        release: release/hydro/{package}/{version}
      url: https://github.com/ros-gbp/rqt_common_plugins-release.git
      version: 0.3.9-0
    source:
      type: git
      url: https://github.com/ros-visualization/rqt_common_plugins.git
      version: groovy-devel
    status: developed
  rqt_ez_publisher:
    doc:
      type: git
      url: https://github.com/OTL/rqt_ez_publisher.git
      version: hydro-devel
    release:
      tags:
        release: release/hydro/{package}/{version}
      url: https://github.com/OTL/rqt_ez_publisher-release.git
      version: 0.2.0-1
    source:
      type: git
      url: https://github.com/OTL/rqt_ez_publisher.git
      version: hydro-devel
    status: maintained
  rqt_paramedit:
    doc:
      type: git
      url: https://github.com/dornhege/rqt_paramedit.git
      version: hydro-devel
    release:
      packages:
      - qt_paramedit
      - rqt_paramedit
      tags:
        release: release/hydro/{package}/{version}
      url: https://github.com/dornhege/rqt_paramedit-release.git
      version: 1.0.0-0
    source:
      type: git
      url: https://github.com/dornhege/rqt_paramedit.git
      version: hydro-devel
    status: maintained
  rqt_pr2_dashboard:
    doc:
      type: git
      url: https://github.com/PR2/rqt_pr2_dashboard.git
      version: hydro-devel
    release:
      tags:
        release: release/hydro/{package}/{version}
      url: https://github.com/ros-gbp/rqt_pr2_dashboard-release.git
      version: 0.2.6-0
    status: maintained
  rqt_robot_plugins:
    doc:
      type: git
      url: https://github.com/ros-visualization/rqt_robot_plugins.git
      version: hydro-devel
    release:
      packages:
      - rqt_moveit
      - rqt_nav_view
      - rqt_pose_view
      - rqt_robot_dashboard
      - rqt_robot_monitor
      - rqt_robot_plugins
      - rqt_robot_steering
      - rqt_runtime_monitor
      - rqt_rviz
      - rqt_tf_tree
      tags:
        release: release/hydro/{package}/{version}
      url: https://github.com/ros-gbp/rqt_robot_plugins-release.git
      version: 0.4.0-0
    source:
      type: git
      url: https://github.com/ros-visualization/rqt_robot_plugins.git
      version: hydro-devel
    status: maintained
  rtabmap:
    doc:
      type: git
      url: https://github.com/introlab/rtabmap.git
      version: master
    release:
      tags:
        release: release/hydro/{package}/{version}
      url: https://github.com/introlab/rtabmap-release.git
      version: 0.8.3-0
    source:
      type: git
      url: https://github.com/introlab/rtabmap.git
      version: master
    status: maintained
  rtabmap_ros:
    doc:
      type: git
      url: https://github.com/introlab/rtabmap_ros.git
      version: master
    release:
      tags:
        release: release/hydro/{package}/{version}
      url: https://github.com/introlab/rtabmap_ros-release.git
      version: 0.8.3-0
    source:
      type: git
      url: https://github.com/introlab/rtabmap_ros.git
      version: master
    status: maintained
  rtctree:
    doc:
      type: git
      url: https://github.com/tork-a/rtctree-release.git
      version: release/hydro/rtctree
    release:
      tags:
        release: release/hydro/{package}/{version}
      url: https://github.com/tork-a/rtctree-release.git
      version: 3.0.3-2
    status: developed
  rtmros_common:
    doc:
      type: git
      url: https://github.com/start-jsk/rtmros_common.git
      version: master
    release:
      packages:
      - hrpsys_ros_bridge
      - hrpsys_tools
      - openrtm_ros_bridge
      - openrtm_tools
      - rosnode_rtc
      - rtmbuild
      - rtmros_common
      tags:
        release: release/hydro/{package}/{version}
      url: https://github.com/tork-a/rtmros_common-release.git
      version: 1.2.8-0
    source:
      type: git
      url: https://github.com/start-jsk/rtmros_common.git
      version: master
    status: developed
  rtmros_gazebo:
    doc:
      type: git
      url: https://github.com/start-jsk/rtmros_gazebo.git
      version: master
    release:
      packages:
      - eusgazebo
      - hrpsys_gazebo_general
      - hrpsys_gazebo_msgs
      - staro_moveit_config
      tags:
        release: release/hydro/{package}/{version}
      url: https://github.com/tork-a/rtmros_gazebo-release.git
      version: 0.1.8-0
    source:
      type: git
      url: https://github.com/start-jsk/rtmros_gazebo.git
      version: master
    status: developed
  rtmros_hironx:
    doc:
      type: git
      url: https://github.com/start-jsk/rtmros_hironx.git
      version: hydro-devel
    release:
      packages:
      - hironx_calibration
      - hironx_moveit_config
      - hironx_ros_bridge
      - rtmros_hironx
      tags:
        release: release/hydro/{package}/{version}
      url: https://github.com/tork-a/rtmros_hironx-release.git
      version: 1.0.29-0
    source:
      type: git
      url: https://github.com/start-jsk/rtmros_hironx.git
      version: hydro-devel
    status: developed
  rtmros_nextage:
    doc:
      type: git
      url: https://github.com/tork-a/rtmros_nextage.git
      version: hydro-devel
    release:
      packages:
      - nextage_description
      - nextage_moveit_config
      - nextage_ros_bridge
      - rtmros_nextage
      tags:
        release: release/hydro/{package}/{version}
      url: https://github.com/tork-a/rtmros_nextage-release.git
      version: 0.6.1-0
    source:
      type: git
      url: https://github.com/tork-a/rtmros_nextage.git
      version: hydro-devel
    status: developed
  rtshell:
    doc:
      type: git
      url: https://github.com/tork-a/rtshell-release.git
      version: release/hydro/rtshell
    release:
      tags:
        release: release/hydro/{package}/{version}
      url: https://github.com/tork-a/rtshell-release.git
      version: 3.0.3-4
    status: developed
  rtsprofile:
    doc:
      type: git
      url: https://github.com/tork-a/rtsprofile-release.git
      version: release/hydro/rtsprofile
    release:
      tags:
        release: release/hydro/{package}/{version}
      url: https://github.com/tork-a/rtsprofile-release.git
      version: 3.0.3-2
    status: developed
  rtt:
    doc:
      type: git
      url: https://github.com/orocos-toolchain/rtt.git
      version: toolchain-2.7
    release:
      tags:
        release: release/hydro/{package}/{version}
      url: https://github.com/orocos-gbp/rtt-release.git
      version: 2.7.0-9
    source:
      type: git
      url: https://github.com/orocos-toolchain/rtt.git
      version: toolchain-2.7
    status: maintained
  rtt_geometry:
    doc:
      type: git
      url: https://github.com/orocos/rtt_geometry.git
      version: hydro-devel
    release:
      packages:
      - eigen_typekit
      - kdl_typekit
      - rtt_geometry
      tags:
        release: release/hydro/{package}/{version}
      url: https://github.com/orocos-gbp/rtt_geometry-release.git
      version: 2.7.0-2
    source:
      type: git
      url: https://github.com/orocos/rtt_geometry.git
      version: hydro-devel
    status: developed
  rtt_ros_integration:
    doc:
      type: git
      url: https://github.com/orocos/rtt_ros_integration.git
      version: hydro-devel
    release:
      packages:
      - rtt_actionlib
      - rtt_actionlib_msgs
      - rtt_common_msgs
      - rtt_diagnostic_msgs
      - rtt_dynamic_reconfigure
      - rtt_geometry_msgs
      - rtt_kdl_conversions
      - rtt_nav_msgs
      - rtt_ros
      - rtt_ros_comm
      - rtt_ros_integration
      - rtt_ros_msgs
      - rtt_rosclock
      - rtt_roscomm
      - rtt_rosdeployment
      - rtt_rosgraph_msgs
      - rtt_rosnode
      - rtt_rospack
      - rtt_rosparam
      - rtt_sensor_msgs
      - rtt_shape_msgs
      - rtt_std_msgs
      - rtt_std_srvs
      - rtt_stereo_msgs
      - rtt_tf
      - rtt_trajectory_msgs
      - rtt_visualization_msgs
      tags:
        release: release/hydro/{package}/{version}
      url: https://github.com/orocos-gbp/rtt_ros_integration-release.git
      version: 2.7.0-3
    source:
      type: git
      url: https://github.com/orocos/rtt_ros_integration.git
      version: hydro-devel
    status: developed
  rtt_typelib:
    doc:
      type: git
      url: https://github.com/orocos-toolchain/rtt_typelib.git
      version: toolchain-2.7
    release:
      tags:
        release: release/hydro/{package}/{version}
      url: https://github.com/orocos-gbp/rtt_typelib-release.git
      version: 2.7.0-2
    source:
      type: git
      url: https://github.com/orocos-toolchain/rtt_typelib.git
      version: toolchain-2.7
    status: maintained
  rviz:
    doc:
      type: git
      url: https://github.com/ros-visualization/rviz.git
      version: hydro-devel
    release:
      tags:
        release: release/hydro/{package}/{version}
      url: https://github.com/ros-gbp/rviz-release.git
      version: 1.10.19-0
    source:
      type: git
      url: https://github.com/ros-visualization/rviz.git
      version: hydro-devel
    status: maintained
  rviz_animated_view_controller:
    doc:
      type: git
      url: https://github.com/ros-visualization/rviz_animated_view_controller.git
      version: hydro-devel
    release:
      tags:
        release: release/hydro/{package}/{version}
      url: https://github.com/ros-gbp/rviz_animated_view_controller-release.git
      version: 0.1.1-0
    source:
      type: git
      url: https://github.com/ros-visualization/rviz_animated_view_controller.git
      version: hydro-devel
    status: developed
  rviz_fixed_view_controller:
    release:
      tags:
        release: release/hydro/{package}/{version}
      url: https://github.com/ros-gbp/rviz_fixed_view_controller-release.git
      version: 0.0.2-1
    source:
      type: git
      url: https://github.com/ros-visualization/rviz_fixed_view_controller.git
      version: hydro-devel
    status: developed
  rviz_fps_plugin:
    doc:
      type: git
      url: https://github.com/uos/rviz_fps_plugin.git
      version: hydro
    source:
      type: git
      url: https://github.com/uos/rviz_fps_plugin.git
      version: hydro
  rwi_ros:
    doc:
      type: git
      url: https://github.com/DLu/rwi_ros.git
      version: hydro
    release:
      packages:
      - b21_description
      - b21_teleop
      - ptu46
      - ptu_control
      - rflex
      - rwi_ros
      tags:
        release: release/hydro/{package}/{version}
      url: https://github.com/wu-robotics/rwi_ros.git
      version: 1.1.1-0
    source:
      type: git
      url: https://github.com/DLu/rwi_ros.git
      version: hydro
    status: maintained
  rwt_ros:
    doc:
      type: git
      url: https://github.com/tork-a/rwt_ros.git
      version: hydro-devel
    status: developed
  s3000_laser:
    doc:
      type: git
      url: https://github.com/RobotnikAutomation/s3000_laser.git
      version: hydro-devel
    release:
      tags:
        release: release/hydro/{package}/{version}
      url: https://github.com/RobotnikAutomation/s3000_laser-release.git
      version: 0.1.0-0
    source:
      type: git
      url: https://github.com/RobotnikAutomation/s3000_laser.git
      version: hydro-devel
    status: developed
  sbpl:
    release:
      tags:
        release: release/hydro/{package}/{version}
      url: https://github.com/ros-gbp/sbpl-release.git
      version: 1.1.4-1
  schunk_modular_robotics:
    doc:
      type: git
      url: https://github.com/ipa320/schunk_modular_robotics.git
      version: hydro_release_candidate
    release:
      packages:
      - schunk_description
      - schunk_libm5api
      - schunk_modular_robotics
      - schunk_powercube_chain
      - schunk_sdh
      - schunk_simulated_tactile_sensors
      tags:
        release: release/hydro/{package}/{version}
      url: https://github.com/ipa320/schunk_modular_robotics-release.git
      version: 0.5.4-0
    source:
      type: git
      url: https://github.com/ipa320/schunk_modular_robotics.git
      version: hydro_dev
    status: developed
  schunk_svh_driver:
    doc:
      type: git
      url: https://github.com/fzi-forschungszentrum-informatik/schunk_svh_driver.git
      version: master
    release:
      tags:
        release: release/hydro/{package}/{version}
      url: https://github.com/fzi-forschungszentrum-informatik/schunk_svh_driver-release.git
      version: 0.1.5-0
    source:
      type: git
      url: https://github.com/fzi-forschungszentrum-informatik/schunk_svh_driver.git
      version: master
    status: maintained
  screenrun:
    doc:
      type: git
      url: https://github.com/dornhege/screenrun.git
      version: hydro-devel
    release:
      tags:
        release: release/hydro/{package}/{version}
      url: https://github.com/dornhege/screenrun-release.git
      version: 1.0.2-0
    source:
      type: git
      url: https://github.com/dornhege/screenrun.git
      version: hydro-devel
    status: maintained
  scriptable_monitoring:
    doc:
      type: git
      url: https://github.com/cogniteam/scriptable_monitoring.git
      version: master
  segbot:
    doc:
      type: git
      url: https://github.com/utexas-bwi/segbot.git
      version: master
    release:
      packages:
      - segbot
      - segbot_bringup
      - segbot_description
      - segbot_firmware
      - segbot_sensors
      tags:
        release: release/hydro/{package}/{version}
      url: https://github.com/utexas-bwi-gbp/segbot-release.git
      version: 0.3.2-0
    source:
      type: git
      url: https://github.com/utexas-bwi/segbot.git
      version: master
    status: developed
  segbot_apps:
    doc:
      type: git
      url: https://github.com/utexas-bwi/segbot_apps.git
      version: master
    release:
      packages:
      - segbot_apps
      - segbot_gui
      - segbot_logical_translator
      - segbot_navigation
      tags:
        release: release/hydro/{package}/{version}
      url: https://github.com/utexas-bwi-gbp/segbot_apps-release.git
      version: 0.3.1-0
    source:
      type: git
      url: https://github.com/utexas-bwi/segbot_apps.git
      version: master
    status: developed
  segbot_rocon:
    doc:
      type: git
      url: https://github.com/utexas-bwi/segbot_rocon.git
      version: master
    status: developed
  segbot_simulator:
    doc:
      type: git
      url: https://github.com/utexas-bwi/segbot_simulator.git
      version: master
    release:
      packages:
      - segbot_gazebo
      - segbot_simulation_apps
      - segbot_simulator
      tags:
        release: release/hydro/{package}/{version}
      url: https://github.com/utexas-bwi-gbp/segbot_simulator-release.git
      version: 0.3.1-0
    source:
      type: git
      url: https://github.com/utexas-bwi/segbot_simulator.git
      version: master
    status: developed
  segway_rmp:
    doc:
      type: git
      url: https://github.com/segwayrmp/segway-rmp-ros-pkg.git
      version: master
    release:
      tags:
        release: release/hydro/{package}/{version}
      url: https://github.com/segwayrmp/segway_rmp-release.git
      version: 0.1.2-0
    source:
      type: git
      url: https://github.com/segwayrmp/segway_rmp.git
      version: master
    status: maintained
  segwayrmp:
    doc:
      type: git
      url: https://github.com/sri-robotics/segwayrmp.git
      version: hydro
    release:
      packages:
      - rmp_base
      - rmp_description
      - rmp_msgs
      - rmp_teleop
      - segwayrmp
      tags:
        release: release/hydro/{package}/{version}
      url: https://github.com/sri-robotics/segwayrmp-release.git
      version: 0.0.2-0
    source:
      type: git
      url: https://github.com/sri-robotics/segwayrmp.git
      version: hydro
    status: maintained
  sentis_tof_m100:
    doc:
      type: git
      url: https://github.com/voxel-dot-at/sentis_tof_m100_pkg.git
      version: master
  serial:
    release:
      tags:
        release: release/hydro/{package}/{version}
      url: https://github.com/wjwwood/serial-release.git
      version: 1.1.7-0
    status: maintained
  serial_utils:
    release:
      tags:
        release: release/hydro/{package}/{version}
      url: https://github.com/wjwwood/serial_utils-release.git
      version: 0.1.0-0
  shadow_robot:
    doc:
      type: git
      url: https://github.com/shadow-robot/sr-ros-interface.git
      version: hydro-devel
    release:
      packages:
      - shadow_robot
      - sr_description
      - sr_example
      - sr_gazebo_plugins
      - sr_hand
      - sr_hardware_interface
      - sr_kinematics
      - sr_mechanism_controllers
      - sr_mechanism_model
      - sr_moveit_config
      - sr_movements
      - sr_robot_msgs
      - sr_self_test
      - sr_standalone
      - sr_tactile_sensors
      - sr_utilities
      tags:
        release: release/hydro/{package}/{version}
      url: https://github.com/shadow-robot/sr-ros-interface-release.git
      version: 1.3.5-2
    source:
      type: git
      url: https://github.com/shadow-robot/sr-ros-interface.git
      version: hydro-devel
    status: maintained
  shadow_robot_ethercat:
    doc:
      type: git
      url: https://github.com/shadow-robot/sr-ros-interface-ethercat.git
      version: hydro-devel
    release:
      packages:
      - shadow_robot_ethercat
      - sr_edc_controller_configuration
      - sr_edc_ethercat_drivers
      - sr_edc_launch
      - sr_edc_muscle_tools
      - sr_external_dependencies
      - sr_robot_lib
      tags:
        release: release/hydro/{package}/{version}
      url: https://github.com/shadow-robot/sr-ros-interface-ethercat-release.git
      version: 1.3.4-0
    source:
      type: git
      url: https://github.com/shadow-robot/sr-ros-interface-ethercat.git
      version: hydro-devel
    status: maintained
  shape_tools:
    doc:
      type: git
      url: https://github.com/ros-planning/shape_tools.git
      version: master
    release:
      tags:
        release: release/hydro/{package}/{version}
      url: https://github.com/ros-gbp/shape_tools-release.git
      version: 0.2.1-0
    source:
      type: git
      url: https://github.com/ros-planning/random_numbers.git
      version: master
    status: maintained
  shared_serial:
    doc:
      type: git
      url: https://github.com/wcaarls/shared_serial.git
      version: master
    release:
      tags:
        release: release/hydro/{package}/{version}
      url: https://github.com/wcaarls/shared_serial-release.git
      version: 0.2.0-1
  sick_tim:
    doc:
      type: git
      url: https://github.com/uos/sick_tim.git
      version: hydro_catkin
    release:
      tags:
        release: release/hydro/{package}/{version}
      url: https://github.com/uos-gbp/sick_tim-release.git
      version: 0.0.4-0
    source:
      type: git
      url: https://github.com/uos/sick_tim.git
      version: hydro_catkin
    status: developed
  sicktoolbox:
    doc:
      type: git
      url: https://github.com/ros-drivers/sicktoolbox.git
      version: catkin
    release:
      tags:
        release: release/hydro/{package}/{version}
      url: https://github.com/ros-gbp/sicktoolbox-release.git
      version: 1.0.103-2
    status: maintained
  sicktoolbox_wrapper:
    doc:
      type: git
      url: https://github.com/ros-drivers/sicktoolbox_wrapper.git
      version: hydro-devel
    release:
      tags:
        release: release/hydro/{package}/{version}
      url: https://github.com/ros-gbp/sicktoolbox_wrapper-release.git
      version: 2.5.3-1
    status: maintained
  simple_robot_control:
    release:
      tags:
        release: release/hydro/{package}/{version}
      url: https://github.com/bosch-ros-pkg/simple_robot_control-release.git
      version: 0.0.2-0
    source:
      type: git
      url: https://github.com/bosch-ros-pkg/simple_robot_control.git
      version: hydro-devel
    status: maintained
  skeleton_markers:
    doc:
      type: git
      url: https://github.com/pirobot/skeleton_markers.git
      version: hydro-devel
    source:
      type: git
      url: https://github.com/pirobot/skeleton_markers.git
      version: hydro-devel
  slam_gmapping:
    doc:
      type: git
      url: https://github.com/ros-perception/slam_gmapping.git
      version: hydro-devel
    release:
      packages:
      - gmapping
      - slam_gmapping
      tags:
        release: release/hydro/{package}/{version}
      url: https://github.com/ros-gbp/slam_gmapping-release.git
      version: 1.3.5-0
    source:
      type: git
      url: https://github.com/ros-perception/slam_gmapping.git
      version: hydro-devel
    status: maintained
  slam_karto:
    release:
      tags:
        release: release/hydro/{package}/{version}
      url: https://github.com/ros-gbp/slam_karto-release.git
      version: 0.7.1-0
    status: maintained
  smart_battery_msgs:
    doc:
      type: git
      url: https://github.com/ros-drivers/smart_battery_msgs.git
      version: master
    release:
      tags:
        release: release/hydro/{package}/{version}
      url: https://github.com/ros-gbp/smart_battery_msgs-release.git
      version: 0.1.0-0
    source:
      type: git
      url: https://github.com/ros-drivers/smart_battery_msgs.git
      version: master
    status: maintained
  softkinetic:
    doc:
      type: git
      url: https://github.com/ipa320/softkinetic.git
      version: hydro_release_candidate
    source:
      type: git
      url: https://github.com/ipa320/softkinetic.git
      version: hydro_dev
    status: maintained
  sparse_bundle_adjustment:
    release:
      tags:
        release: release/hydro/{package}/{version}
      url: https://github.com/ros-gbp/sparse_bundle_adjustment-release.git
      version: 0.3.2-0
    status: maintained
  sql_database:
    doc:
      type: git
      url: https://github.com/ros-interactive-manipulation/sql_database.git
      version: hydro-devel
    release:
      tags:
        release: release/hydro/{package}/{version}
      url: https://github.com/ros-gbp/sql_database-release.git
      version: 0.4.9-0
  sr_config:
    doc:
      type: git
      url: https://github.com/shadow-robot/sr-config.git
      version: hydro-devel
    release:
      packages:
      - sr_config
      - sr_cyberglove_config
      - sr_ethercat_hand_config
      tags:
        release: release/hydro/{package}/{version}
      url: https://github.com/shadow-robot/sr-config-release.git
      version: 1.3.3-0
    source:
      type: git
      url: https://github.com/shadow-robot/sr-config.git
      version: hydro-devel
    status: maintained
  sr_ronex:
    doc:
      type: git
      url: https://github.com/shadow-robot/sr-ronex.git
      version: hydro-devel
    release:
      packages:
      - sr_ronex
      - sr_ronex_controllers
      - sr_ronex_drivers
      - sr_ronex_examples
      - sr_ronex_external_protocol
      - sr_ronex_hardware_interface
      - sr_ronex_launch
      - sr_ronex_msgs
      - sr_ronex_test
      - sr_ronex_transmissions
      - sr_ronex_utilities
      tags:
        release: release/hydro/{package}/{version}
      url: https://github.com/shadow-robot/sr-ronex-release.git
      version: 0.9.14-2
    source:
      type: git
      url: https://github.com/shadow-robot/sr-ronex.git
      version: hydro-devel
    status: developed
  sr_visualization:
    doc:
      type: git
      url: https://github.com/shadow-robot/sr-visualization.git
      version: hydro-devel
    release:
      packages:
      - sr_gui_bootloader
      - sr_gui_change_controllers
      - sr_gui_change_muscle_controllers
      - sr_gui_controller_tuner
      - sr_gui_grasp_controller
      - sr_gui_hand_calibration
      - sr_gui_joint_slider
      - sr_gui_motor_resetter
      - sr_gui_movement_recorder
      - sr_gui_muscle_driver_bootloader
      - sr_gui_self_test
      - sr_visualization
      - sr_visualization_icons
      tags:
        release: release/hydro/{package}/{version}
      url: https://github.com/shadow-robot/sr-visualization-release.git
      version: 1.3.4-0
    source:
      type: git
      url: https://github.com/shadow-robot/sr-visualization.git
      version: hydro-devel
    status: maintained
  srdfdom:
    release:
      tags:
        release: release/hydro/{package}/{version}
      url: https://github.com/ros-gbp/srdfdom-release.git
      version: 0.2.6-0
    source:
      type: git
      url: https://github.com/ros-planning/srdfdom.git
      version: master
    status: maintained
  srv_tools:
    doc:
      type: git
      url: https://github.com/srv/srv_tools.git
      version: hydro
  stage:
    doc:
      type: git
      url: https://github.com/ros-gbp/stage-release.git
      version: release/hydro/stage
    release:
      tags:
        release: release/hydro/{package}/{version}
      url: https://github.com/ros-gbp/stage-release.git
      version: 4.1.1-6
  stage_ros:
    doc:
      type: git
      url: https://github.com/ros-simulation/stage_ros.git
      version: master
    release:
      tags:
        release: release/hydro/{package}/{version}
      url: https://github.com/ros-gbp/stage_ros-release.git
      version: 1.7.4-0
    source:
      type: git
      url: https://github.com/ros-simulation/stage_ros.git
      version: master
    status: maintained
  staubli:
    doc:
      type: git
      url: https://github.com/ros-industrial/staubli.git
      version: hydro-devel
    status: developed
  staubli_experimental:
    doc:
      type: git
      url: https://github.com/ros-industrial/staubli_experimental.git
      version: hydro-devel
    status: developed
  std_capabilities:
    release:
      tags:
        release: release/hydro/{package}/{version}
      url: https://github.com/ros-gbp/std_capabilities-release.git
      version: 0.1.0-0
    status: developed
  std_msgs:
    doc:
      type: git
      url: https://github.com/ros/std_msgs.git
      version: groovy-devel
    release:
      tags:
        release: release/hydro/{package}/{version}
      url: https://github.com/ros-gbp/std_msgs-release.git
      version: 0.5.8-0
    source:
      type: git
      url: https://github.com/ros/std_msgs.git
      version: groovy-devel
    status: maintained
  stdr_simulator:
    doc:
      type: git
      url: https://github.com/stdr-simulator-ros-pkg/stdr_simulator.git
      version: hydro-devel
    release:
      packages:
      - stdr_gui
      - stdr_launchers
      - stdr_msgs
      - stdr_parser
      - stdr_resources
      - stdr_robot
      - stdr_samples
      - stdr_server
      - stdr_simulator
      tags:
        release: release/hydro/{package}/{version}
      url: https://github.com/stdr-simulator-ros-pkg/stdr_simulator-release.git
      version: 0.2.0-0
    status: maintained
  steered_wheel_base_controller:
    doc:
      type: git
      url: https://github.com/wunderkammer-laboratory/steered_wheel_base_controller.git
      version: master
  stereo_slam:
    doc:
      type: git
      url: https://github.com/srv/stereo_slam.git
      version: hydro
  swiftnav:
    doc:
      type: git
      url: https://github.com/swift-nav/libswiftnav.git
      version: v0.8
    release:
      tags:
        release: release/hydro/{package}/{version}
      url: https://github.com/clearpath-gbp/libswiftnav-release.git
      version: 0.8.0-2
    status: maintained
  tedusar_manipulation:
    doc:
      type: git
      url: https://github.com/RoboCupTeam-TUGraz/tedusar_manipulation.git
      version: master
  teleop_tools:
    doc:
      type: git
      url: https://github.com/ros-teleop/teleop_tools.git
      version: hydro-devel
    release:
      packages:
      - joy_teleop
      - key_teleop
      - teleop_tools
      tags:
        release: release/hydro/{package}/{version}
      url: https://github.com/ros-gbp/teleop_tools-release.git
      version: 0.1.1-0
    source:
      type: git
      url: https://github.com/ros-teleop/teleop_tools.git
      version: hydro-devel
    status: maintained
  teleop_twist_keyboard:
    doc:
      type: git
      url: https://github.com/ros-teleop/teleop_twist_keyboard.git
      version: master
    release:
      tags:
        release: release/hydro/{package}/{version}
      url: https://github.com/ros-gbp/teleop_twist_keyboard-release.git
      version: 0.5.0-1
    source:
      type: git
      url: https://github.com/ros-teleop/teleop_twist_keyboard.git
      version: master
    status: maintained
  terarangerone-ros:
    release:
      packages:
      - terarangerone
      tags:
        release: release/hydro/{package}/{version}
      url: https://github.com/Terabee/terarangerone-ros-release.git
      version: 0.1.0-0
    source:
      type: git
      url: https://github.com/Terabee/terarangerone-ros.git
      version: master
    status: developed
  tf2_web_republisher:
    doc:
      type: git
      url: https://github.com/RobotWebTools/tf2_web_republisher.git
      version: master
    release:
      tags:
        release: release/hydro/{package}/{version}
      url: https://github.com/RobotWebTools-release/tf2_web_republisher-release.git
      version: 0.3.0-0
    source:
      type: git
      url: https://github.com/RobotWebTools/tf2_web_republisher.git
      version: develop
    status: maintained
  threemxl:
    doc:
      type: git
      url: https://github.com/wcaarls/threemxl.git
      version: master
    release:
      tags:
        release: release/hydro/{package}/{version}
      url: https://github.com/wcaarls/threemxl-release.git
      version: 0.1.8-0
  tools_robin:
    doc:
      type: git
      url: https://github.com/robinJKU/tools_robin.git
      version: hydro-devel
  topic_proxy:
    doc:
      type: git
      url: https://github.com/tu-darmstadt-ros-pkg/topic_proxy.git
      version: master
    release:
      packages:
      - blob
      - topic_proxy
      tags:
        release: release/hydro/{package}/{version}
      url: https://github.com/tu-darmstadt-ros-pkg-gbp/topic_proxy-release.git
      version: 0.1.0-1
    status: maintained
  turtlebot:
    doc:
      type: git
      url: https://github.com/turtlebot/turtlebot.git
      version: hydro
    release:
      packages:
      - linux_hardware
      - turtlebot
      - turtlebot_bringup
      - turtlebot_description
      tags:
        release: release/hydro/{package}/{version}
      url: https://github.com/turtlebot-release/turtlebot-release.git
      version: 2.2.5-0
    source:
      type: git
      url: https://github.com/turtlebot/turtlebot.git
      version: hydro
    status: developed
  turtlebot_2dnav:
    release:
      tags:
        release: release/hydro/{package}/{version}
      url: https://github.com/pexison/turtlebot_2dnav-release.git
      version: 1.0.1-1
    status: maintained
  turtlebot_android:
    doc:
      type: git
      url: https://github.com/turtlebot/turtlebot_android.git
      version: hydro-devel
  turtlebot_apps:
    doc:
      type: git
      url: https://github.com/turtlebot/turtlebot_apps.git
      version: hydro
    release:
      packages:
      - pano_core
      - pano_py
      - pano_ros
      - turtlebot_actions
      - turtlebot_apps
      - turtlebot_calibration
      - turtlebot_core_apps
      - turtlebot_follower
      - turtlebot_navigation
      - turtlebot_panorama
      - turtlebot_teleop
      tags:
        release: release/hydro/{package}/{version}
      url: https://github.com/turtlebot-release/turtlebot_apps-release.git
      version: 2.2.5-1
    source:
      type: git
      url: https://github.com/turtlebot/turtlebot_apps.git
      version: hydro
    status: developed
  turtlebot_create:
    doc:
      type: git
      url: https://github.com/turtlebot/turtlebot_create.git
      version: hydro
    release:
      packages:
      - create_description
      - create_driver
      - create_node
      - turtlebot_create
      tags:
        release: release/hydro/{package}/{version}
      url: https://github.com/turtlebot-release/turtlebot_create-release.git
      version: 2.2.1-0
    source:
      type: git
      url: https://github.com/turtlebot/turtlebot_create.git
      version: hydro
    status: maintained
  turtlebot_create_desktop:
    doc:
      type: git
      url: https://github.com/turtlebot/turtlebot_create_desktop.git
      version: hydro
    release:
      packages:
      - create_dashboard
      - create_gazebo_plugins
      - turtlebot_create_desktop
      tags:
        release: release/hydro/{package}/{version}
      url: https://github.com/turtlebot-release/turtlebot_create_desktop-release.git
      version: 2.2.2-1
    source:
      type: git
      url: https://github.com/turtlebot/turtlebot_create_desktop.git
      version: hydro
    status: maintained
  turtlebot_msgs:
    doc:
      type: git
      url: https://github.com/turtlebot/turtlebot_msgs.git
      version: hydro
    release:
      tags:
        release: release/hydro/{package}/{version}
      url: https://github.com/turtlebot-release/turtlebot_msgs-release.git
      version: 2.2.0-1
    source:
      type: git
      url: https://github.com/turtlebot/turtlebot_msgs.git
      version: hydro
    status: developed
  turtlebot_simulator:
    doc:
      type: git
      url: https://github.com/turtlebot/turtlebot_simulator.git
      version: hydro
    release:
      packages:
      - turtlebot_gazebo
      - turtlebot_simulator
      tags:
        release: release/hydro/{package}/{version}
      url: https://github.com/turtlebot-release/turtlebot_simulator-release.git
      version: 2.1.1-1
    source:
      type: git
      url: https://github.com/turtlebot/turtlebot_simulator.git
      version: hydro
    status: maintained
  turtlebot_viz:
    doc:
      type: git
      url: https://github.com/turtlebot/turtlebot_viz.git
      version: hydro
    release:
      packages:
      - turtlebot_dashboard
      - turtlebot_interactive_markers
      - turtlebot_rviz_launchers
      - turtlebot_viz
      tags:
        release: release/hydro/{package}/{version}
      url: https://github.com/turtlebot-release/turtlebot_viz-release.git
      version: 2.2.3-1
    source:
      type: git
      url: https://github.com/turtlebot/turtlebot_viz.git
      version: hydro
    status: maintained
  twist_mux:
    doc:
      type: git
      url: https://github.com/ros-teleop/twist_mux.git
      version: hydro-devel
    release:
      tags:
        release: release/hydro/{package}/{version}
      url: https://github.com/ros-gbp/twist_mux-release.git
      version: 0.0.5-0
    source:
      type: git
      url: https://github.com/ros-teleop/twist_mux.git
      version: hydro-devel
    status: maintained
  twist_mux_msgs:
    doc:
      type: git
      url: https://github.com/ros-teleop/twist_mux_msgs.git
      version: hydro-devel
    release:
      tags:
        release: release/hydro/{package}/{version}
      url: https://github.com/ros-gbp/twist_mux_msgs-release.git
      version: 0.0.2-0
    source:
      type: git
      url: https://github.com/ros-teleop/twist_mux_msgs.git
      version: hydro-devel
    status: maintained
  typelib:
    doc:
      type: git
      url: https://github.com/orocos-toolchain/typelib.git
      version: toolchain-2.7
    release:
      tags:
        release: release/hydro/{package}/{version}
      url: https://github.com/orocos-gbp/typelib-release.git
      version: 2.7.0-5
    source:
      type: git
      url: https://github.com/orocos-toolchain/typelib.git
      version: toolchain-2.7
    status: maintained
  ubiquity_motor:
    release:
      tags:
        release: release/hydro/{package}/{version}
      url: https://github.com/UbiquityRobotics-release/ubiquity_motor-release.git
      version: 0.1.0-0
    status: developed
  ublox:
    doc:
      type: git
      url: https://github.com/tu-darmstadt-ros-pkg/ublox.git
      version: catkin
  ueye:
    doc:
      type: hg
      url: https://bitbucket.org/kmhallen/ueye
      version: default
    release:
      tags:
        release: release/hydro/{package}/{version}
      url: https://github.com/kmhallen/ueye-release.git
      version: 0.0.6-0
    source:
      type: hg
      url: https://bitbucket.org/kmhallen/ueye
      version: default
    status: maintained
  ueye_cam:
    doc:
      type: git
      url: https://github.com/anqixu/ueye_cam.git
      version: master
    release:
      tags:
        release: release/hydro/{package}/{version}
      url: https://github.com/anqixu/ueye_cam-release.git
      version: 1.0.9-0
    source:
      type: git
      url: https://github.com/anqixu/ueye_cam.git
      version: master
    status: developed
  um6:
    doc:
      type: git
      url: https://github.com/clearpathrobotics/um6.git
      version: hydro-devel
    release:
      tags:
        release: release/hydro/{package}/{version}
      url: https://github.com/clearpath-gbp/um6-release.git
      version: 0.0.2-0
  underwater_simulation:
    doc:
      type: git
      url: https://github.com/uji-ros-pkg/underwater_simulation.git
      version: hydro-devel
    release:
      packages:
      - underwater_sensor_msgs
      - underwater_vehicle_dynamics
      - uwsim
      tags:
        release: release/hydro/{package}/{version}
      url: https://github.com/uji-ros-pkg/underwater_simulation-release.git
      version: 1.3.1-1
    source:
      type: git
      url: https://github.com/uji-ros-pkg/underwater_simulation.git
      version: branch
    status: maintained
  unique_identifier:
    doc:
      type: git
      url: https://github.com/ros-geographic-info/unique_identifier.git
      version: master
    release:
      packages:
      - unique_id
      - unique_identifier
      - uuid_msgs
      tags:
        release: release/hydro/{package}/{version}
      url: https://github.com/ros-geographic-info/unique_identifier-release.git
      version: 1.0.4-0
    source:
      type: git
      url: https://github.com/ros-geographic-info/unique_identifier.git
      version: master
    status: maintained
  universal_robot:
    doc:
      type: git
      url: https://github.com/ros-industrial/universal_robot.git
      version: hydro
    release:
      packages:
      - universal_robot
      - ur10_moveit_config
      - ur5_moveit_config
      - ur_bringup
      - ur_description
      - ur_driver
      - ur_gazebo
      - ur_kinematics
      - ur_msgs
      tags:
        release: release/hydro/{package}/{version}
      url: https://github.com/ros-industrial-release/universal_robot-release.git
      version: 1.0.5-0
    source:
      type: git
      url: https://github.com/ros-industrial/universal_robot.git
      version: hydro-devel
    status: developed
  universal_teleop:
    doc:
      type: git
      url: https://github.com/lrse/ros-universal-teleop.git
      version: 0.1.0
    release:
      tags:
        release: release/hydro/{package}/{version}
      url: https://github.com/lrse-ros-release/universal_teleop-release.git
      version: 0.1.0-0
    source:
      type: git
      url: https://github.com/lrse/ros-universal-teleop.git
      version: master
    status: maintained
  uos_rotunit:
    doc:
      type: git
      url: https://github.com/uos/uos_rotunit.git
      version: hydro
    source:
      type: git
      url: https://github.com/uos/uos_rotunit.git
      version: hydro
  uos_slam:
    doc:
      type: git
      url: https://github.com/uos/uos_slam.git
      version: hydro
  uos_tools:
    doc:
      type: git
      url: https://github.com/uos/uos_tools.git
      version: hydro_catkin
    source:
      type: git
      url: https://github.com/uos/uos_tools.git
      version: hydro_catkin
  ur_kin_py:
    doc:
      type: git
      url: https://github.com/gt-ros-pkg/ur_kin_py.git
      version: hydro-devel
  urdf_tutorial:
    doc:
      type: git
      url: https://github.com/ros/urdf_tutorial.git
      version: master
    release:
      tags:
        release: release/hydro/{package}/{version}
      url: https://github.com/ros-gbp/urdf_tutorial-release.git
      version: 0.2.3-0
  urdfdom:
    release:
      tags:
        release: release/hydro/{package}/{version}
      url: https://github.com/ros-gbp/urdfdom-release.git
      version: 0.2.10-3
    status: maintained
  urdfdom_headers:
    release:
      tags:
        release: release/hydro/{package}/{version}
      url: https://github.com/ros-gbp/urdfdom_headers-release.git
      version: 0.2.3-1
    status: maintained
  urdfdom_py:
    release:
      tags:
        release: release/hydro/{package}/{version}
      url: https://github.com/ros-gbp/urdfdom_py-release.git
      version: 0.2.9-10
  urg_c:
    doc:
      type: git
      url: https://github.com/ros-drivers/urg_c.git
      version: master
    release:
      tags:
        release: release/hydro/{package}/{version}
      url: https://github.com/ros-gbp/urg_c-release.git
      version: 1.0.403-0
    status: maintained
  urg_node:
    doc:
      type: git
      url: https://github.com/ros-drivers/urg_node.git
      version: hydro-devel
    release:
      tags:
        release: release/hydro/{package}/{version}
      url: https://github.com/ros-gbp/urg_node-release.git
      version: 0.1.7-1
    source:
      type: git
      url: https://github.com/ros-drivers/urg_node.git
      version: hydro-devel
    status: maintained
  usb_cam:
    doc:
      type: git
      url: https://github.com/bosch-ros-pkg/usb_cam.git
      version: master
    release:
      tags:
        release: release/hydro/{package}/{version}
      url: https://github.com/bosch-ros-pkg-release/usb_cam-release.git
      version: 0.3.2-0
    source:
      type: git
      url: https://github.com/bosch-ros-pkg/usb_cam.git
      version: develop
    status: maintained
  utilmm:
    doc:
      type: git
      url: https://github.com/orocos-toolchain/utilmm.git
      version: toolchain-2.7
    release:
      tags:
        release: release/hydro/{package}/{version}
      url: https://github.com/orocos-gbp/utilmm-release.git
      version: 2.7.0-1
    source:
      type: git
      url: https://github.com/orocos-toolchain/utilmm.git
      version: toolchain-2.7
    status: maintained
  utilrb:
    doc:
      type: git
      url: https://github.com/orocos-toolchain/utilrb.git
      version: toolchain-2.7
    release:
      tags:
        release: release/hydro/{package}/{version}
      url: https://github.com/orocos-gbp/utilrb-release.git
      version: 2.7.0-3
    source:
      type: git
      url: https://github.com/orocos-toolchain/utilrb.git
      version: toolchain-2.7
    status: maintained
  uwsim_bullet:
    release:
      tags:
        release: release/hydro/{package}/{version}
      url: https://github.com/uji-ros-pkg/uwsim_bullet-release.git
      version: 2.82.1-0
    status: maintained
  uwsim_osgbullet:
    release:
      tags:
        release: release/hydro/{package}/{version}
      url: https://github.com/uji-ros-pkg/uwsim_osgbullet-release.git
      version: 3.0.1-1
    status: maintained
  uwsim_osgocean:
    release:
      tags:
        release: release/hydro/{package}/{version}
      url: https://github.com/uji-ros-pkg/uwsim_osgocean-release.git
      version: 1.0.3-0
    status: maintained
  uwsim_osgworks:
    release:
      tags:
        release: release/hydro/{package}/{version}
      url: https://github.com/uji-ros-pkg/uwsim_osgworks-release.git
      version: 3.0.3-2
    status: maintained
  v4r_ros:
    doc:
      type: git
      url: https://github.com/v4r-tuwien/v4r_ros.git
      version: hydro-devel
  velodyne:
    doc:
      type: git
      url: https://github.com/ros-drivers/velodyne.git
      version: master
    release:
      packages:
      - velodyne
      - velodyne_driver
      - velodyne_msgs
      - velodyne_pointcloud
      tags:
        release: release/hydro/{package}/{version}
      url: https://github.com/ros-drivers-gbp/velodyne-release.git
      version: 1.1.2-1
    source:
      type: git
      url: https://github.com/ros-drivers/velodyne.git
      version: master
    status: maintained
  velodyne_height_map:
    doc:
      type: git
      url: https://github.com/jack-oquin/velodyne_height_map.git
      version: master
    release:
      tags:
        release: release/hydro/{package}/{version}
      url: https://github.com/jack-oquin-ros-releases/velodyne_height_map-release.git
      version: 0.4.1-1
    source:
      type: git
      url: https://github.com/jack-oquin/velodyne_height_map.git
      version: master
    status: maintained
  velodyne_utils:
    doc:
      type: git
      url: https://github.com/jack-oquin/velodyne_utils.git
      version: master
    release:
      tags:
        release: release/hydro/{package}/{version}
      url: https://github.com/jack-oquin-ros-releases/velodyne_utils-release.git
      version: 0.4.0-0
    status: end-of-life
  view_controller_msgs:
    doc:
      type: git
      url: https://github.com/ros-visualization/view_controller_msgs.git
      version: hydro-devel
    release:
      tags:
        release: release/hydro/{package}/{version}
      url: https://github.com/ros-gbp/view_controller_msgs-release.git
      version: 0.1.2-0
    source:
      type: git
      url: https://github.com/ros-visualization/view_controller_msgs.git
      version: hydro-devel
    status: developed
  vision_opencv:
    doc:
      type: git
      url: https://github.com/ros-perception/vision_opencv.git
      version: groovy-devel
    release:
      packages:
      - cv_bridge
      - image_geometry
      - vision_opencv
      tags:
        release: release/hydro/{package}/{version}
      url: https://github.com/ros-gbp/vision_opencv-release.git
      version: 1.10.18-0
    source:
      type: git
      url: https://github.com/ros-perception/vision_opencv.git
      version: groovy-devel
    status: maintained
  vision_visp:
    doc:
      type: git
      url: https://github.com/lagadic/vision_visp.git
      version: hydro
    release:
      packages:
      - vision_visp
      - visp_auto_tracker
      - visp_bridge
      - visp_camera_calibration
      - visp_hand2eye_calibration
      - visp_tracker
      tags:
        release: release/hydro/{package}/{version}
      url: https://github.com/lagadic/vision_visp-release.git
<<<<<<< HEAD
      version: 0.8.0-0
=======
      version: 0.8.1-1
>>>>>>> 24959026
    source:
      type: git
      url: https://github.com/lagadic/vision_visp.git
      version: hydro-devel
    status: maintained
  viso2:
    doc:
      type: git
      url: https://github.com/srv/viso2.git
      version: hydro
  visp:
    release:
      tags:
        release: release/hydro/{package}/{version}
      url: https://github.com/lagadic/visp-release.git
      version: 2.10.0-3
    status: maintained
  visp_ros:
    doc:
      type: git
      url: https://github.com/lagadic/visp_ros.git
      version: master
  visualization_rwt:
    doc:
      type: git
      url: https://github.com/tork-a/visualization_rwt.git
      version: hydro-devel
    status: developed
  visualization_tutorials:
    doc:
      type: git
      url: https://github.com/ros-visualization/visualization_tutorials.git
      version: hydro-devel
    release:
      packages:
      - interactive_marker_tutorials
      - librviz_tutorial
      - rviz_plugin_tutorials
      - rviz_python_tutorial
      - visualization_marker_tutorials
      - visualization_tutorials
      tags:
        release: release/hydro/{package}/{version}
      url: https://github.com/ros-gbp/visualization_tutorials-release.git
      version: 0.8.4-0
  volksbot_driver:
    doc:
      type: git
      url: https://github.com/uos/volksbot_driver.git
      version: hydro_catkin
    source:
      type: git
      url: https://github.com/uos/volksbot_driver.git
      version: hydro_catkin
  vrep_ros_bridge:
    doc:
      type: git
      url: https://github.com/lagadic/vrep_ros_bridge.git
      version: master
  vrmagic_drivers:
    doc:
      type: git
      url: https://github.com/ohm-ros-pkg/vrmagic_drivers.git
      version: master
    source:
      type: git
      url: https://github.com/ohm-ros-pkg/vrmagic_drivers.git
      version: master
    status: maintained
  warehouse_ros:
    doc:
      type: git
      url: https://github.com/ros-planning/warehouse_ros.git
      version: master
    release:
      tags:
        release: release/hydro/{package}/{version}
      url: https://github.com/ros-gbp/warehouse_ros-release.git
      version: 0.8.8-0
    source:
      type: git
      url: https://github.com/ros-planning/warehouse_ros.git
      version: master
    status: maintained
  web_video_server:
    doc:
      type: git
      url: https://github.com/RobotWebTools/web_video_server.git
      version: master
    release:
      tags:
        release: release/hydro/{package}/{version}
      url: https://github.com/RobotWebTools-release/web_video_server-release.git
      version: 0.0.2-0
    source:
      type: git
      url: https://github.com/RobotWebTools/web_video_server.git
      version: develop
    status: maintained
  wge100_driver:
    release:
      packages:
      - wge100_camera
      - wge100_camera_firmware
      - wge100_driver
      tags:
        release: release/hydro/{package}/{version}
      url: https://github.com/ros-drivers-gbp/wge100_driver-release.git
      version: 1.8.2-0
    status: maintained
  wheeled_robin:
    doc:
      type: git
      url: https://github.com/robinJKU/wheeled_robin.git
      version: hydro-devel
  wheeled_robin_apps:
    doc:
      type: git
      url: https://github.com/robinJKU/wheeled_robin_apps.git
      version: hydro-devel
  wheeled_robin_simulator:
    doc:
      type: git
      url: https://github.com/robinJKU/wheeled_robin_simulator.git
      version: hydro-devel
  wheeled_robin_viz:
    doc:
      type: git
      url: https://github.com/robinJKU/wheeled_robin_viz.git
      version: hydro-devel
  wifi_ddwrt:
    doc:
      type: git
      url: https://github.com/ros-drivers/wifi_ddwrt.git
      version: hydro-devel
    release:
      tags:
        release: release/hydro/{package}/{version}
      url: https://github.com/ros-gbp/wifi_ddwrt-release.git
      version: 0.2.0-0
    status: maintained
  wifi_scan:
    doc:
      type: git
      url: https://github.com/RafBerkvens/wifi_scan.git
      version: master
  willow_maps:
    doc:
      type: git
      url: https://github.com/pr2/willow_maps.git
      version: hydro-devel
    release:
      tags:
        release: release/hydro/{package}/{version}
      url: https://github.com/ros-gbp/willow_maps-release.git
      version: 1.0.1-0
    source:
      type: git
      url: https://github.com/pr2/willow_maps.git
      version: hydro-devel
    status: maintained
  win_ros:
    doc:
      type: git
      url: https://github.com/ros-windows/win_ros.git
      version: hydro-devel
  wireless:
    release:
      packages:
      - wireless_msgs
      - wireless_watcher
      tags:
        release: release/hydro/{package}/{version}
      url: https://github.com/clearpath-gbp/wireless-release.git
      version: 0.0.2-0
  wu_ros_tools:
    doc:
      type: git
      url: https://github.com/DLu/wu_ros_tools.git
      version: hydro
    release:
      packages:
      - catkinize_this
      - easy_markers
      - joy_listener
      - kalman_filter
      - manifest_cleaner
      - rosbaglive
      - roswiki_node
      - wu_ros_tools
      tags:
        release: release/hydro/{package}/{version}
      url: https://github.com/wu-robotics/wu_ros_tools.git
      version: 0.2.3-0
    source:
      type: git
      url: https://github.com/DLu/wu_ros_tools.git
      version: hydro
    status: maintained
  x52_joyext:
    doc:
      type: git
      url: https://github.com/cyborg-x1/x52_joyext.git
      version: master
  xacro:
    doc:
      type: git
      url: https://github.com/ros/xacro.git
      version: hydro-devel
    release:
      tags:
        release: release/hydro/{package}/{version}
      url: https://github.com/ros-gbp/xacro-release.git
      version: 1.8.6-0
    source:
      type: git
      url: https://github.com/ros/xacro.git
      version: hydro-devel
    status: maintained
  xdot:
    release:
      tags:
        release: release/hydro/{package}/{version}
      url: https://github.com/jbohren/xdot-release.git
      version: 1.10.0-0
  xsens_driver:
    release:
      tags:
        release: release/hydro/{package}/{version}
      url: https://github.com/ethz-asl/ethzasl_xsens_driver-release.git
      version: 1.0.3-0
  xsens_reader:
    source:
      type: git
      url: https://github.com/JJJJJJJack/xsens_reader.git
      version: hydro
  xv_11_laser_driver:
    doc:
      type: git
      url: https://github.com/rohbotics/xv_11_laser_driver.git
      version: 0.2.1
    release:
      tags:
        release: release/hydro/{package}/{version}
      url: https://github.com/rohbotics/xv_11_laser_driver-release.git
      version: 0.2.2-0
    source:
      type: git
      url: https://github.com/rohbotics/xv_11_laser_driver.git
      version: hydro-devel
    status: maintained
  yocs_msgs:
    doc:
      type: git
      url: https://github.com/yujinrobot/yocs_msgs.git
      version: hydro
    release:
      tags:
        release: release/hydro/{package}/{version}
      url: https://github.com/yujinrobot-release/yocs_msgs-release.git
      version: 0.5.2-1
    source:
      type: git
      url: https://github.com/yujinrobot/yocs_msgs.git
      version: hydro
    status: developed
  youbot_description:
    release:
      tags:
        release: release/hydro/{package}/{version}
      url: https://github.com/youbot-release/youbot_description-release.git
      version: 0.8.0-1
  youbot_driver:
    release:
      tags:
        release: release/hydro/{package}/{version}
      url: https://github.com/youbot-release/youbot_driver-release.git
      version: 1.0.0-4
  youbot_driver_ros_interface:
    release:
      tags:
        release: release/hydro/{package}/{version}
      url: https://github.com/youbot-release/youbot_driver_ros_interface-release.git
      version: 1.0.0-2
  youbot_simulation:
    release:
      packages:
      - youbot_gazebo_control
      - youbot_gazebo_robot
      - youbot_gazebo_worlds
      - youbot_simulation
      tags:
        release: release/hydro/{package}/{version}
      url: https://github.com/youbot-release/youbot_simulation-release.git
      version: 0.8.0-0
  yujin_maps:
    doc:
      type: git
      url: https://github.com/yujinrobot/yujin_maps.git
      version: master
    release:
      tags:
        release: release/hydro/{package}/{version}
      url: https://github.com/yujinrobot-release/yujin_maps-release.git
      version: 0.1.0-0
    status: developed
  yujin_ocs:
    doc:
      type: git
      url: https://github.com/yujinrobot/yujin_ocs.git
      version: hydro
    release:
      packages:
      - yocs_cmd_vel_mux
      - yocs_controllers
      - yocs_diff_drive_pose_controller
      - yocs_math_toolkit
      - yocs_velocity_smoother
      - yocs_virtual_sensor
      - yocs_waypoints_navi
      - yujin_ocs
      tags:
        release: release/hydro/{package}/{version}
      url: https://github.com/yujinrobot-release/yujin_ocs-release.git
      version: 0.5.3-1
    source:
      type: git
      url: https://github.com/yujinrobot/yujin_ocs.git
      version: hydro
    status: developed
  zbar_ros:
    doc:
      type: git
      url: https://github.com/clearpathrobotics/zbar_ros.git
      version: hydro-devel
    release:
      tags:
        release: release/hydro/{package}/{version}
      url: https://github.com/clearpath-gbp/zbar_ros-release.git
      version: 0.0.5-0
    source:
      type: git
      url: https://github.com/clearpathrobotics/zbar_ros.git
      version: hydro-devel
    status: developed
  zeroconf_avahi_suite:
    doc:
      type: git
      url: https://github.com/stonier/zeroconf_avahi_suite.git
      version: hydro-devel
    release:
      packages:
      - zeroconf_avahi
      - zeroconf_avahi_demos
      - zeroconf_avahi_suite
      tags:
        release: release/hydro/{package}/{version}
      url: https://github.com/yujinrobot-release/zeroconf_avahi_suite-release.git
      version: 0.2.3-0
    source:
      type: git
      url: https://github.com/stonier/zeroconf_avahi_suite.git
      version: hydro-devel
    status: developed
  zeroconf_jmdns_suite:
    doc:
      type: git
      url: https://github.com/rosjava/zeroconf_jmdns_suite.git
      version: hydro
    release:
      tags:
        release: release/hydro/{package}/{version}
      url: https://github.com/rosjava-release/zeroconf_jmdns_suite-release.git
      version: 0.1.13-0
    source:
      type: git
      url: https://github.com/rosjava/zeroconf_jmdns_suite.git
      version: hydro
    status: developed
  zeroconf_msgs:
    doc:
      type: git
      url: https://github.com/stonier/zeroconf_msgs.git
      version: hydro-devel
    release:
      tags:
        release: release/hydro/{package}/{version}
      url: https://github.com/yujinrobot-release/zeroconf_msgs-release.git
      version: 0.2.1-0
    source:
      type: git
      url: https://github.com/stonier/zeroconf_msgs.git
      version: hydro-devel
    status: developed
type: distribution
version: 1<|MERGE_RESOLUTION|>--- conflicted
+++ resolved
@@ -9201,11 +9201,7 @@
       tags:
         release: release/hydro/{package}/{version}
       url: https://github.com/lagadic/vision_visp-release.git
-<<<<<<< HEAD
-      version: 0.8.0-0
-=======
       version: 0.8.1-1
->>>>>>> 24959026
     source:
       type: git
       url: https://github.com/lagadic/vision_visp.git
