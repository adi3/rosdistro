--- conflicted
+++ resolved
@@ -339,6 +339,10 @@
   osx:
     homebrew:
       packages: [readline]
+libspnav-dev:
+  osx:
+    homebrew:
+      packages: [libspnav]
 libssl-dev:
   osx:
     homebrew:
@@ -398,17 +402,12 @@
 libvtk-java:
   osx:
     homebrew:
-<<<<<<< HEAD
-      packages: []
-libx11-dev:
-=======
       depends: [libvtk]
 libvtk-qt:
   osx:
     homebrew:
       depends: [libvtk]
 libx11:
->>>>>>> 04b09687
   osx:
     homebrew:
       packages: [xquartz]
@@ -703,21 +702,14 @@
   osx:
     homebrew:
       packages: [sdl_image]
-<<<<<<< HEAD
+sdl2:
+  osx:
+    homebrew:
+      packages: [sdl2]
 spacenavd:
   osx:
     homebrew:
       packages: [libspnav]
-libspnav-dev:
-  osx:
-    homebrew:
-      packages: [libspnav]
-=======
-sdl2:
-  osx:
-    homebrew:
-      packages: [sdl2]
->>>>>>> 04b09687
 subversion:
   osx:
     homebrew:
