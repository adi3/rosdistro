alsa-oss:
  arch: [alsa-oss]
  debian: [alsa-oss]
  fedora: [alsa-oss]
  gentoo:
    portage:
      packages: [media-libs/alsa-oss]
alsa-utils:
  arch: [alsa-utils]
  debian: [alsa-utils]
  fedora: [alsa-utils]
  gentoo:
    portage:
      packages: [media-sound/alsa-utils]
ant:
  arch: [apache-ant]
  debian: [ant]
  fedora: [ant]
  gentoo:
    portage:
      packages: [dev-java/ant]
  ubuntu:
    lucid: [ant1.8]
    maverick: [ant]
    natty: [ant]
    oneiric: [ant]
    precise: [ant]
    quantal: [ant]
    raring: [ant]
antlr:
  arch: [antlr]
  debian: [antlr, libantlr-dev]
  fedora: [antlr3-C, antlr-C++]
  gentoo:
    portage:
      packages: [dev-java/antlr]
  ubuntu: [antlr, libantlr-dev]
apache2-mpm-prefork:
  debian: [apache2-mpm-prefork]
  ubuntu: [apache2-mpm-prefork]
apr:
  arch: [apr, apr-util]
  cygwin: [libapr1, libaprutil1]
  debian: [libapr1-dev, libaprutil1-dev]
  fedora: [apr-devel, apr-util]
  freebsd: [builtin]
  gentoo: [dev-libs/apr, dev-libs/apr-util]
  macports: [apr, apr-util]
  opensuse: [libapr1, libapr-util1]
  rhel: [apr-devel, apr-util]
  ubuntu: [libapr1-dev, libaprutil1-dev]
arista:
  arch: [arista-transcoder]
  debian: [arista]
  gentoo:
    portage:
      packages: [media-video/arista]
  ubuntu: [arista]
armadillo:
  arch: [armadillo]
  debian: [libarmadillo-dev]
  gentoo:
    portage:
      packages: [sci-libs/armadillo]
  ubuntu:
    apt:
      packages: [libarmadillo-dev]
assimp:
  arch: [assimp]
  debian:
    jessie: [libassimp-dev]
    sid: [libassimp-dev]
    wheezy: [libassimp-dev]
  fedora: [assimp]
  gentoo: [assimp]
  opensuse: [libassimp3]
  rhel: [assimp-devel]
  ubuntu:
    lucid:
      apt:
        packages: [assimp-dev]
    maverick:
      apt:
        packages: [assimp-dev]
    oneiric:
      apt:
        packages: [assimp-dev]
    precise:
      apt:
        packages: [libassimp-dev]
    quantal:
      apt:
        packages: [libassimp-dev]
    raring:
      apt:
        packages: [libassimp-dev]
    saucy:
      apt:
        packages: [libassimp-dev]
    trusty:
      apt:
        packages: [libassimp-dev]
    trusty_python3:
      apt:
        packages: [libassimp-dev]
assimp-dev:
  arch: [assimp]
  debian:
    sid: [libassimp-dev]
  fedora: [assimp-devel]
  ubuntu:
    lucid:
      apt:
        packages: [assimp-dev]
    maverick:
      apt:
        packages: [assimp-dev]
    oneiric:
      apt:
        packages: [assimp-dev]
    precise:
      apt:
        packages: [libassimp-dev]
    quantal:
      apt:
        packages: [libassimp-dev]
    raring:
      apt:
        packages: [libassimp-dev]
atlas:
  arch: [atlas-lapack]
  debian: [libatlas-base-dev]
  fedora: [atlas-devel]
  gentoo:
    portage:
      packages: [media-libs/atlas-c++]
  macports: [atlas]
  ubuntu: [libatlas-base-dev]
autoconf:
  arch: [autoconf]
  debian: [autoconf]
  fedora: [autoconf]
  freebsd: [autoconf213, autoconf268]
  gentoo:
    portage:
      packages: [sys-devel/autoconf]
  macports: [autoconf]
  opensuse: [autoconf]
  rhel: [autoconf]
  ubuntu: [autoconf]
automake:
  arch: [automake]
  debian: [automake]
  fedora: [automake]
  freebsd: [automake14, automake111]
  gentoo:
    portage:
      packages: [sys-devel/automake]
  macports: [automake]
  opensuse: [automake]
  rhel: [automake]
  ubuntu: [automake]
autopoint:
  arch: [gettext]
  debian: [autopoint]
  ubuntu: [autopoint]
avahi-daemon:
  arch: [avahi]
  debian: [avahi-daemon]
  fedora: [avahi]
  gentoo:
    portage:
      packages: [net-dns/avahi]
  ubuntu: [avahi-daemon]
avahi-utils:
  arch: [avahi]
  debian: [avahi-utils]
  fedora: [avahi-tools]
  ubuntu: [avahi-utils]
avr-libc:
  arch: [avr-libc]
  debian: [avr-libc]
  fedora: [avr-libc]
  gentoo:
    portage:
      packages: [dev-embedded/avr-libc]
  ubuntu: [avr-libc]
avrdude:
  arch: [avrdude]
  fedora: [avrdude]
  gentoo:
  portage:
    packages: [dev-embedded/avrdude]
  ubuntu: [avrdude]
bazaar:
  arch: [bzr]
  debian: [bzr]
  fedora: [bazaar]
  freebsd: [bazaar]
  gentoo:
    portage:
      packages: [dev-vcs/bzr]
  macports: [bazaar]
  opensuse: [bzr]
  ubuntu: [bzr]
beep:
  arch: [beep]
  debian: [beep]
  fedora: [beep]
  gentoo:
    portage:
      packages: [app-misc/beep]
  ubuntu: [beep]
binutils:
  arch: [binutils]
  debian: [binutils-dev]
  fedora: [binutils]
  gentoo:
    portage:
      packages: [sys-devel/binutils]
  ubuntu: [binutils-dev]
bison:
  arch: [bison]
  debian: [bison]
  fedora: [bison]
  gentoo:
    portage:
      packages: [sys-devel/bison]
  macports: [bison]
  ubuntu: [bison]
bluez:
  arch: [bluez]
  debian: [bluez]
  fedora: [bluez-libs]
  gentoo: [net-wireless/bluez-utils]
  rhel: [bluez-libs]
  ubuntu: [bluez]
boost:
  arch: [boost]
  cygwin: [libboost-devel, libboost1.40]
  debian:
    jessie: [libboost-all-dev]
    sid: [libboost-all-dev]
    squeeze: [libboost1.42-all-dev]
    wheezy: [libboost-all-dev]
  fedora: [boost-devel]
  freebsd: [boost-python-libs]
  gentoo: [dev-libs/boost]
  macports: [boost]
  opensuse: [boost-devel]
  rhel: [boost-devel]
  ubuntu:
    lucid:
      apt:
        packages: [libboost1.40-all-dev]
    maverick:
      apt:
        packages: [libboost1.42-all-dev]
    natty:
      apt:
        packages: [libboost1.42-all-dev]
    oneiric:
      apt:
        packages: [libboost1.46-all-dev]
    precise:
      apt:
        packages: [libboost-all-dev]
    quantal:
      apt:
        packages: [libboost-all-dev]
    raring:
      apt:
        packages: [libboost-all-dev]
    saucy:
      apt:
        packages: [libboost-all-dev]
    trusty:
      apt:
        packages: [libboost-all-dev]
    trusty_python3:
      apt:
        packages: [libboost-all-dev]
bullet:
  arch: [bullet]
  debian:
    jessie: [libbullet-dev]
    sid: [libbullet-dev]
  fedora: [bullet-devel]
  gentoo:
  opensuse: [libbullet]
  portage:
    packages: [sci-physics/bullet]
  ubuntu:
    precise:
      apt:
        packages: [libbullet-dev]
    quantal:
      apt:
        packages: [libbullet-dev]
    raring:
      apt:
        packages: [libbullet-dev]
    saucy:
      apt:
        packages: [libbullet-dev]
    trusty:
      apt:
        packages: [libbullet-dev]
    trusty_python3:
      apt:
        packages: [libbullet-dev]
bzip2:
  arch: [bzip2]
  cygwin: [bzip2]
  debian: [libbz2-dev]
  fedora: [bzip2-devel]
  freebsd: [bzip2]
  gentoo:
    portage:
      packages: [app-arch/bzip2]
  macports: [bzip2]
  opensuse: [libbz2-devel]
  rhel: [bzip2-devel]
  ubuntu: [libbz2-dev]
cgal:
  arch: [cgal]
  debian: [libcgal-dev]
  fedora: [CGAL-devel]
  gentoo:
    portage:
      packages: [sci-mathematics/cgal]
  ubuntu:
    apt:
      packages: [libcgal-dev]
checkinstall:
  arch: [checkinstall]
  debian:
    apt:
      packages: [checkinstall]
  ubuntu:
    apt:
      packages: [checkinstall]
cmake:
  arch: [cmake]
  debian: [cmake]
  fedora: [cmake]
  gentoo: [dev-util/cmake]
  opensuse: [cmake]
  ubuntu: [cmake]
coinor-libipopt-dev:
  arch: [coinor-all]
  debian: [coinor-libipopt-dev]
  fedora: [coin-or-CoinUtils-devel]
  ubuntu: [coinor-libipopt-dev]
collada-dom:
  arch: [collada-dom]
  debian: [collada-dom-dev]
  fedora: [collada-dom-devel]
  ubuntu: [collada-dom-dev]
coreutils:
  arch: [coreutils]
  debian: [coreutils]
  fedora: [coreutils]
  ubuntu: [coreutils]
couchdb:
  arch: [couchdb]
  debian: [couchdb]
  fedora: [couchdb]
  gentoo:
    portage:
      packages: [dev-db/couchdb]
  ubuntu: [couchdb]
cppunit:
  arch: [cppunit]
  debian: [libcppunit-dev]
  fedora: [cppunit-devel]
  freebsd: [cppunit]
  gentoo:
    portage:
      packages: [dev-util/cppunit]
  macports: [cppunit]
  opensuse: [libcppunit-devel]
  rhel: [cppunit-devel]
  ubuntu: [libcppunit-dev]
curl:
  arch: [curl]
  debian: [libcurl4-openssl-dev]
  fedora: [libcurl-devel]
  freebsd: [curl]
  gentoo:
    portage:
      packages: [net-misc/curl]
  macports: [curl]
  opensuse: [libcurl-devel]
  rhel: [libcurl-devel]
  ubuntu: [libcurl4-openssl-dev]
cvs:
  arch: [cvs]
  fedora: [cvs]
  gentoo:
    portage:
      packages: [dev-vcs/cvs]
  ubuntu: [cvs]
daemontools:
  arch: [daemontools]
  debian: [daemontools]
  gentoo:
    portage:
      packages: [sys-process/daemontools]
  ubuntu: [daemontools]
doxygen:
  arch: [doxygen]
  debian: [doxygen]
  fedora: [doxygen]
  freebsd: [doxygen]
  gentoo: [app-doc/doxygen]
  macports: [doxygen]
  rhel: [doxygen]
  ubuntu: [doxygen]
eclipse:
  arch: [eclipse, eclipse-rcp, eclipse-emf, eclipse-pde]
  debian: [eclipse, eclipse-rcp, eclipse-xsd, eclipse-pde]
  fedora: [eclipse-pde,eclipse-emf]
  gentoo:
    portage:
      packages: [dev-java/ant-eclipse-ecj, dev-util/eclipse-sdk, dev-java/eclipse-ecj]
  ubuntu:
    karmic: [eclipse, eclipse-platform, eclipse-rcp, eclipse-pde]
    lucid: [eclipse, eclipse-platform, eclipse-rcp, eclipse-pde]
    maverick: [eclipse, eclipse-platform, eclipse-rcp, eclipse-emf, eclipse-xsd, eclipse-pde]
    natty: [eclipse, eclipse-platform, eclipse-rcp, eclipse-emf, eclipse-xsd, eclipse-pde]
    oneiric: [eclipse, eclipse-platform, eclipse-rcp, eclipse-emf, eclipse-xsd, eclipse-pde]
    precise: [eclipse, eclipse-platform, eclipse-rcp, eclipse-emf, eclipse-xsd, eclipse-pde]
    quantal: [eclipse, eclipse-platform, eclipse-rcp, eclipse-emf, eclipse-xsd, eclipse-pde]
    raring: [eclipse, eclipse-platform, eclipse-rcp, eclipse-emf, eclipse-xsd, eclipse-pde]
eigen:
  arch: [eigen3]
  debian:
    jessie: [libeigen3-dev]
    sid: [libeigen3-dev]
    wheezy: [libeigen3-dev]
  fedora: [eigen3-devel]
  gentoo:
    portage:
      packages: [dev-cpp/eigen]
  opensuse: [libeigen3-devel]
  rhel: [eigen3-devel]
  ubuntu:
    apt:
      packages: [libeigen3-dev]
eigen2:
  arch: [eigen2]
  opensuse: [libeigen2-devel]
  ubuntu:
    apt:
      packages: [libeigen2-dev]
emacs:
  ubuntu: [emacs]
epydoc:
  arch: [epydoc]
  debian: [python-epydoc]
  fedora: [epydoc]
  freebsd: [epydoc]
  gentoo: [dev-python/epydoc]
  macports: [py26-epydoc]
  ubuntu: [python-epydoc]
f2c:
  arch: [f2c]
  debian: [f2c, libf2c2, libf2c2-dev]
  fedora: [f2c, f2c-libs]
  gentoo:
    portage:
      packages: [dev-lang/f2c]
  ubuntu: [f2c, libf2c2, libf2c2-dev]
fcgi:
  arch: [fcgi, mod_fcgid, spawn-fcgi]
  debian: [libfcgi-dev, libapache2-mod-fastcgi, spawn-fcgi]
  fedora: [fcgi, mod_fcgid, spawn-fcgi]
  gentoo:
    portage:
      packages: [dev-ruby/fcgi]
  ubuntu: [libfcgi-dev, libapache2-mod-fastcgi, spawn-fcgi]
festival:
  arch: [festival, festival-kallpc16k]
  debian: [festival, festvox-kallpc16k]
  fedora: [festival, festvox-kal-diphone]
  gentoo:
    portage:
      packages: [app-accessibility/festival]
  ubuntu: [festival, festvox-kallpc16k]
ffmpeg:
  arch: [ffmpeg]
  debian: [ffmpeg, libavcodec-dev, libavformat-dev, libavutil-dev, libswscale-dev]
  fedora: [ffmpeg-devel]
  gentoo:
    portage:
      packages: [media-plugins/ffmpeg]
  macports: [ffmpeg]
  ubuntu: [ffmpeg, libavcodec-dev, libavformat-dev, libavutil-dev, libswscale-dev]
ffmpeg2theora:
  arch: [ffmpeg2theora]
  debian: [ffmpeg2theora]
  fedora: [ffmpeg2theora]
  ubuntu: [ffmpeg2theora]
flex:
  arch: [flex]
  debian: [flex]
  fedora: [flex]
  gentoo: [sys-devel/flex]
  macports: [flex]
  ubuntu: [flex]
fltk:
  arch: [fltk]
  debian: [libfltk1.1-dev]
  fedora: [fltk-devel, fltk-fluid]
  freebsd: [fltk]
  gentoo: [=x11-libs/fltk-1*]
  macports: [fltk]
  opensuse: [fltk-devel]
  ubuntu: [fluid, libfltk1.1-dev]
freeimage:
  arch: [freeimage]
  debian: [libfreeimage-dev]
  fedora: [freeimage-devel]
  gentoo: [freeimage]
  macports: [freeimage]
  rhel: [freeimage-devel]
  ubuntu: [libfreeimage-dev]
ftdi-eeprom:
  arch: [ftdi_eeprom-git]
  debian: [ftdi-eeprom]
  fedora: [libftdi-devel, libftdi-c++-devel]
  ubuntu: [ftdi-eeprom]
g++-multilib:
  ubuntu: [g++-multilib]
gawk:
  ubuntu: [gawk]
gazebo:
  arch: [gazebo-hg]
<<<<<<< HEAD
  ubuntu:
    precise: [gazebo]
    quantal: [gazebo]
    raring: [gazebo]
    saucy: [gazebo2]
    trusty: [gazebo2]
=======
  gentoo:
    portage:
      packages: [sci-electronics/gazebo]
  opensuse: [gazebo]
  ubuntu: [gazebo]
>>>>>>> 7423152b
gcc-avr:
  arch: [avr-gcc]
  debian: [gcc-avr]
  fedora: [avr-gcc]
  gentoo: [cross-avr/gcc]
  ubuntu: [gcc-avr]
gccxml:
  arch: [gccxml-git]
  debian: [gccxml]
  fedora: [gccxml]
  gentoo:
    portage:
      packages: [dev-cpp/gccxml]
  ubuntu: [gccxml]
gforth:
  arch: [gforth]
  debian: [gforth]
  fedora: [gforth]
  gentoo: [gforth]
  macports: [gforth]
  ubuntu: [gforth]
gfortran:
  arch: [gcc-fortran]
  debian: [gfortran]
  fedora: [gcc-fortran]
  gentoo:
    portage:
      packages: [sys-devel/gcc-apple]
  ubuntu: [gfortran]
gifsicle:
  arch: [gifsicle]
  debian: [gifsicle]
  fedora: [gifsicle]
  gentoo:
    portage:
      packages: [media-gfx/gifsicle]
  ubuntu: [gifsicle]
git:
  arch: [git]
  debian: [git-core]
  fedora: [git]
  freebsd: [git]
  gentoo: [dev-vcs/git]
  macports: [git-core]
  opensuse: [git-core]
  ubuntu: [git-core]
glc:
  arch: [glc]
  gentoo:
    portage:
      packages: [media-libs/quesoglc]
glut:
  arch: [freeglut]
  debian: [freeglut3-dev]
  fedora: [freeglut-devel]
  gentoo: [freeglut]
  macports: [mesa]
  rhel: [freeglut-devel]
  ubuntu: [freeglut3-dev]
gnuplot:
  arch: [gnuplot]
  fedora: [gnuplot]
  gentoo:
    portage:
      packages: [sci-visualization/gnuplot]
  ubuntu: [gnuplot]
google-mock:
  arch: [gmock]
  fedora: [gmock]
  gentoo: [gmock]
  ubuntu: [google-mock]
gradle:
  arch: [gradle]
  fedora: [gradle]
  ubuntu: [gradle]
graphicsmagick:
  arch: [graphicsmagick]
  debian: [libgraphicsmagick++1-dev]
  fedora: [GraphicsMagick-c++-devel]
  gentoo: [imagemagick]
  macports: [GraphicsMagick]
  ubuntu: [libgraphicsmagick++1-dev]
graphviz:
  arch: [graphviz]
  debian: [graphviz]
  fedora: [graphviz]
  freebsd: [graphviz]
  gentoo: [media-gfx/graphviz]
  macports: [graphviz]
  opensuse: [graphviz]
  rhel: [graphviz]
  ubuntu: [graphviz]
gringo:
  ubuntu: [gringo]
gstreamer0.10-plugins-good:
  arch: [gstreamer0.10-good-plugins]
  debian: [gstreamer0.10-plugins-good]
  fedora: [gstreamer-plugins-good]
  gentoo:
    portage:
      packages: [media-libs/gst-plugins-good]
  ubuntu: [gstreamer0.10-plugins-good]
gstreamer0.10-plugins-ugly:
  arch: [gstreamer0.10-ugly-plugins]
  debian: [gstreamer0.10-plugins-ugly]
  fedora: [gstreamer-plugins-ugly]
  gentoo:
    portage:
      packages: [media-libs/gst-plugins-ugly]
  ubuntu:
    lucid: [gstreamer0.10-plugins-ugly-multiverse]
    maverick: [gstreamer0.10-plugins-ugly-multiverse]
    natty: [gstreamer0.10-plugins-ugly]
    oneiric: [gstreamer0.10-plugins-ugly]
    precise: [gstreamer0.10-plugins-ugly]
    quantal: [gstreamer0.10-plugins-ugly]
    raring: [gstreamer0.10-plugins-ugly]
gstreamer0.10-pocketsphinx:
  ubuntu: [gstreamer0.10-pocketsphinx]
gtest:
  arch: [gtest]
  debian: [libgtest-dev]
  fedora: [gtest-devel]
  freebsd: [googletest]
  gentoo: [dev-cpp/gtest]
  macports: [google-test]
  opensuse: [googletest-devel]
  rhel: [gtest-devel]
  ubuntu: [libgtest-dev]
gtk-doc-tools:
  arch: [gtk-doc]
  debian: [gtk-doc-tools]
  fedora: [gtk-doc]
  gentoo:
    portage:
      packages: [dev-util/gtk-doc]
  ubuntu: [gtk-doc-tools]
gtk2:
  arch: [gtk2]
  debian: [libgtk2.0-dev]
  fedora: [gtk2-devel]
  freebsd: [gtk20]
  gentoo: [x11-libs/gtk+]
  macports: [gtk2]
  opensuse: [gtk2-devel]
  rhel: [gtk2-devel]
  ubuntu: [libgtk2.0-dev]
gv:
  arch: [gv]
  debian: [gv]
  fedora: [gv]
  gentoo:
    portage:
      packages: [app-text/gv]
  ubuntu: [gv]
hddtemp:
  arch: [hddtemp]
  debian: [hddtemp]
  fedora: [hddtemp]
  gentoo:
    portage:
      packages: [app-admin/hddtemp]
  opensuse: [hddtemp]
  ubuntu: [hddtemp]
hdf5:
  arch: [hdf5]
  debian: [libhdf5-serial-dev]
  fedora: [hdf5]
  gentoo: [sci-libs/hdf5]
  ubuntu: [libhdf5-serial-dev]
hostapd:
  arch: [hostapd]
  debian: [hostapd]
  fedora: [hostapd]
  gentoo:
    portage:
      packages: [net-wireless/hostapd]
  ubuntu: [hostapd]
i2c-tools:
  opensuse: [i2c-tools]
imagemagick:
  arch: [imagemagick]
  debian: [imagemagick]
  fedora: [ImageMagick]
  gentoo:
    portage:
      packages: [media-gfx/imagemagick]
  ubuntu: [imagemagick]
intltool:
  arch: [intltool]
  debian: [intltool]
  fedora: [intltool]
  freebsd: [intltool]
  gentoo: [dev-util/intltool]
  opensuse: [intltool]
  ubuntu: [intltool]
ipmitool:
  arch: [ipmitool]
  debian: [ipmitool]
  fedora: [ipmitool]
  gentoo:
    portage:
      packages: [sys-apps/ipmitool]
  ubuntu: [ipmitool]
jasper:
  arch: [jasper]
  debian: [libjasper-dev]
  fedora: [jasper-devel]
  gentoo: [jasper]
  macports: [jasper]
  opensuse: [libjasper-devel]
  ubuntu: [libjasper-dev]
java:
  arch: [openjdk6]
  debian: [openjdk-6-jdk]
  fedora: [java-1.8.0-openjdk, java-1.7.0-openjdk]
  freebsd: [openjdk6]
  gentoo: [dev-java/sun-jdk]
  ubuntu: [default-jdk]
joystick:
  arch: [joyutils]
  debian: [joystick]
  fedora:
    beefy: [joystick]
    schrödinger’s: [linuxconsoletools]
    spherical: [linuxconsoletools]
  gentoo: [games-util/joystick]
  opensuse: [input-utils]
  rhel: [joystick]
  ubuntu: [joystick]
jython:
  arch: [jython]
  debian: [jython]
  fedora: [jython]
  gentoo:
    portage:
      packages: [dev-java/jython]
  ubuntu: [jython]
kakasi:
  arch: [kakasi]
  debian: [kakasi]
  fedora: [kakasi]
  gentoo:
    portage:
      packages: [app-i18n/kakasi]
  ubuntu: [kakasi]
kgraphviewer:
  arch: [kgraphviewer]
  debian: [kgraphviewer]
  gentoo:
    portage:
      packages: [media-gfx/kgraphviewer]
  ubuntu: [kgraphviewer]
libann-dev:
  arch: [ann]
  debian: [libann-dev]
  fedora: [ann-devel]
  ubuntu: [libann-dev]
libapache2-mod-python:
  arch: [mod_python]
  debian: [libapache2-mod-python]
  fedora: [mod_python]
  gentoo:
    portage:
      packages: [www-apache/mod_python]
  ubuntu: [libapache2-mod-python]
libargtable2-dev:
  arch: [argtable]
  debian: [libargtable2-dev]
  fedora: [argtable2-devel]
  gentoo:
    portage:
      packages: [dev-libs/argtable]
  ubuntu: [libargtable2-dev]
libaria:
  ubuntu:
    source:
      md5sum: 589c387995beb951edd9c77f33cb2286
      uri: 'https://raw.github.com/amor-ros-pkg/rosaria/master/libaria.rdmanifest'
libasound2-dev:
  arch: [alsa-lib]
  fedora: [alsa-lib]
  ubuntu: [libasound2-dev]
libavahi-client-dev:
  arch: [avahi]
  debian: [libavahi-client-dev]
  fedora: [avahi-devel]
  ubuntu: [libavahi-client-dev]
libavahi-core-dev:
  arch: [avahi]
  debian: [libavahi-core-dev]
  fedora: [avahi-devel]
  ubuntu: [libavahi-core-dev]
libblas-dev:
  arch: [cblas]
  debian: [libblas-dev]
  fedora: [blas-devel]
  ubuntu: [libblas-dev]
libbluetooth-dev:
  arch: [bluez]
  debian: [libbluetooth-dev]
  fedora: [bluez-libs-devel]
  gentoo: [net-wireless/bluez-libs]
  ubuntu: [libbluetooth-dev]
libcairo2-dev:
  arch: [cairo]
  fedora: [cairo-devel]
  gentoo:
    portage:
      packages: [x11-libs/cairo]
  ubuntu: [libcairo2-dev]
libcap-dev:
  arch: [libcap]
  debian: [libcap-dev]
  fedora: [libcap-devel]
  ubuntu: [libcap-dev]
libcap2-bin:
  arch: [libcap]
  fedora: [libcap]
  ubuntu: [libcap2-bin]
libcegui-mk2-dev:
  arch: [cegui]
  debian: [libcegui-mk2-dev]
  fedora: [cegui]
  gentoo:
    portage:
      packages: [dev-games/cegui]
  ubuntu: [libcegui-mk2-dev]
libceres-dev:
  gentoo:
    portage:
      packages: [sci-libs/ceres-solver]
  ubuntu: [libceres-dev]
libcoin60-dev:
  arch: [coin]
  debian: [libcoin60-dev]
  fedora: [Coin2-devel]
  gentoo:
    portage:
      packages: [media-libs/coin]
  ubuntu: [libcoin60-dev]
libdbus-dev:
  arch: [dbus-core]
  debian: [libdbus-1-dev]
  fedora: [dbus-devel]
  gentoo:
    portage:
      packages: [sys-apps/dbus]
  ubuntu: [libdbus-1-dev]
libdc1394-dev:
  arch:
    pacman:
      packages: [libdc1394]
  debian:
    apt:
      packages: [libdc1394-22-dev]
  fedora: [libdc1394-devel]
  osx:
    macports:
      packages: [libdc1394]
  ubuntu:
    apt:
      packages: [libdc1394-22-dev]
libdevil-dev:
  arch: [devil]
  debian: [libdevil-dev]
  fedora: [DevIL-devel]
  gentoo:
    portage:
      packages: [media-libs/devil]
  ubuntu: [libdevil-dev]
libdmtx-dev:
  arch: [libdmtx]
  fedora: [libdmtx-devel]
  ubuntu: [libdmtx-dev]
libdrm-dev:
  arch: [libdrm]
  debian: [libdrm-dev]
  fedora: [libdrm-devel]
  gentoo:
    portage:
      packages: [x11-base/nouveau-drm]
  ubuntu: [libdrm-dev]
libexpat1-dev:
  arch: [expat]
  debian: [libexpat1-dev]
  fedora: [expat-devel]
  gentoo:
    portage:
      packages: [dev-libs/expat]
  ubuntu: [libexpat1-dev]
libfftw3:
  arch: [fftw]
  debian: [libfftw3-3, libfftw3-dev]
  fedora: [fftw]
  gentoo:
    portage:
      packages: [sci-libs/fftw]
  ubuntu: [libfftw3-3, libfftw3-dev]
libflann:
  arch: [flann]
  debian: [libflann1.7]
  fedora: [flann]
  gentoo:
    portage:
      packages: [sci-libs/flann]
  ubuntu:
    precise:  [libflann1]
    quantal:  [libflann1.7]
    raring:  [libflann1.7]
libflann-dev:
  arch: [flann]
  debian: [libflann-dev]
  fedora: [flann-devel]
  gentoo:
    portage:
      packages: [sci-libs/flann]
  ubuntu: [libflann-dev]
libfreenect-dev:
  arch: [libfreenect]
  debian: [libfreenect-dev]
  fedora: [libfreenect-devel]
  ubuntu: [libfreenect-dev]
libftdi-dev:
  arch: [libftdi]
  debian: [libftdi-dev]
  fedora: [libftdi-devel]
  gentoo:
    portage:
      packages: [dev-embedded/libftdi]
  ubuntu: [libftdi-dev]
libftdipp-dev:
  ubuntu: [libftdipp-dev]
libftgl-dev:
  arch: [ftgl]
  debian: [libftgl-dev]
  fedora: [ftgl-devel]
  gentoo:
    portage:
      packages: [media-libs/ftgl]
  ubuntu: [libftgl-dev]
libgflags-dev:
  fedora: [gflags-devel]
  gentoo:
    portage:
      packages: [dev-cpp/gflags]
  ubuntu: [libgflags-dev]
libgfortran3:
  arch: [gcc-libs]
  debian: [libgfortran3]
  fedora: [libgfortran]
  ubuntu: [libgfortran3]
libglew-dev:
  arch: [glew]
  debian: [libglew-dev]
  fedora: [glew-devel]
  gentoo:
    portage:
      packages: [media-libs/glew]
  ubuntu:
    oneiric: [libglew1.5-dev]
    precise: [libglew1.6-dev]
    quantal: [libglew-dev]
    raring: [libglew-dev]
libglib-dev:
  arch: [glib2]
  debian: [libglib2.0-dev]
  fedora: [glib2-devel]
  gentoo:
    portage:
      packages: [dev-libs/glib]
  ubuntu: [libglib2.0-dev]
libglui-dev:
  arch: [glui]
  debian: [libglui-dev]
  fedora: [glui-devel]
  ubuntu: [libglui-dev]
libglw1-mesa:
  arch: [glw]
  debian: [libglw1-mesa]
  fedora: [mesa-libGlw]
  gentoo:
    portage:
      packages: [x11-libs/libGLw]
  ubuntu: [libglw1-mesa]
libgoogle-glog-dev:
  fedora: [glog-devel]
  gentoo:
    portage:
      packages: [dev-cpp/glog]
  ubuntu: [libgoogle-glog-dev]
libgphoto-dev:
  arch: [libgphoto2]
  debian: [libgphoto2-2-dev]
  fedora: [libgphoto2-devel]
  gentoo:
    portage:
      packages: [media-gfx/gphoto2]
  ubuntu: [libgphoto2-2-dev]
libgps:
  arch: [gpsd]
  debian: [libgps-dev]
  fedora: [gpsd-devel]
  gentoo:
    portage:
      packages: [sci-geosciences/gpsd]
  opensuse: [gpsd-devel]
  ubuntu: [libgps-dev]
libgsl:
  arch: [gsl]
  debian: [libgsl0-dev]
  fedora: [gsl]
  gentoo:
    portage:
      packages: [sci-libs/gsl]
  ubuntu: [libgsl0-dev]
libgstreamer-plugins-base0.10-0:
  arch: [gstreamer0.10-base-plugins]
  debian: [libgstreamer-plugins-base0.10-0]
  fedora: [gstreamer-plugins-base]
  ubuntu: [libgstreamer-plugins-base0.10-0]
libgstreamer-plugins-base0.10-dev:
  arch: [gstreamer0.10-base-plugins]
  debian: [libgstreamer-plugins-base0.10-dev]
  fedora: [gstreamer-plugins-base-devel]
  ubuntu: [libgstreamer-plugins-base0.10-dev]
libgstreamer0.10-0:
  arch: [gstreamer0.10]
  debian: [libgstreamer0.10-0]
  fedora: [gstreamer]
  ubuntu: [libgstreamer0.10-0]
libgstreamer0.10-dev:
  arch: [gstreamer0.10]
  debian: [libgstreamer0.10-dev]
  fedora: [gstreamer-devel]
  ubuntu: [libgstreamer0.10-dev]
libgtkmm:
  arch: [gtkmm]
  debian: [libgtkmm-dev]
  fedora: [gtkmm24]
  gentoo:
    portage:
      packages: [dev-cpp/gtkmm]
  ubuntu: [libgtkmm-dev]
libgts:
  arch: [gts]
  debian: [libgts-dev]
  fedora: [gts]
  gentoo:
    portage:
      packages: [sci-libs/gts]
  ubuntu: [libgts-dev]
libhal-dev:
  arch:
    pacman:
      packages: [hal]
  debian:
    apt:
      packages: [libhal-dev]
  fedora: [hal-devel]
  ubuntu:
    apt:
      packages: [libhal-dev]
libirrlicht-dev:
  arch: [irrlicht]
  debian: [libirrlicht-dev]
  fedora: [irrlicht-devel]
  gentoo:
    portage:
      packages: [dev-games/irrlicht]
  ubuntu: [libirrlicht-dev]
libiw-dev:
  debian: [libiw-dev]
  fedora: [wireless-tools-devel]
  gentoo:
    portage:
      packages: [net-wireless/wireless-tools]
  ubuntu: [libiw-dev]
libjackson-json-java:
  fedora: [jackson]
  gentoo:
    portage:
      packages: [dev-java/json-simple]
  ubuntu: [libjackson-json-java]
libjpeg:
  arch: [libjpeg-turbo]
  debian: [libjpeg8-dev]
  fedora: [libjpeg-turbo-devel]
  gentoo: [libjpeg-turbo]
  macports: [jpeg]
  opensuse: [libjpeg62-devel]
  ubuntu:
    lucid: [libjpeg62-dev]
    maverick: [libjpeg62-dev]
    natty: [libjpeg62-dev]
    oneiric: [libjpeg62-dev]
    precise: [libjpeg-dev]
    quantal: [libjpeg-dev]
    raring: [libjpeg-dev]
    saucy: [libjpeg-dev]
    trusty: [libjpeg-dev]
    trusty_python3: [libjpeg-dev]
libjson-glib:
  arch: [json-glib]
  debian: [libjson-glib-dev]
  fedora: [json-glib]
  gentoo:
    portage:
      packages: [dev-libs/json-glib]
  ubuntu: [libjson-glib-dev]
libjson-java:
  debian: [libjson-java]
  gentoo:
    portage:
      packages: [dev-java/json-simple]
  ubuntu: [libjson-java]
libjson0-dev:
  arch: [json-c]
  debian: [libjson0-dev]
  fedora: [json-c-devel]
  gentoo:
    portage:
      packages: [dev-libs/json-c]
  ubuntu: [libjson0-dev]
liblapack-dev:
  arch: [lapack]
  debian: [liblapack-dev]
  fedora: [lapack-devel]
  gentoo:
    portage:
      packages: [virtual/lapack]
  ubuntu: [liblapack-dev]
libleptonica-dev:
  arch: [leptonica]
  debian: [libleptonica-dev]
  fedora: [leptonica-devel]
  gentoo:
    portage:
      packages: [media-libs/leptonica]
  ubuntu: [libleptonica-dev]
libmagick:
  arch: [imagemagick]
  debian: [libmagick++-dev]
  fedora: [ImageMagick-c++]
  ubuntu: [libmagick++-dev]
libmarble-dev:
  arch: [kdeedu-marble]
  debian: [libmarble-dev]
  fedora: [marble-devel]
  gentoo:
    portage:
      packages: [kde-base/marble]
  ubuntu: [libmarble-dev]
libmotif-dev:
  arch: [lesstif]
  debian: [libmotif-dev]
  fedora: [lesstif-devel]
  gentoo:
    portage:
      packages: [x11-libs/motif]
  ubuntu: [libmotif-dev]
libmp3lame-dev:
  arch: [lame]
  debian: [libmp3lame-dev]
  fedora: [lame-devel]
  gentoo:
    portage:
      packages: [media-sound/lame]
  ubuntu: [libmp3lame-dev]
libmysqlclient-dev:
  arch: [mariadb]
  debian: [libmysqlclient-dev]
  fedora:
    beefy: [mysql]
    schrödinger’s: [mariadb]
    spherical: [mysql]
  gentoo:
    portage:
      packages: [dev-db/mariadb]
  opensuse: [libmysqlclient-devel]
  ubuntu: [libmysqlclient-dev]
libncurses-dev:
  arch: [ncurses]
  debian: [libncurses5-dev]
  fedora: [ncurses-devel]
  gentoo:
    portage:
      packages: [sys-libs/ncurses]
  ubuntu: [libncurses5-dev]
libnl-3:
  arch: [libnl]
  fedora: [libnl3]
  gentoo:
    portage:
      packages: [dev-libs/libnl]
  ubuntu: [libnl-3-200]
libnl-3-dev:
  arch: [libnl]
  fedora: [libnl3-devel]
  gentoo:
    portage:
      packages: [dev-libs/libnl]
  ubuntu: [libnl-3-dev]
libnl-dev:
  arch: [libnl1]
  debian: [libnl-dev]
  fedora: [libnl-devel]
  gentoo:
    portage:
      packages: [dev-libs/libnl]
  ubuntu: [libnl-dev]
libogg:
  arch: [libogg]
  debian: [libogg-dev]
  fedora: [libogg-devel]
  gentoo: [media-libs/libogg]
  macports: [libogg]
  opensuse: [libogg-devel]
  ubuntu: [libogg-dev]
libogre-dev:
  arch: [ogre]
  debian:
    jessie: [libogre-1.9-dev]
    sid: [libogre-1.9-dev]
    wheezy: [libogre-dev]
  fedora: [ogre-devel]
  gentoo: [dev-games/ogre]
  macports: [ogre]
  opensuse: [ogre-devel]
  rhel: [ogre-devel]
  ubuntu:
    lucid: [libogre-dev]
    maverick: [libogre-dev]
    natty: [libogre-dev]
    oneiric: [libogre-dev]
    precise: [libogre-dev]
    quantal: [libogre-dev]
    raring: [libogre-dev]
    saucy: [libogre-1.8-dev]
libois-dev:
  arch: [ois]
  debian: [libois-dev]
  fedora: [ois-devel]
  gentoo:
    portage:
      packages: [dev-games/ois]
  ubuntu: [libois-dev]
libopenni-dev:
  arch: [openni]
  debian: [libopenni-dev]
  fedora: [openni-devel]
  ubuntu: [libopenni-dev]
libopenni-nite-dev:
  arch: [primesense-nite]
  debian: [libopenni-nite-dev]
  fedora: [openni-nite-devel]
  ubuntu: [libopenni-nite-dev]
libopenni-sensor-primesense-dev:
  arch: [sensorkinect]
  debian: [libopenni-sensor-primesense-dev]
  fedora: [openni-primesense]
  ubuntu: [libopenni-sensor-primesense-dev]
libopenni2-dev:
  arch: [openni2]
  fedora: [openni-devel]
  ubuntu: [libopenni2-dev]
libopenscenegraph:
  arch: [openscenegraph]
  debian: [openscenegraph, libopenscenegraph-dev, libopenscenegraph80, libopenthreads-dev, libopenthreads14]
  fedora: [OpenSceneGraph]
  gentoo:
    portage:
      packages: [dev-games/openscenegraph]
  ubuntu:
    karmic: [openscenegraph, libopenscenegraph-dev, libopenscenegraph56, libopenthreads-dev, libopenthreads12]
    lucid: [openscenegraph, libopenscenegraph-dev, libopenscenegraph56, libopenthreads-dev, libopenthreads12]
    maverick: [openscenegraph, libopenscenegraph-dev, libopenscenegraph65, libopenthreads-dev, libopenthreads13]
    natty: [openscenegraph, libopenscenegraph-dev, libopenscenegraph65, libopenthreads-dev, libopenthreads13]
    oneiric: [openscenegraph, libopenscenegraph-dev, libopenscenegraph80, libopenthreads-dev, libopenthreads14]
    precise: [openscenegraph, libopenscenegraph-dev, libopenscenegraph80, libopenthreads-dev, libopenthreads14]
    quantal: [openscenegraph, libopenscenegraph-dev, libopenscenegraph80, libopenthreads-dev, libopenthreads14]
    raring: [openscenegraph, libopenscenegraph-dev, libopenscenegraph80, libopenthreads-dev, libopenthreads14]
libosmesa6-dev:
  arch: [mesa]
  debian: [libosmesa6-dev]
  fedora: [mesa-libOSMesa-devel]
  gentoo:
    portage:
      packages: [media-libs/mesa]
  ubuntu: [libosmesa6-dev]
libpcap:
  arch:
    pacman:
      packages: [libpcap]
  debian:
    apt:
      packages: [libpcap0.8-dev]
  fedora: [libpcap-devel]
  gentoo:
    portage:
      packages: [net-libs/libpcap]
  macports: [libpcap]
  ubuntu:
    apt:
      packages: [libpcap0.8-dev]
libpcl-all:
  fedora: [pcl, pcl-tools]
  opensuse: [pcl]
  ubuntu: [libpcl-1.7-all]
libpcl-all-dev:
  fedora: [pcl-devel]
  opensuse: [pcl]
  ubuntu: [libpcl-1.7-all-dev]
libpcsclite-dev:
  arch: [pcsclite]
  debian: [libpcsclite-dev]
  fedora: [pcsc-lite-devel]
  gentoo:
    portage:
      packages: [sys-apps/pcsc-lite]
  ubuntu: [libpcsclite-dev]
libphonon:
  debian: [libphonon4]
  ubuntu:
    apt:
      packages: [libphonon4]
libphonon-dev:
  debian: [libphonon-dev]
  ubuntu:
    apt:
      packages: [libphonon-dev]
libpng12-dev:
  arch: [libpng]
  debian: [libpng12-dev]
  fedora: [libpng-devel]
  gentoo:
    portage:
      packages: [media-libs/libpng]
  opensuse: [libpng12-devel]
  ubuntu: [libpng12-dev]
libpoco-dev:
  arch: [poco]
  debian: [libpoco-dev]
  fedora: [poco-devel]
  gentoo:
    portage:
      packages: [dev-libs/poco]
  ubuntu: [libpoco-dev]
libpocofoundation9:
  debian: [libpocofoundation9]
  fedora: [poco-foundation]
  ubuntu: [libpocofoundation9]
libpopt-dev:
  arch: [popt]
  debian: [libpopt-dev]
  fedora: [popt-devel]
  gentoo:
    portage:
      packages: [dev-libs/popt]
  ubuntu: [libpopt-dev]
libpq-dev:
  arch: [postgresql-libs]
  debian: [libpq-dev]
  fedora: [derelict-pq-devel]
  gentoo:
    portage:
      packages: [dev-libs/libpqxx]
  ubuntu: [libpq-dev]
libqglviewer-qt4:
  arch: [libqglviewer]
  debian: [libqglviewer-qt4-2]
  fedora: [libQGLViewer]
  ubuntu: [libqglviewer-qt4-2]
libqglviewer-qt4-dev:
  arch: [libqglviewer]
  debian: [libqglviewer-qt4-dev]
  fedora: [libQGLViewer-devel]
  ubuntu: [libqglviewer-qt4-dev]
libqhull:
  arch: [qhull]
  debian: [libqhull-dev]
  fedora: [qhull-devel]
  gentoo: [media-libs/qhull]
  macports: [qhull]
  opensuse: [qhull-devel]
  ubuntu: [libqhull-dev]
libqt4:
  arch: [qt4]
  debian: [libqt4-core]
  fedora: [qt]
  freebsd: [qt4-corelib]
  gentoo:
    portage:
      packages: [dev-qt/qtcore]
  macports: [qt4-mac]
  opensuse: [libqt4]
  rhel: [qt]
  ubuntu: [libqt4-dbus, libqt4-network, libqt4-script, libqt4-test, libqt4-xml, libqtcore4]
libqt4-dev:
  arch: [qt4]
  debian: [libqt4-dev]
  fedora: [qt-devel]
  freebsd: [qt4-corelib]
  gentoo:
    portage:
      packages: [dev-qt/qtcore]
  macports: [qt4-mac]
  opensuse: [libqt4-devel]
  rhel: [qt-devel]
  ubuntu: [libqt4-dev]
libqt4-opengl:
  arch: [qt4]
  debian: [libqt4-opengl]
  fedora: [qt]
  gentoo:
    portage:
      packages: [dev-qt/qtopengl]
  rhel: [qt]
  ubuntu: [libqt4-opengl]
libqt4-opengl-dev:
  arch: [qt4]
  debian: [libqt4-opengl-dev]
  fedora: [qt-devel]
  gentoo:
    portage:
      packages: [dev-qt/qtopengl]
  opensuse: [libqt4-devel]
  rhel: [qt-devel]
  ubuntu: [libqt4-opengl-dev]
libqt4-sql-psql:
  arch: [qt4]
  debian: [libqt4-sql-psql]
  gentoo:
    portage:
      packages: [dev-qt/qtsql]
  ubuntu: [libqt4-sql-psql]
libqtgui4:
  arch: [qt4]
  debian: [libqtgui4]
  fedora: [qt-x11]
  gentoo:
    portage:
      packages: [dev-qt/qtgui]
  ubuntu: [libqtgui4]
libqwt5-qt4-dev:
  arch: [qwt5]
  debian:
    apt:
      packages: [libqwt5-qt4-dev]
  fedora: [qwt-devel]
  gentoo:
    portage:
      packages: [x11-libs/qwtplot3d]
  ubuntu:
    apt:
      packages: [libqwt5-qt4-dev]
libqwtplot3d-qt4-dev:
  arch: [qwtplot3d]
  debian:
    apt:
      packages: [libqwtplot3d-qt4-dev]
  fedora: [qwtplot3d-qt4-devel]
  gentoo:
    portage:
      packages: [x11-libs/qwtplot3d]
  ubuntu:
    apt:
      packages: [libqwtplot3d-qt4-dev]
libraw1394-dev:
  arch:
    pacman:
      packages: [libraw1394]
  debian:
    apt:
      packages: [libraw1394-dev]
  fedora: [libraw1394-devel]
  gentoo:
    portage:
      packages: [sys-libs/libraw1394]
  ubuntu:
    apt:
      packages: [libraw1394-dev]
libreadline:
  arch: [readline]
  debian: [libreadline-dev]
  fedora: [readline]
  gentoo:
    portage:
      packages: [sys-libs/readline]
  ubuntu: [libreadline-dev]
libreadline-dev:
  arch: [readline]
  debian: [libreadline-dev]
  fedora: [readline]
  gentoo:
    portage:
      packages: [sys-libs/readline]
  ubuntu: [libreadline-dev]
libreadline-java:
  arch: [java-readline]
  debian: [libreadline-java]
  fedora: [libreadline-java]
  gentoo:
    portage:
      packages: [dev-java/libreadline-java]
  ubuntu: [libreadline-java]
libsimage-dev:
  arch: [simage]
  debian: [libsimage-dev]
  gentoo:
    portage:
      packages: [media-libs/simage]
  ubuntu: [libsimage-dev]
libsoqt4-dev:
  arch: [soqt]
  debian: [libsoqt4-dev]
  fedora: [SoQt-devel]
  gentoo:
    portage:
      packages: [media-libs/SoQt]
  ubuntu: [libsoqt4-dev]
libspnav-dev:
  arch: [libspnav]
  debian: [libspnav-dev]
  fedora: [libspnav-devel]
  gentoo:
    portage:
      packages: [dev-libs/libspnav]
  ubuntu: [libspnav-dev]
libsqlite3-dev:
  arch: [sqlite]
  debian: [libsqlite3-dev]
  fedora: [libsq3-devel]
  gentoo:
    portage:
      packages: [dev-db/sqlite]
  ubuntu: [libsqlite3-dev]
libssl-dev:
  arch: [openssl]
  debian: [libssl-dev]
  fedora: [openssl-devel]
  gentoo:
    portage:
      packages: [dev-libs/openssl]
  ubuntu: [libssl-dev]
libstdc++5:
  arch: [libstdc++5]
  debian: [libstdc++5]
  fedora: [libstdc++]
  freebsd: [builtin]
  gentoo:
    portage:
      packages: [virtual/libstdc++]
  opensuse: [libstdc++33]
  ubuntu: [libstdc++5]
libswscale-dev:
  arch: [ffmpeg]
  debian: [libswscale-dev]
  gentoo:
    portage:
      packages: [media-video/ffmpeg]
  ubuntu: [libswscale-dev]
libtheora:
  arch: [libtheora]
  debian: [libtheora-dev]
  fedora: [libtheora-devel]
  gentoo: [media-libs/libtheora]
  macports: [libtheora]
  opensuse: [libtheora-devel]
  ubuntu: [libtheora-dev]
libtiff-dev:
  arch: [libtiff]
  debian:
    jessie: [libtiff5-dev]
    sid: [libtiff5-dev]
    wheezy: [libtiff5-alt-dev]
  fedora: [libtiff]
  gentoo:
    portage:
      packages: [media-libs/tiff]
  opensuse: [libtiff-devel]
  ubuntu:
    lucid: [libtiff4-dev]
    maverick: [libtiff4-dev]
    natty: [libtiff4-dev]
    oneiric: [libtiff4-dev]
    precise: [libtiff4-dev]
    quantal: [libtiff5-dev]
    raring: [libtiff5-dev]
    saucy: [libtiff5-dev]
    trusty: [libtiff5-dev]
    trusty_python3: [libtiff5-dev]
libtiff4-dev:
  arch: [libtiff]
  debian: [libtiff4-dev]
  fedora: [libtiff-devel]
  gentoo:
    portage:
      packages: [media-libs/tiff]
  ubuntu: [libtiff4-dev]
libtool:
  arch: [libtool]
  debian:
    jessie: [libtool, libltdl-dev]
    lenny: [libtool, libltdl3-dev]
    sid: [libtool, libltdl-dev]
    squeeze: [libtool, libltdl-dev]
    wheezy: [libtool, libltdl-dev]
  fedora: [libtool, libtool-ltdl-devel]
  freebsd: [libtool]
  gentoo: [sys-devel/libtool]
  macports: [libtool]
  opensuse: [libtool, libltdl3]
  rhel: [libtool, libtool-ltdl-devel]
  ubuntu:
    apt:
      packages: [libtool, libltdl-dev]
libudev-dev:
  arch: [systemd]
  debian: [libudev-dev]
  fedora: [libudev-devel]
  gentoo:
    portage:
      packages: [sys-apps/systemd]
  ubuntu: [libudev-dev]
libunittest++:
  arch: [unittestpp]
  debian: [libunittest++-dev]
  fedora: [unittest]
  macports: [unittest-cpp]
  rhel: [unittest]
  ubuntu:
    apt:
      packages: [libunittest++-dev]
libusb-1.0-dev:
  arch: [libusbx]
  debian: [libusb-1.0-0-dev]
  fedora:
    beefy: [libusb1-devel]
    schrödinger’s: [libusbx-devel]
    spherical: [libusbx-devel]
  opensuse: [libusb-1_0-devel]
  ubuntu: [libusb-1.0-0-dev]
libusb-dev:
  arch: [libusb-compat]
  debian: [libusb-dev]
  fedora: [libusb-devel]
  ubuntu: [libusb-dev]
libv4l-dev:
  arch: [v4l-utils]
  debian: [libv4l-dev]
  fedora: [libv4l-devel]
  opensuse: [libv4l-devel]
  ubuntu: [libv4l-dev]
libvtk:
  arch: [vtk]
  debian: [libvtk5-dev]
  fedora: [vtk-devel]
  gentoo: [sci-libs/vtk]
  macports: [vtk-devel]
  opensuse: [vtk-devel]
  ubuntu:
    lucid: [libvtk5-dev]
    maverick: [libvtk5-dev]
    natty: [libvtk5-dev]
    oneiric: [libvtk5-dev, default-jre-headless, openjdk-6-jdk]
    precise: [libvtk5-dev]
    quantal: [libvtk5-dev]
    raring: [libvtk5-dev]
libvtk-qt:
  arch: [vtk]
  debian: [libvtk5-qt4-dev]
  fedora: [vtk-qt]
  ubuntu: [libvtk5-qt4-dev]
libx11:
  arch: [libx11]
  debian: [libx11-dev]
  fedora: [libX11]
  gentoo: [libX11]
  macports: [xorg-libX11]
  ubuntu: [libx11-dev]
libx11-dev:
  arch: [libx11]
  debian: [libx11-dev]
  fedora: [libX11-devel]
  gentoo: [x11-libs/libX11]
  ubuntu: [libx11-dev]
libxaw:
  arch: [libxaw]
  debian: [libxaw7-dev]
  fedora: [libXaw-devel]
  freebsd: [libXaw]
  gentoo: [x11-libs/libXaw]
  macports: [xorg-libXaw]
  opensuse: [xorg-x11-devel]
  rhel: [libXaw-devel]
  ubuntu: [libxaw7-dev]
libxenomai-dev:
  debian: [libxenomai-dev]
  ubuntu: [libxenomai-dev]
libxext:
  arch: [libxext]
  debian: [libxext-dev]
  fedora: [libXext-devel]
  freebsd: [libXext]
  gentoo: [x11-libs/libXext]
  macports: [xorg-libXext]
  opensuse: [xorg-x11-libXext-devel]
  rhel: [libXext-devel]
  ubuntu: [libxext-dev]
libxi-dev:
  arch: [libxi]
  debian: [libxi-dev]
  fedora: [libXi-devel]
  ubuntu: [libxi-dev]
libxinerama-dev:
  ubuntu: [libxinerama-dev]
libxml++-2.6:
  arch: [libxml++]
  debian: [libxml++2.6-2, libxml++2.6-dev]
  fedora: [libxml++]
  ubuntu: [libxml++2.6-2, libxml++2.6-dev]
libxml2:
  arch: [libxml2]
  debian: [libxml2-dev]
  fedora: [libxml2-devel]
  freebsd: [libxml2]
  gentoo: [dev-libs/libxml2]
  macports: [libxml2]
  opensuse: [libxml2-devel]
  rhel: [libxml2-devel]
  ubuntu: [libxml2-dev]
libxmu-dev:
  arch: [libxmu]
  debian: [libxmu-dev]
  fedora: [libXmu-devel]
  ubuntu: [libxmu-dev]
libxrandr:
  arch: [libxrandr]
  debian: [libxrandr-dev]
  fedora: [libXrandr-devel]
  gentoo: [x11-libs/libXrandr]
  macports: [xorg-libXrandr]
  rhel: [libXrandr-devel]
  ubuntu: [libxrandr-dev]
libxslt:
  arch: [libxslt]
  debian: [libxslt1-dev]
  fedora: [libxslt-devel]
  ubuntu: [libxslt1-dev]
libxt-dev:
  arch: [libxt]
  debian: [libxt-dev]
  fedora: [libXt-devel]
  ubuntu: [libxt-dev]
libxtst-dev:
  arch: [libxtst]
  debian: [libxtst-dev]
  fedora: [libXtst-devel]
  ubuntu: [libxtst-dev]
libxxf86vm:
  arch: [libxxf86vm]
  debian: [libxxf86vm-dev]
  fedora: [libXxf86vm-devel]
  freebsd: [libXxf86vm]
  gentoo: [x11-libs/libXxf86vm]
  macports: [xorg-libXxf86vm]
  opensuse: [xorg-x11-devel]
  rhel: [libXxf86vm-devel]
  ubuntu: [libxxf86vm-dev]
linux-headers-generic:
  arch: [linux-headers]
  debian: [linux-headers-generic]
  ubuntu: [linux-headers-generic]
log4cxx:
  arch: [log4cxx]
  cygwin: [liblog4cxx-devel]
  debian:
    jessie: [liblog4cxx10-dev]
    sid: [liblog4cxx10-dev]
    squeeze: [liblog4cxx10-dev]
    wheezy: [liblog4cxx10-dev]
  fedora: [log4cxx-devel]
  freebsd: [log4cxx]
  gentoo: [dev-libs/log4cxx]
  macports: [log4cxx]
  opensuse: [liblog4cxx-devel]
  rhel: [log4cxx-devel]
  ubuntu: [liblog4cxx10-dev]
lua-dev:
  arch: [lua]
  debian: [liblua5.1-0-dev]
  fedora: [lua-devel]
  ubuntu: [liblua5.1-0-dev]
m4:
  arch: [m4]
  debian: [m4]
  fedora: [m4]
  opensuse: [m4]
  ubuntu: [m4]
maven:
  arch: [maven]
  debian: [maven]
  fedora: [maven]
  ubuntu: [maven]
mercurial:
  arch: [mercurial]
  debian: [mercurial]
  fedora: [mercurial]
  freebsd: [mercurial]
  gentoo: [dev-vcs/mercurial]
  macports: [mercurial]
  opensuse: [mercurial]
  ubuntu: [mercurial]
mesa-common-dev:
  ubuntu: [mesa-common-dev]
meshlab:
  ubuntu: [meshlab]
mongodb-dev:
  arch: [mongodb]
  debian: [libmongo-client-dev, mongodb-dev]
  fedora: [libmongo-client-devel, mongodb-devel]
  ubuntu: [libmongo-client-dev, mongodb-dev]
mpg123:
  arch: [mpg123]
  debian: [mpg123]
  fedora: [mpg123-devel]
  ubuntu: [mpg123]
mrpt:
  debian: [libmrpt-dev]
  fedora: [mrpt-devel]
  ubuntu:
    oneiric: [libmrpt-dev]
    precise: [libmrpt-dev]
    quantal: [libmrpt-dev]
    raring: [libmrpt-dev, mrpt-apps]
muparser:
  ubuntu: [libmuparser-dev]
netcdf:
  debian: [libnetcdf-dev]
  fedora: [netcdf]
  ubuntu: [libnetcdf-dev]
netpbm:
  arch: [netpbm]
  debian: [libnetpbm10-dev]
  fedora: [netpbm-devel]
  gentoo: [netpbm]
  macports: [netpbm]
  opensuse: [netpbm]
  ubuntu: [libnetpbm10-dev]
nite-dev:
  arch: [primesense-nite]
  debian: [nite-dev]
  fedora: [openni-nite-devel]
  ubuntu: [nite-dev]
nkf:
  debian: [nkf]
  fedora: [nkf]
  ubuntu: [nkf]
nvidia-cg:
  arch: [nvidia-cg-toolkit]
  debian: [nvidia-cg-toolkit]
  fedora: [Cg]
  gentoo: [nvidia-cg-toolkit]
  ubuntu: [nvidia-cg-toolkit]
omniidl:
  debian: [omniidl4]
  ubuntu:
    lucid: [omniidl4]
    maverick: [omniidl4]
    natty: [omniidl4]
    oneiric: [omniidl]
    precise: [omniidl]
    quantal: [omniidl]
    raring: [omniidl]
omniorb:
  arch: [omniorb]
  debian: [omniorb4, omniidl4, omniorb4-nameserver, libomniorb4-1, libomniorb4-dev, libomnithread3-dev, libomnithread3c2]
  fedora: [omniORB]
  ubuntu:
    lucid: [omniorb4, omniidl4, omniorb4-nameserver, libomniorb4-1, libomniorb4-dev, libomnithread3-dev, libomnithread3c2]
    maverick: [omniorb4, omniidl4, omniorb4-nameserver, libomniorb4-1, libomniorb4-dev, libomnithread3-dev, libomnithread3c2]
    natty: [omniorb4, omniidl4, omniorb4-nameserver, libomniorb4-1, libomniorb4-dev, libomnithread3-dev, libomnithread3c2]
    oneiric: [omniorb, omniidl, omniorb-nameserver, libomniorb4-1, libomniorb4-dev, libomnithread3-dev, libomnithread3c2]
    precise: [omniorb, omniidl, omniorb-nameserver, libomniorb4-1, libomniorb4-dev, libomnithread3-dev, libomnithread3c2]
    quantal: [omniorb, omniidl, omniorb-nameserver, libomniorb4-1, libomniorb4-dev, libomnithread3-dev, libomnithread3c2]
    raring: [omniorb, omniidl, omniorb-nameserver, libomniorb4-1, libomniorb4-dev, libomnithread3-dev, libomnithread3c2]
omniorb4-idl:
  arch: [omniorb]
  debian: [omniorb-idl]
  ubuntu: [omniorb4-idl]
opende:
  arch: [ode]
  fedora: [ode]
  ubuntu: [libode-dev]
opengl:
  arch: [mesa]
  debian: [libgl1-mesa-dev, libglu1-mesa-dev]
  fedora: [mesa-libGL-devel, mesa-libGLU-devel]
  freebsd: [mesagl-mangled]
  gentoo: [media-libs/mesa]
  macports: [mesa]
  opensuse: [Mesa-devel]
  rhel: [mesa-libGL-devel, mesa-libGLU-devel]
  ubuntu: [libgl1-mesa-dev, libglu1-mesa-dev]
openjdk-6-jdk:
  arch: [openjdk6]
  debian: [openjdk-6-jdk]
  freebsd: [openjdk6]
  ubuntu: [openjdk-6-jdk]
openmpi:
  arch: []
  debian: []
  fedora: [openmpi]
  freebsd: []
  ubuntu: []
openni-dev:
  arch: [openni]
  debian: [libopenni-dev]
  fedora: [openni-devel]
  ubuntu: [libopenni-dev]
pcre:
  arch: [pcre]
  debian: [libpcre3-dev]
  fedora: [pcre-devel]
  gentoo: [libpcre]
  rhel: [pcre-devel]
  ubuntu: [libpcre3-dev]
pcre-dev:
  arch: [pcre]
  debian: [libpcre++-dev]
  fedora: [pcre-devel]
  rhel: [pcre-devel]
  ubuntu: [libpcre++-dev]
pkg-config:
  arch: [pkg-config]
  cygwin: [pkg-config]
  debian: [pkg-config]
  fedora: [pkgconfig]
  freebsd: [pkg-config]
  gentoo: [dev-util/pkgconfig]
  macports: [pkgconfig]
  opensuse: [pkg-config]
  rhel: [pkgconfig]
  ubuntu: [pkg-config]
protobuf:
  arch: [protobuf]
  debian: [libprotobuf7]
  fedora: [protobuf]
  ubuntu: [libprotobuf7]
protobuf-dev:
  arch: [protobuf]
  debian: [libprotobuf-dev, protobuf-compiler, libprotoc-dev]
  fedora: [protobuf-devel, protobuf-compiler]
  ubuntu: [libprotobuf-dev, protobuf-compiler, libprotoc-dev]
ps-engine:
  arch: [primesense-sensor]
  debian: [ps-engine]
  fedora: [openni-primesense]
  ubuntu: [ps-engine]
pyqt4-dev-tools:
  arch: [python2-pyqt4]
  debian: [pyqt4-dev-tools]
  fedora: [PyQT4-devel]
  gentoo:
    portage:
      packages: [dev-python/PyQt4]
  ubuntu: [pyqt4-dev-tools]
qhull-bin:
  arch: [qhull]
  debian: [qhull-bin]
  fedora: [qhull]
  ubuntu: [qhull-bin]
qt4-dev-tools:
  arch: [qt4]
  debian: [qt4-dev-tools]
  fedora: [qt-devel]
  opensuse: [libqt4-devel-doc]
  ubuntu: [qt4-dev-tools]
qt4-qmake:
  arch: [qt4]
  debian: [qt4-qmake]
  fedora: [qt-devel]
  gentoo: [qt-core]
  opensuse: [libqt4-devel]
  rhel: [qt-devel]
  ubuntu: [qt4-qmake]
readline-dev:
  arch: [readline]
  debian: [libreadline-dev]
  fedora: [readline-devel]
  ubuntu: [libreadline-dev]
recordmydesktop:
  arch: [recordmydesktop]
  debian: [recordmydesktop]
  fedora: [recordmydesktop]
  ubuntu: [recordmydesktop]
redis-server:
  arch: [redis]
  debian: [redis-server]
  fedora: [redis]
  ubuntu: [redis-server]
rosemacs-el:
  ubuntu: [rosemacs-el]
ruby:
  arch: [ruby]
  debian: [ruby1.8-dev, libruby1.8, rubygems1.8]
  fedora: [ruby, ruby-devel, openssl-devel, rubygems]
  gentoo:
    portage:
      packages: [dev-lang/ruby]
  ubuntu:
    lucid: [ruby1.8-dev, libopenssl-ruby1.8, rubygems1.8]
    maverick: [ruby1.8-dev, libruby1.8, rubygems1.8]
    natty: [ruby1.8-dev, libruby1.8, rubygems1.8]
    oneiric: [ruby1.8-dev, libruby1.8, rubygems1.8]
    precise: [ruby1.8-dev, libruby1.8, rubygems1.8]
    quantal: [ruby1.9.1-dev, libruby1.9.1, ruby1.9.1]
    raring: [ruby1.9.1-dev, libruby1.9.1, ruby1.9.1]
sbcl:
  arch: [sbcl]
  debian: [sbcl]
  fedora: [sbcl]
  gentoo:
    portage:
      packages: [dev-lisp/sbcl]
  opensuse: [sbcl]
  ubuntu: [sbcl]
scons:
  arch: [scons]
  debian: [scons]
  fedora: [scons]
  freebsd: [scons]
  gentoo: [dev-util/scons]
  macports: [scons]
  opensuse: [scons]
  ubuntu: [scons]
screen:
  arch: [screen]
  debian: [screen]
  fedora: [screen]
  gentoo:
    portage:
      packages: [app-misc/screen]
  ubuntu: [screen]
sdformat:
  arch: [sdformat-hg]
  debian:
    sid: [libsdformat-dev]
  fedora: [sdformat-devel]
  ubuntu:
    precise: [sdformat]
    quantal: [sdformat]
    raring: [sdformat]
    saucy: [libsdformat-dev]
    trusty: [libsdformat-dev]
sdl:
  arch: [sdl]
  debian: [libsdl1.2-dev]
  fedora: [SDL]
  ubuntu: [libsdl1.2-dev]
sdl-gfx:
  arch: [sdl_gfx]
  debian: [libsdl-gfx1.2-dev]
  fedora: [SDL_gfx]
  gentoo:
  portage:
    packages: [media-libs/sdl-gfx]
  ubuntu: [libsdl-gfx1.2-dev]
sdl-image:
  arch: [sdl_image]
  debian: [libsdl-image1.2-dev]
  fedora: [SDL_image-devel]
  freebsd: [sdl_image]
  gentoo: [sdl-image]
  macports: [libsdl_image]
  opensuse: [SDL_image]
  ubuntu: [libsdl-image1.2-dev]
sdl-ttf:
  arch: [sdl_ttf]
  debian: [libsdl-ttf2.0-dev]
  fedora: [SDL_ttf]
  ubuntu: [libsdl-ttf2.0-dev]
sfml-dev:
  arch: [sfml]
  fedora: [SFML-devel]
  ubuntu: [libsfml-dev]
slime:
  ubuntu: [slime]
snappy:
  arch: [snappy]
  fedora: [snappy]
  ubuntu: [libsnappy-dev]
socat:
  arch: [socat]
  fedora: [socat]
  ubuntu: [socat]
spacenavd:
  arch: [spacenavd]
  debian: [spacenavd]
  fedora: [spacenavd]
  ubuntu: [spacenavd]
sqlite3:
  arch: [sqlite]
  debian: [sqlite3]
  ubuntu: [sqlite3]
subversion:
  arch: [subversion]
  debian: [subversion]
  fedora: [subversion]
  freebsd: [subversion]
  gentoo: [dev-vcs/subversion]
  macports: [subversion]
  opensuse: [subversion]
  ubuntu: [subversion]
suitesparse:
  arch: [suitesparse]
  debian: [libsuitesparse-dev]
  fedora: [suitesparse-devel]
  ubuntu: [libsuitesparse-dev]
swi-prolog:
  arch: [swi-prolog]
  debian: [swi-prolog]
  fedora: [pl]
  ubuntu: [swi-prolog]
swi-prolog-clib:
  arch: [swi-prolog]
  debian: [swi-prolog-clib]
  fedora: [pl-devel]
  ubuntu:
    lucid: [swi-prolog-clib]
    maveric: [swi-prolog]
    natty: [swi-prolog]
    oneiric: [swi-prolog]
    precise: [swi-prolog]
    quantal: [swi-prolog]
    raring: [swi-prolog]
swi-prolog-http:
  arch: [swi-prolog]
  debian: [swi-prolog-http]
  ubuntu:
    lucid: [swi-prolog-http]
    maverick: [swi-prolog]
    natty: [swi-prolog]
    oneiric: [swi-prolog]
    precise: [swi-prolog]
    quantal: [swi-prolog]
    raring: [swi-prolog]
swi-prolog-odbc:
  arch: [swi-prolog]
  debian: [swi-prolog-odbc]
  fedora: [pl-odbc]
  ubuntu: [swi-prolog-odbc]
swi-prolog-semweb:
  arch: [swi-prolog]
  debian: [swi-prolog-semweb]
  ubuntu:
    lucid: [swi-prolog-semweb]
    maverick: [swi-prolog]
    natty: [swi-prolog]
    oneiric: [swi-prolog]
    precise: [swi-prolog]
    quantal: [swi-prolog]
    raring: [swi-prolog]
swi-prolog-sgml:
  arch: [swi-prolog]
  debian: [swi-prolog-sgml]
  ubuntu:
    lucid: [swi-prolog-sgml]
    maverick: [swi-prolog]
    natty: [swi-prolog]
    oneiric: [swi-prolog]
    precise: [swi-prolog]
    quantal: [swi-prolog]
    raring: [swi-prolog]
swi-prolog-xpce:
  arch: [swi-prolog]
  debian: [swi-prolog-xpce]
  fedora: [pl-xpce]
  ubuntu:
    lucid: [swi-prolog-xpce]
    maverick: [swi-prolog]
    natty: [swi-prolog]
    oneiric: [swi-prolog]
    precise: [swi-prolog]
    quantal: [swi-prolog]
    raring: [swi-prolog]
sysstat:
  arch: [sysstat]
  debian: [sysstat]
  fedora: [sysstat]
  ubuntu: [sysstat]
tango-icon-theme:
  arch: [tango-icon-theme]
  debian: [tango-icon-theme]
  fedora: [tango-icon-theme]
  gentoo: [gentoo, x11-themes/tango-icon-theme]
  macports: [tango-icon-theme]
  mandrake: [tango-icon-theme]
  opensuse: [tango-icon-theme]
  rhel: [tango-icon-theme]
  ubuntu: [tango-icon-theme]
tar:
  arch: [libtar]
  debian: [libtar-dev]
  fedora: [libtar-devel]
  freebsd: [libtar]
  gentoo: [dev-libs/libtar]
  macports: [libtar]
  opensuse: [libtar-devel]
  rhel: [libtar-devel]
  ubuntu: [libtar-dev]
tbb:
  arch: [intel-tbb]
  debian: [libtbb-dev]
  fedora: [tbb-devel]
  gentoo: [tbb]
  opensuse: [tbb-devel]
  ubuntu: [libtbb-dev]
tcsh:
  arch: [tcsh]
  debian: [tcsh]
  fedora: [tcsh]
  ubuntu: [tcsh]
texlive-fonts-extra:
  arch: [texlive-fontsextra]
  debian: [texlive-fonts-extra]
  fedora:
    schrödinger’s: [texlive-bbm, texlive-bbm-macros]
    spherical: [texlive-bbm, texlive-bbm-macros]
  ubuntu: [texlive-fonts-extra]
texlive-fonts-recommended:
  arch: [texlive-core]
  debian: [texlive-fonts-recommended]
  fedora:
    schrödinger’s: [texlive-times, texlive-helvetic]
    spherical: [texlive-times, texlive-helvetic]
  ubuntu: [texlive-fonts-recommended]
texlive-latex-base:
  arch: [texlive-core]
  debian: [texlive-latex-base]
  fedora:
    schrödinger’s: [texlive-latex, texlive-parskip]
    spherical: [texlive-latex, texlive-parskip]
  ubuntu: [texlive-latex-base]
texlive-latex-extra:
  arch: [texlive-latexextra]
  debian: [texlive-latex-extra]
  fedora:
    schrödinger’s: [texlive-titlesec, texlive-wrapfig, texlive-multirow, texlive-fancybox]
    spherical: [texlive-titlesec, texlive-wrapfig, texlive-multirow, texlive-fancybox]
  ubuntu: [texlive-latex-extra]
texlive-latex-recommended:
  arch: [texlive-core]
  debian: [texlive-latex-recommended]
  fedora:
    schrödinger’s: [texlive-framed, texlive-threeparttable, texlive-ec, texlive-mdwtools]
    spherical: [texlive-framed, texlive-threeparttable, texlive-ec, texlive-mdwtools]
  ubuntu: [texlive-latex-recommended]
tinyxml:
  arch: [tinyxml]
  debian: [libtinyxml-dev]
  fedora: [tinyxml-devel]
  gentoo: [tinyxml]
  opensuse: [tinyxml-devel]
  rhel: [tinyxml-devel]
  ubuntu: [libtinyxml-dev]
tix:
  arch: [tix]
  debian: [tix]
  fedora: [tix]
  ubuntu: [tix]
ttf-kochi-gothic:
  arch: [ttf-togoshi-gothic]
  debian: [ttf-kochi-gothic]
  ubuntu: [ttf-kochi-gothic]
ttf-kochi-mincho:
  arch: [ttf-togoshi-mincho]
  debian: [ttf-kochi-mincho]
  ubuntu: [ttf-kochi-mincho]
ttf-mscorefonts-installer:
  arch: [ttf-ms-fonts]
  debian: [ttf-mscorefonts-installer]
  macports:
ttf-sazanami-gothic:
  arch: [ttf-sazanami]
  debian: [ttf-sazanami-gothic]
  fedora: [sazanami-gothic-fonts]
  ubuntu: [ttf-sazanami-gothic]
ttf-sazanami-mincho:
  arch: [ttf-sazanami]
  debian: [ttf-sazanami-mincho]
  fedora: [sazanami-mincho-fonts]
  ubuntu: [ttf-sazanami-mincho]
udhcpc:
  arch: [udhcp]
  debian: [udhcpc]
  ubuntu: [udhcpc]
unison:
  arch: [unison]
  debian: [unison]
  ubuntu:
    apt:
      packages: [unison]
unison-gui:
  arch: [unison]
  debian: [unison-gtk]
  ubuntu:
    apt:
      packages: [unison-gtk]
unrar:
  arch: [unrar]
  debian: [unrar]
  fedora: [unrar]
  ubuntu: [unrar]
unzip:
  arch: [unzip]
  debian: [unzip]
  fedora: [unzip]
  freebsd: [unzip]
  gentoo: [app-arch/unzip]
  macports: [unzip]
  opensuse: [unzip]
  rhel: [unzip]
  ubuntu: [unzip]
uuid:
  arch: [util-linux]
  debian: [uuid-dev]
  fedora: [libuuid-devel]
  freebsd: [e2fsprogs-libuuid]
  gentoo: [util-linux]
  macports: [ossp-uuid]
  opensuse: [libuuid-devel]
  rhel: [libuuid-devel]
  ubuntu: [uuid-dev]
uvcdynctrl:
  ubuntu: [uvcdynctrl]
vlc:
  arch: [vlc]
  debian: [vlc]
  fedora: [vlc]
  ubuntu: [vlc]
wkhtmltopdf:
  arch: [wkhtmltopdf]
  debian: [wkhtmltopdf]
  fedora: [wkhtmltopdf]
  ubuntu: [wkhtmltopdf]
wx-common:
  arch: [wxgtk]
  debian: [wx-common]
  ubuntu: [wx-common]
wxpython:
  arch: [wxpython]
  centos: [wxPython-devel]
  debian: [python-wxgtk2.8]
  fedora: [wxPython-devel]
  freebsd: [py27-wxPython]
  gentoo: [dev-python/wxpython]
  macports: [py26-wxpython, py26-gobject, py26-gtk, py26-cairo]
  opensuse: [python-wxGTK]
  rhel: [wxPython-devel]
  ubuntu: [python-wxgtk2.8]
wxwidgets:
  arch: [wxgtk]
  debian: [libwxgtk2.8-dev]
  fedora: [wxGTK-devel]
  freebsd: [wxgtk2]
  gentoo: [x11-libs/wxGTK]
  macports: [wxWidgets-python]
  opensuse: [wxGTK-devel]
  rhel: [wxGTK-devel]
  ubuntu: [libwxgtk2.8-dev]
x11proto-dri2-dev:
  arch: [dri2proto]
  debian: [x11proto-dri2-dev]
  fedora: [xorg-x11-proto-devel]
  ubuntu: [x11proto-dri2-dev]
x11proto-gl-dev:
  arch: [glproto]
  debian: [x11proto-gl-dev]
  fedora: [xorg-x11-proto-devel]
  ubuntu: [x11proto-gl-dev]
x11proto-print-dev:
  arch: [printproto]
  debian: [x11proto-print-dev]
  fedora: [xorg-x11-proto-devel]
  ubuntu: [x11proto-print-dev]
xdotool:
  arch: [xdotool]
  debian: [xdotool]
  fedora: [xdotool]
  ubuntu: [xdotool]
xerces:
  arch: [xerces-c]
  fedora: [xerces-c]
  ubuntu: [libxerces-c2-dev]
xfont-server:
  debian: [xfs]
  fedora: [libXfont]
  macports:
  ubuntu: [xfs]
xfonts-100dpi:
  debian: [xfonts-100dpi]
  fedora: [xorg-x11-fonts-100dpi]
  macports:
  ubuntu: [xfonts-100dpi]
xfonts-75dpi:
  debian: [xfonts-75dpi]
  fedora: [xorg-x11-fonts-100dpi]
  macports:
  ubuntu: [xfonts-75dpi]
xpath-perl:
  arch: [perl-xml-xpath]
  debian: [libxml-xpath-perl]
  fedora: [perl-XML-XPath]
  gentoo: [dev-perl/XML-XPath]
  ubuntu: [libxml-xpath-perl]
xterm:
  arch: [xterm]
  debian: [xterm]
  fedora: [xterm]
  ubuntu: [xterm]
xulrunner-1.9.2:
  arch: [xulrunner]
  debian:
  fedora: [xulrunner]
  ubuntu:
    karmic: [xulrunner-1.9.2]
    lucid: [xulrunner-1.9.2]
    maverick: [xulrunner-1.9.2]
    natty: [xulrunner-1.9.2]
    oneiric:
      apt:
        packages: []
    precise:
      apt:
        packages: []
    quantal:
      apt:
        packages: []
    raring:
      apt:
        packages: []
xulrunner-dev:
  arch: [xulrunner]
  debian: [libv8-dev]
  fedora: [libv8-devel, xulrunner-devel]
  ubuntu: [libv8-dev]
xz-utils:
  arch: [xz]
  debian: [xz-utils]
  fedora: [xz]
  ubuntu: [xz-utils]
yaml:
  arch: [libyaml]
  debian: [libyaml-dev]
  fedora: [libyaml]
  gentoo: [libyaml]
  ubuntu: [libyaml-dev]
yaml-cpp:
  arch: [yaml-cpp]
  debian:
    jessie:
      apt:
        packages: [libyaml-cpp-dev]
    sid:
      apt:
        packages: [libyaml-cpp-dev]
    squeeze:
      source:
        md5sum: f7fb81fd4a2fbd5022daa7686e816359
        uri: 'https://kforge.ros.org/rosrelease/viewvc/sourcedeps/yaml-cpp/yaml-cpp-0.2.5.rdmanifest'
    wheezy:
      apt:
        packages: [libyaml-cpp-dev]
  fedora: [yaml-cpp-devel]
  gentoo: [yaml-cpp]
  opensuse: [yaml-cpp-devel]
  rhel: [yaml-cpp-devel]
  ubuntu:
    lucid: [yaml-cpp0.2.6-dev]
    maverick: [yaml-cpp0.2.6-dev]
    natty: [yaml-cpp0.2.6-dev]
    oneiric: [yaml-cpp0.2.6-dev]
    precise: [yaml-cpp]
    quantal: [libyaml-cpp-dev]
    raring: [libyaml-cpp-dev]
    saucy: [libyaml-cpp-dev]
    trusty: [libyaml-cpp-dev]
    trusty_python3: [libyaml-cpp-dev]
yasm:
  arch: [yasm]
  debian: [yasm]
  fedora: [yasm]
  ubuntu: [yasm]
zbar:
  arch: [zbar]
  debian: [libzbar-dev]
  fedora: [zbar]
  ubuntu: [libzbar-dev]
zlib:
  arch: [zlib]
  cygwin: [zlib]
  debian: [zlib1g-dev]
  fedora: [zlib-devel]
  freebsd: [builtin]
  gentoo: [sys-libs/zlib]
  macports: [zlib]
  opensuse: [zlib-devel]
  rhel: [zlib-devel]
  ubuntu: [zlib1g-dev]
zziplib:
  arch: [zziplib]
  debian: [libzzip-0-13, libzzip-dev]
  fedora: [zziplib-devel]
  freebsd: [zziplib]
  gentoo: [dev-libs/zziplib]
  macports: [libzzip]
  opensuse: [zziplib-devel]
  rhel: [zziplib-devel]
  ubuntu: [libzzip-0-13, libzzip-dev]<|MERGE_RESOLUTION|>--- conflicted
+++ resolved
@@ -537,20 +537,12 @@
   ubuntu: [gawk]
 gazebo:
   arch: [gazebo-hg]
-<<<<<<< HEAD
   ubuntu:
     precise: [gazebo]
     quantal: [gazebo]
     raring: [gazebo]
     saucy: [gazebo2]
     trusty: [gazebo2]
-=======
-  gentoo:
-    portage:
-      packages: [sci-electronics/gazebo]
-  opensuse: [gazebo]
-  ubuntu: [gazebo]
->>>>>>> 7423152b
 gcc-avr:
   arch: [avr-gcc]
   debian: [gcc-avr]
