alsa-oss:
  arch: [alsa-oss]
  debian: [alsa-oss]
  fedora: [alsa-oss]
  gentoo:
    portage:
      packages: [media-libs/alsa-oss]
alsa-utils:
  arch: [alsa-utils]
  debian: [alsa-utils]
  fedora: [alsa-utils]
  gentoo:
    portage:
      packages: [media-sound/alsa-utils]
ant:
  arch: [apache-ant]
  debian: [ant]
  fedora: [ant]
  gentoo:
    portage:
      packages: [dev-java/ant]
  ubuntu:
    lucid: [ant1.8]
    maverick: [ant]
    natty: [ant]
    oneiric: [ant]
    precise: [ant]
    quantal: [ant]
    raring: [ant]
antlr:
  arch: [antlr]
  debian: [antlr, libantlr-dev]
  fedora: [antlr3-C, antlr-C++]
  gentoo:
    portage:
      packages: [dev-java/antlr]
  ubuntu: [antlr, libantlr-dev]
apache2-mpm-prefork:
  debian: [apache2-mpm-prefork]
  ubuntu: [apache2-mpm-prefork]
apr:
  arch: [apr, apr-util]
  cygwin: [libapr1, libaprutil1]
  debian: [libapr1-dev, libaprutil1-dev]
  fedora: [apr-devel, apr-util]
  freebsd: [builtin]
  gentoo: [dev-libs/apr, dev-libs/apr-util]
  macports: [apr, apr-util]
  opensuse: [libapr1, libapr-util1]
  rhel: [apr-devel, apr-util]
  ubuntu: [libapr1-dev, libaprutil1-dev]
arista:
  arch: [arista-transcoder]
  debian: [arista]
  gentoo:
    portage:
      packages: [media-video/arista]
  ubuntu: [arista]
armadillo:
  arch: [armadillo]
  debian: [libarmadillo-dev]
  gentoo:
    portage:
      packages: [sci-libs/armadillo]
  ubuntu:
    apt:
      packages: [libarmadillo-dev]
assimp:
  arch: [assimp]
  debian:
    sid: [libassimp-dev]
    wheezy: [libassimp-dev]
  fedora: [assimp]
  gentoo: [assimp]
  opensuse: [libassimp3]
  rhel: [assimp-devel]
  ubuntu:
    lucid:
      apt:
        packages: [assimp-dev]
    maverick:
      apt:
        packages: [assimp-dev]
    oneiric:
      apt:
        packages: [assimp-dev]
    precise:
      apt:
        packages: [libassimp-dev]
    quantal:
      apt:
        packages: [libassimp-dev]
    raring:
      apt:
        packages: [libassimp-dev]
    saucy:
      apt:
        packages: [libassimp-dev]
<<<<<<< HEAD
=======
    trusty:
      apt:
        packages: [libassimp-dev]
>>>>>>> 077b7243
assimp-dev:
  arch: [assimp]
  debian:
    sid: [libassimp-dev]
  fedora: [assimp-devel]
  ubuntu:
    lucid:
      apt:
        packages: [assimp-dev]
    maverick:
      apt:
        packages: [assimp-dev]
    oneiric:
      apt:
        packages: [assimp-dev]
    precise:
      apt:
        packages: [libassimp-dev]
    quantal:
      apt:
        packages: [libassimp-dev]
    raring:
      apt:
        packages: [libassimp-dev]
atlas:
  arch: [atlas-lapack]
  debian: [libatlas-base-dev]
  fedora: [atlas-devel]
  gentoo:
    portage:
      packages: [media-libs/atlas-c++]
  macports: [atlas]
  ubuntu: [libatlas-base-dev]
autoconf:
  arch: [autoconf]
  debian: [autoconf]
  fedora: [autoconf]
  freebsd: [autoconf213, autoconf268]
  gentoo:
    portage:
      packages: [sys-devel/autoconf]
  macports: [autoconf]
  opensuse: [autoconf]
  rhel: [autoconf]
  ubuntu: [autoconf]
automake:
  arch: [automake]
  debian: [automake]
  fedora: [automake]
  freebsd: [automake14, automake111]
  gentoo:
    portage:
      packages: [sys-devel/automake]
  macports: [automake]
  opensuse: [automake]
  rhel: [automake]
  ubuntu: [automake]
autopoint:
  arch: [gettext]
  debian: [autopoint]
  ubuntu: [autopoint]
avahi-daemon:
  arch: [avahi]
  debian: [avahi-daemon]
  fedora: [avahi]
  gentoo:
    portage:
      packages: [net-dns/avahi]
  ubuntu: [avahi-daemon]
avahi-utils:
  arch: [avahi]
  debian: [avahi-utils]
  fedora: [avahi-tools]
  ubuntu: [avahi-utils]
avr-libc:
  arch: [avr-libc]
  debian: [avr-libc]
  fedora: [avr-libc]
  gentoo:
    portage:
      packages: [dev-embedded/avr-libc]
  ubuntu: [avr-libc]
avrdude:
  arch: [avrdude]
  fedora: [avrdude]
  gentoo:
  portage:
    packages: [dev-embedded/avrdude]
  ubuntu: [avrdude]
bazaar:
  arch: [bzr]
  debian: [bzr]
  fedora: [bazaar]
  freebsd: [bazaar]
  gentoo:
    portage:
      packages: [dev-vcs/bzr]
  macports: [bazaar]
  opensuse: [bzr]
  ubuntu: [bzr]
beep:
  arch: [beep]
  debian: [beep]
  fedora: [beep]
  gentoo:
    portage:
      packages: [app-misc/beep]
  ubuntu: [beep]
binutils:
  arch: [binutils]
  debian: [binutils-dev]
  fedora: [binutils]
  gentoo:
    portage:
      packages: [sys-devel/binutils]
  ubuntu: [binutils-dev]
bison:
  arch: [bison]
  debian: [bison]
  fedora: [bison]
  gentoo:
    portage:
      packages: [sys-devel/bison]
  macports: [bison]
  ubuntu: [bison]
bluez:
  arch: [bluez]
  debian: [bluez]
  fedora: [bluez-libs]
  gentoo: [net-wireless/bluez-utils]
  rhel: [bluez-libs]
  ubuntu: [bluez]
boost:
  arch: [boost]
  cygwin: [libboost-devel, libboost1.40]
  debian:
    sid: [libboost-all-dev]
    squeeze: [libboost1.42-all-dev]
    wheezy: [libboost-all-dev]
  fedora: [boost-devel]
  freebsd: [boost-python-libs]
  gentoo: [dev-libs/boost]
  macports: [boost]
  opensuse: [boost-devel]
  rhel: [boost-devel]
  ubuntu:
    lucid:
      apt:
        packages: [libboost1.40-all-dev]
    maverick:
      apt:
        packages: [libboost1.42-all-dev]
    natty:
      apt:
        packages: [libboost1.42-all-dev]
    oneiric:
      apt:
        packages: [libboost1.46-all-dev]
    precise:
      apt:
        packages: [libboost-all-dev]
    quantal:
      apt:
        packages: [libboost-all-dev]
    raring:
      apt:
        packages: [libboost-all-dev]
    saucy:
      apt:
        packages: [libboost-all-dev]
<<<<<<< HEAD
=======
    trusty:
      apt:
        packages: [libboost-all-dev]
>>>>>>> 077b7243
bullet:
  arch: [bullet]
  fedora: [bullet-devel]
  gentoo:
  opensuse: [libbullet]
  portage:
    packages: [sci-physics/bullet]
  ubuntu:
    precise:
      apt:
        packages: [libbullet-dev]
    quantal:
      apt:
        packages: [libbullet-dev]
    raring:
      apt:
        packages: [libbullet-dev]
    saucy:
      apt:
        packages: [libbullet-dev]
<<<<<<< HEAD
=======
    trusty:
      apt:
        packages: [libbullet-dev]
>>>>>>> 077b7243
bzip2:
  arch: [bzip2]
  cygwin: [bzip2]
  debian: [libbz2-dev]
  fedora: [bzip2-devel]
  freebsd: [bzip2]
  gentoo:
    portage:
      packages: [app-arch/bzip2]
  macports: [bzip2]
  opensuse: [libbz2-devel]
  rhel: [bzip2-devel]
  ubuntu: [libbz2-dev]
cgal:
  arch: [cgal]
  debian: [libcgal-dev]
  fedora: [CGAL-devel]
  gentoo:
    portage:
      packages: [sci-mathematics/cgal]
  ubuntu:
    apt:
      packages: [libcgal-dev]
checkinstall:
  arch: [checkinstall]
  debian:
    apt:
      packages: [checkinstall]
  ubuntu:
    apt:
      packages: [checkinstall]
cmake:
  arch: [cmake]
  debian: [cmake]
  fedora: [cmake]
  gentoo: [dev-util/cmake]
  opensuse: [cmake]
  ubuntu: [cmake]
coinor-libipopt-dev:
  arch: [coinor-all]
  debian: [coinor-libipopt-dev]
  fedora: [coin-or-CoinUtils-devel]
  ubuntu: [coinor-libipopt-dev]
collada-dom:
  arch: [collada-dom]
  debian: [collada-dom-dev]
  fedora: [collada-dom-devel]
  ubuntu: [collada-dom-dev]
coreutils:
  arch: [coreutils]
  debian: [coreutils]
  fedora: [coreutils]
  ubuntu: [coreutils]
couchdb:
  arch: [couchdb]
  debian: [couchdb]
  fedora: [couchdb]
  gentoo:
    portage:
      packages: [dev-db/couchdb]
  ubuntu: [couchdb]
cppunit:
  arch: [cppunit]
  debian: [libcppunit-dev]
  fedora: [cppunit-devel]
  freebsd: [cppunit]
  gentoo:
    portage:
      packages: [dev-util/cppunit]
  macports: [cppunit]
  opensuse: [libcppunit-devel]
  rhel: [cppunit-devel]
  ubuntu: [libcppunit-dev]
curl:
  arch: [curl]
  debian: [libcurl4-openssl-dev]
  fedora: [libcurl-devel]
  freebsd: [curl]
  gentoo:
    portage:
      packages: [net-misc/curl]
  macports: [curl]
  opensuse: [libcurl-devel]
  rhel: [libcurl-devel]
  ubuntu: [libcurl4-openssl-dev]
cvs:
  arch: [cvs]
  fedora: [cvs]
  gentoo:
    portage:
      packages: [dev-vcs/cvs]
  ubuntu: [cvs]
daemontools:
  arch: [daemontools]
  debian: [daemontools]
  gentoo:
    portage:
      packages: [sys-process/daemontools]
  ubuntu: [daemontools]
doxygen:
  arch: [doxygen]
  debian: [doxygen]
  fedora: [doxygen]
  freebsd: [doxygen]
  gentoo: [app-doc/doxygen]
  macports: [doxygen]
  rhel: [doxygen]
  ubuntu: [doxygen]
eclipse:
  arch: [eclipse, eclipse-rcp, eclipse-emf, eclipse-pde]
  debian: [eclipse, eclipse-rcp, eclipse-xsd, eclipse-pde]
  fedora: [eclipse-pde,eclipse-emf]
  gentoo:
    portage:
      packages: [dev-java/ant-eclipse-ecj, dev-util/eclipse-sdk, dev-java/eclipse-ecj]
  ubuntu:
    karmic: [eclipse, eclipse-platform, eclipse-rcp, eclipse-pde]
    lucid: [eclipse, eclipse-platform, eclipse-rcp, eclipse-pde]
    maverick: [eclipse, eclipse-platform, eclipse-rcp, eclipse-emf, eclipse-xsd, eclipse-pde]
    natty: [eclipse, eclipse-platform, eclipse-rcp, eclipse-emf, eclipse-xsd, eclipse-pde]
    oneiric: [eclipse, eclipse-platform, eclipse-rcp, eclipse-emf, eclipse-xsd, eclipse-pde]
    precise: [eclipse, eclipse-platform, eclipse-rcp, eclipse-emf, eclipse-xsd, eclipse-pde]
    quantal: [eclipse, eclipse-platform, eclipse-rcp, eclipse-emf, eclipse-xsd, eclipse-pde]
    raring: [eclipse, eclipse-platform, eclipse-rcp, eclipse-emf, eclipse-xsd, eclipse-pde]
eigen:
  arch: [eigen3]
  debian:
    sid: [libeigen3-dev]
    wheezy: [libeigen3-dev]
  fedora: [eigen3-devel]
  gentoo:
    portage:
      packages: [dev-cpp/eigen]
  opensuse: [libeigen3-devel]
  rhel: [eigen3-devel]
  ubuntu:
    apt:
      packages: [libeigen3-dev]
eigen2:
  arch: [eigen2]
  opensuse: [libeigen2-devel]
  ubuntu:
    apt:
      packages: [libeigen2-dev]
emacs:
  ubuntu: [emacs]
epydoc:
  arch: [epydoc]
  debian: [python-epydoc]
  fedora: [epydoc]
  freebsd: [epydoc]
  gentoo: [dev-python/epydoc]
  macports: [py26-epydoc]
  ubuntu: [python-epydoc]
f2c:
  arch: [f2c]
  debian: [f2c, libf2c2, libf2c2-dev]
  fedora: [f2c, f2c-libs]
  gentoo:
    portage:
      packages: [dev-lang/f2c]
  ubuntu: [f2c, libf2c2, libf2c2-dev]
fcgi:
  arch: [fcgi, mod_fcgid, spawn-fcgi]
  debian: [libfcgi-dev, libapache2-mod-fastcgi, spawn-fcgi]
  fedora: [fcgi, mod_fcgid, spawn-fcgi]
  gentoo:
    portage:
      packages: [dev-ruby/fcgi]
  ubuntu: [libfcgi-dev, libapache2-mod-fastcgi, spawn-fcgi]
festival:
  arch: [festival, festival-kallpc16k]
  debian: [festival, festvox-kallpc16k]
  fedora: [festival, festvox-kal-diphone]
  gentoo:
    portage:
      packages: [app-accessibility/festival]
  ubuntu: [festival, festvox-kallpc16k]
ffmpeg:
  arch: [ffmpeg]
  debian: [ffmpeg, libavcodec-dev, libavformat-dev, libavutil-dev, libswscale-dev]
  fedora: [ffmpeg-devel]
  gentoo:
    portage:
      packages: [media-plugins/ffmpeg]
  macports: [ffmpeg]
  ubuntu: [ffmpeg, libavcodec-dev, libavformat-dev, libavutil-dev, libswscale-dev]
ffmpeg2theora:
  arch: [ffmpeg2theora]
  debian: [ffmpeg2theora]
  fedora: [ffmpeg2theora]
  ubuntu: [ffmpeg2theora]
flex:
  arch: [flex]
  debian: [flex]
  fedora: [flex]
  gentoo: [sys-devel/flex]
  macports: [flex]
  ubuntu: [flex]
fltk:
  arch: [fltk]
  debian: [libfltk1.1-dev]
  fedora: [fltk-devel, fltk-fluid]
  freebsd: [fltk]
  gentoo: [=x11-libs/fltk-1*]
  macports: [fltk]
  opensuse: [fltk-devel]
  ubuntu: [fluid, libfltk1.1-dev]
freeimage:
  arch: [freeimage]
  debian: [libfreeimage-dev]
  fedora: [freeimage-devel]
  gentoo: [freeimage]
  macports: [freeimage]
  rhel: [freeimage-devel]
  ubuntu: [libfreeimage-dev]
ftdi-eeprom:
  arch: [ftdi_eeprom-git]
  debian: [ftdi-eeprom]
  fedora: [libftdi-devel, libftdi-c++-devel]
  ubuntu: [ftdi-eeprom]
g++-multilib:
  ubuntu: [g++-multilib]
gawk:
  ubuntu: [gawk]
gazebo:
  arch: [gazebo-hg]
  gentoo:
    portage:
      packages: [sci-electronics/gazebo]
  opensuse: [gazebo]
  ubuntu: [gazebo]
gcc-avr:
  arch: [avr-gcc]
  debian: [gcc-avr]
  fedora: [avr-gcc]
  gentoo: [cross-avr/gcc]
  ubuntu: [gcc-avr]
gccxml:
  arch: [gccxml-git]
  debian: [gccxml]
  fedora: [gccxml]
  gentoo:
    portage:
      packages: [dev-cpp/gccxml]
  ubuntu: [gccxml]
gforth:
  arch: [gforth]
  debian: [gforth]
  fedora: [gforth]
  gentoo: [gforth]
  macports: [gforth]
  ubuntu: [gforth]
gfortran:
  arch: [gcc-fortran]
  debian: [gfortran]
  fedora: [gcc-fortran]
  gentoo:
    portage:
      packages: [sys-devel/gcc-apple]
  ubuntu: [gfortran]
gifsicle:
  arch: [gifsicle]
  debian: [gifsicle]
  fedora: [gifsicle]
  gentoo:
    portage:
      packages: [media-gfx/gifsicle]
  ubuntu: [gifsicle]
git:
  arch: [git]
  debian: [git-core]
  fedora: [git]
  freebsd: [git]
  gentoo: [dev-vcs/git]
  macports: [git-core]
  opensuse: [git-core]
  ubuntu: [git-core]
glc:
  arch: [glc]
  gentoo:
    portage:
      packages: [media-libs/quesoglc]
glut:
  arch: [freeglut]
  debian: [freeglut3-dev]
  fedora: [freeglut-devel]
  gentoo: [freeglut]
  macports: [mesa]
  rhel: [freeglut-devel]
  ubuntu: [freeglut3-dev]
gnuplot:
  arch: [gnuplot]
  fedora: [gnuplot]
  gentoo:
    portage:
      packages: [sci-visualization/gnuplot]
  ubuntu: [gnuplot]
gradle:
  arch: [gradle]
  fedora: [gradle]
  ubuntu: [gradle]
graphicsmagick:
  arch: [graphicsmagick]
  debian: [libgraphicsmagick++1-dev]
  fedora: [GraphicsMagick-c++-devel]
  gentoo: [imagemagick]
  macports: [GraphicsMagick]
  ubuntu: [libgraphicsmagick++1-dev]
graphviz:
  arch: [graphviz]
  debian: [graphviz]
  fedora: [graphviz]
  freebsd: [graphviz]
  gentoo: [media-gfx/graphviz]
  macports: [graphviz]
  opensuse: [graphviz]
  rhel: [graphviz]
  ubuntu: [graphviz]
gringo:
  ubuntu: [gringo]
gstreamer0.10-plugins-good:
  arch: [gstreamer0.10-good-plugins]
  debian: [gstreamer0.10-plugins-good]
  fedora: [gstreamer-plugins-good]
  gentoo:
    portage:
      packages: [media-libs/gst-plugins-good]
  ubuntu: [gstreamer0.10-plugins-good]
gstreamer0.10-plugins-ugly:
  arch: [gstreamer0.10-ugly-plugins]
  debian: [gstreamer0.10-plugins-ugly]
  fedora: [gstreamer-plugins-ugly]
  gentoo:
    portage:
      packages: [media-libs/gst-plugins-ugly]
  ubuntu:
    lucid: [gstreamer0.10-plugins-ugly-multiverse]
    maverick: [gstreamer0.10-plugins-ugly-multiverse]
    natty: [gstreamer0.10-plugins-ugly]
    oneiric: [gstreamer0.10-plugins-ugly]
    precise: [gstreamer0.10-plugins-ugly]
    quantal: [gstreamer0.10-plugins-ugly]
    raring: [gstreamer0.10-plugins-ugly]
gstreamer0.10-pocketsphinx:
  ubuntu: [gstreamer0.10-pocketsphinx]
gtest:
  arch: [gtest]
  debian: [libgtest-dev]
  fedora: [gtest-devel]
  freebsd: [googletest]
  gentoo: [dev-cpp/gtest]
  macports: [google-test]
  opensuse: [libgtest-devel]
  rhel: [gtest-devel]
  ubuntu: [libgtest-dev]
gtk-doc-tools:
  arch: [gtk-doc]
  debian: [gtk-doc-tools]
  fedora: [gtk-doc]
  gentoo:
    portage:
      packages: [dev-util/gtk-doc]
  ubuntu: [gtk-doc-tools]
gtk2:
  arch: [gtk2]
  debian: [libgtk2.0-dev]
  fedora: [gtk2-devel]
  freebsd: [gtk20]
  gentoo: [x11-libs/gtk+]
  macports: [gtk2]
  opensuse: [gtk2-devel]
  rhel: [gtk2-devel]
  ubuntu: [libgtk2.0-dev]
gv:
  arch: [gv]
  debian: [gv]
  fedora: [gv]
  gentoo:
    portage:
      packages: [app-text/gv]
  ubuntu: [gv]
hddtemp:
  arch: [hddtemp]
  debian: [hddtemp]
  fedora: [hddtemp]
  gentoo:
    portage:
      packages: [app-admin/hddtemp]
  opensuse: [hddtemp]
  ubuntu: [hddtemp]
hdf5:
  arch: [hdf5]
  debian: [libhdf5-serial-dev]
  fedora: [hdf5]
  gentoo: [sci-libs/hdf5]
  ubuntu: [libhdf5-serial-dev]
hostapd:
  arch: [hostapd]
  debian: [hostapd]
  fedora: [hostapd]
  gentoo:
    portage:
      packages: [net-wireless/hostapd]
  ubuntu: [hostapd]
imagemagick:
  arch: [imagemagick]
  debian: [imagemagick]
  fedora: [ImageMagick]
  gentoo:
    portage:
      packages: [media-gfx/imagemagick]
  ubuntu: [imagemagick]
intltool:
  arch: [intltool]
  debian: [intltool]
  fedora: [intltool]
  freebsd: [intltool]
  gentoo: [dev-util/intltool]
  opensuse: [intltool]
  ubuntu: [intltool]
ipmitool:
  arch: [ipmitool]
  debian: [ipmitool]
  fedora: [ipmitool]
  gentoo:
    portage:
      packages: [sys-apps/ipmitool]
  ubuntu: [ipmitool]
jasper:
  arch: [jasper]
  debian: [libjasper-dev]
  fedora: [jasper-devel]
  gentoo: [jasper]
  macports: [jasper]
  opensuse: [libjasper-devel]
  ubuntu: [libjasper-dev]
java:
  arch: [openjdk6]
  debian: [openjdk-6-jdk]
  fedora: [java-1.8.0-openjdk, java-1.7.0-openjdk]
  freebsd: [openjdk6]
  gentoo: [dev-java/sun-jdk]
  ubuntu: [default-jdk]
joystick:
  arch: [joyutils]
  debian: [joystick]
  fedora:
    beefy: [joystick]
    schrödinger’s: [linuxconsoletools]
    spherical: [linuxconsoletools]
  gentoo: [games-util/joystick]
  rhel: [joystick]
  ubuntu: [joystick]
jython:
  arch: [jython]
  debian: [jython]
  fedora: [jython]
  gentoo:
    portage:
      packages: [dev-java/jython]
  ubuntu: [jython]
kakasi:
  arch: [kakasi]
  debian: [kakasi]
  fedora: [kakasi]
  gentoo:
    portage:
      packages: [app-i18n/kakasi]
  ubuntu: [kakasi]
kgraphviewer:
  arch: [kgraphviewer]
  debian: [kgraphviewer]
  gentoo:
    portage:
      packages: [media-gfx/kgraphviewer]
  ubuntu: [kgraphviewer]
libann-dev:
  arch: [ann]
  debian: [libann-dev]
  fedora: [ann-devel]
  ubuntu: [libann-dev]
libapache2-mod-python:
  arch: [mod_python]
  debian: [libapache2-mod-python]
  fedora: [mod_python]
  gentoo:
    portage:
      packages: [www-apache/mod_python]
  ubuntu: [libapache2-mod-python]
libargtable2-dev:
  arch: [argtable]
  debian: [libargtable2-dev]
  fedora: [argtable2-devel]
  gentoo:
    portage:
      packages: [dev-libs/argtable]
  ubuntu: [libargtable2-dev]
libaria:
  ubuntu:
    source:
      md5sum: 589c387995beb951edd9c77f33cb2286
      uri: 'https://raw.github.com/amor-ros-pkg/rosaria/master/libaria.rdmanifest'
libasound2-dev:
  arch: [alsa-lib]
  fedora: [alsa-lib]
  ubuntu: [libasound2-dev]
libavahi-client-dev:
  arch: [avahi]
  debian: [libavahi-client-dev]
  fedora: [avahi-devel]
  ubuntu: [libavahi-client-dev]
libavahi-core-dev:
  arch: [avahi]
  debian: [libavahi-core-dev]
  fedora: [avahi-devel]
  ubuntu: [libavahi-core-dev]
libblas-dev:
  arch: [cblas]
  debian: [libblas-dev]
  fedora: [blas-devel]
  ubuntu: [libblas-dev]
libbluetooth-dev:
  arch: [bluez]
  debian: [libbluetooth-dev]
  fedora: [bluez-libs-devel]
  gentoo: [net-wireless/bluez-libs]
  ubuntu: [libbluetooth-dev]
libcairo2-dev:
  arch: [cairo]
  fedora: [cairo-devel]
  gentoo:
    portage:
      packages: [x11-libs/cairo]
  ubuntu: [libcairo2-dev]
libcap-dev:
  arch: [libcap]
  debian: [libcap-dev]
  fedora: [libcap-devel]
  ubuntu: [libcap-dev]
libcap2-bin:
  arch: [libcap]
  fedora: [libcap]
  ubuntu: [libcap2-bin]
libcegui-mk2-dev:
  arch: [cegui]
  debian: [libcegui-mk2-dev]
  fedora: [cegui]
  gentoo:
    portage:
      packages: [dev-games/cegui]
  ubuntu: [libcegui-mk2-dev]
libceres-dev:
  gentoo:
    portage:
      packages: [sci-libs/ceres-solver]
  ubuntu: [libceres-dev]
libcoin60-dev:
  arch: [coin]
  debian: [libcoin60-dev]
  fedora: [Coin2-devel]
  gentoo:
    portage:
      packages: [media-libs/coin]
  ubuntu: [libcoin60-dev]
libdbus-dev:
  arch: [dbus-core]
  debian: [libdbus-1-dev]
  fedora: [dbus-devel]
  gentoo:
    portage:
      packages: [sys-apps/dbus]
  ubuntu: [libdbus-1-dev]
libdc1394-dev:
  arch:
    pacman:
      packages: [libdc1394]
  debian:
    apt:
      packages: [libdc1394-22-dev]
  fedora: [libdc1394-devel]
  osx:
    macports:
      packages: [libdc1394]
  ubuntu:
    apt:
      packages: [libdc1394-22-dev]
libdevil-dev:
  arch: [devil]
  debian: [libdevil-dev]
  fedora: [DevIL-devel]
  gentoo:
    portage:
      packages: [media-libs/devil]
  ubuntu: [libdevil-dev]
libdmtx-dev:
  arch: [libdmtx]
  fedora: [libdmtx-devel]
  ubuntu: [libdmtx-dev]
libdrm-dev:
  arch: [libdrm]
  debian: [libdrm-dev]
  fedora: [libdrm-devel]
  gentoo:
    portage:
      packages: [x11-base/nouveau-drm]
  ubuntu: [libdrm-dev]
libexpat1-dev:
  arch: [expat]
  debian: [libexpat1-dev]
  fedora: [expat-devel]
  gentoo:
    portage:
      packages: [dev-libs/expat]
  ubuntu: [libexpat1-dev]
libfftw3:
  arch: [fftw]
  debian: [libfftw3-3, libfftw3-dev]
  fedora: [fftw]
  gentoo:
    portage:
      packages: [sci-libs/fftw]
  ubuntu: [libfftw3-3, libfftw3-dev]
libflann:
  arch: [flann]
  debian: [libflann1.7]
  fedora: [flann]
  gentoo:
    portage:
      packages: [sci-libs/flann]
  ubuntu:
    precise:  [libflann1]
    quantal:  [libflann1.7]
    raring:  [libflann1.7]
libflann-dev:
  arch: [flann]
  debian: [libflann-dev]
  fedora: [flann-devel]
  gentoo:
    portage:
      packages: [sci-libs/flann]
  ubuntu: [libflann-dev]
libfreenect-dev:
  arch: [libfreenect]
  debian: [libfreenect-dev]
  fedora: [libfreenect-devel]
  ubuntu: [libfreenect-dev]
libftdi-dev:
  arch: [libftdi]
  debian: [libftdi-dev]
  fedora: [libftdi-devel]
  gentoo:
    portage:
      packages: [dev-embedded/libftdi]
  ubuntu: [libftdi-dev]
libftdipp-dev:
  ubuntu: [libftdipp-dev]
libftgl-dev:
  arch: [ftgl]
  debian: [libftgl-dev]
  fedora: [ftgl-devel]
  gentoo:
    portage:
      packages: [media-libs/ftgl]
  ubuntu: [libftgl-dev]
libgflags-dev:
  fedora: [gflags-devel]
  gentoo:
    portage:
      packages: [dev-cpp/gflags]
  ubuntu: [libgflags-dev]
libgfortran3:
  arch: [gcc-libs]
  debian: [libgfortran3]
  fedora: [libgfortran]
  ubuntu: [libgfortran3]
libglew-dev:
  arch: [glew]
  debian: [libglew-dev]
  fedora: [glew-devel]
  gentoo:
    portage:
      packages: [media-libs/glew]
  ubuntu:
    oneiric: [libglew1.5-dev]
    precise: [libglew1.6-dev]
    quantal: [libglew-dev]
    raring: [libglew-dev]
libglib-dev:
  arch: [glib2]
  debian: [libglib2.0-dev]
  fedora: [glib2-devel]
  gentoo:
    portage:
      packages: [dev-libs/glib]
  ubuntu: [libglib2.0-dev]
libglui-dev:
  arch: [glui]
  debian: [libglui-dev]
  fedora: [glui-devel]
  ubuntu: [libglui-dev]
libglw1-mesa:
  arch: [glw]
  debian: [libglw1-mesa]
  fedora: [mesa-libGlw]
  gentoo:
    portage:
      packages: [x11-libs/libGLw]
  ubuntu: [libglw1-mesa]
libgoogle-glog-dev:
  fedora: [glog-devel]
  gentoo:
    portage:
      packages: [dev-cpp/glog]
  ubuntu: [libgoogle-glog-dev]
libgphoto-dev:
  arch: [libgphoto2]
  debian: [libgphoto2-2-dev]
  fedora: [libgphoto2-devel]
  gentoo:
    portage:
      packages: [media-gfx/gphoto2]
  ubuntu: [libgphoto2-2-dev]
libgps:
  arch: [gpsd]
  debian: [libgps-dev]
  fedora: [gpsd-devel]
  gentoo:
    portage:
      packages: [sci-geosciences/gpsd]
  ubuntu: [libgps-dev]
libgsl:
  arch: [gsl]
  debian: [libgsl0-dev]
  fedora: [gsl]
  gentoo:
    portage:
      packages: [sci-libs/gsl]
  ubuntu: [libgsl0-dev]
libgstreamer-plugins-base0.10-0:
  arch: [gstreamer0.10-base-plugins]
  debian: [libgstreamer-plugins-base0.10-0]
  fedora: [gstreamer-plugins-base]
  ubuntu: [libgstreamer-plugins-base0.10-0]
libgstreamer-plugins-base0.10-dev:
  arch: [gstreamer0.10-base-plugins]
  debian: [libgstreamer-plugins-base0.10-dev]
  fedora: [gstreamer-plugins-base-devel]
  ubuntu: [libgstreamer-plugins-base0.10-dev]
libgstreamer0.10-0:
  arch: [gstreamer0.10]
  debian: [libgstreamer0.10-0]
  fedora: [gstreamer]
  ubuntu: [libgstreamer0.10-0]
libgstreamer0.10-dev:
  arch: [gstreamer0.10]
  debian: [libgstreamer0.10-dev]
  fedora: [gstreamer-devel]
  ubuntu: [libgstreamer0.10-dev]
libgtkmm:
  arch: [gtkmm]
  debian: [libgtkmm-dev]
  fedora: [gtkmm24]
  gentoo:
    portage:
      packages: [dev-cpp/gtkmm]
  ubuntu: [libgtkmm-dev]
libgts:
  arch: [gts]
  debian: [libgts-dev]
  fedora: [gts]
  gentoo:
    portage:
      packages: [sci-libs/gts]
  ubuntu: [libgts-dev]
libhal-dev:
  arch:
    pacman:
      packages: [hal]
  debian:
    apt:
      packages: [libhal-dev]
  fedora: [hal-devel]
  ubuntu:
    apt:
      packages: [libhal-dev]
libirrlicht-dev:
  arch: [irrlicht]
  debian: [libirrlicht-dev]
  fedora: [irrlicht-devel]
  gentoo:
    portage:
      packages: [dev-games/irrlicht]
  ubuntu: [libirrlicht-dev]
libjackson-json-java:
  fedora: [jackson]
  gentoo:
    portage:
      packages: [dev-java/json-simple]
  ubuntu: [libjackson-json-java]
libjpeg:
  arch: [libjpeg-turbo]
  debian: [libjpeg8-dev]
  fedora: [libjpeg-turbo-devel]
  gentoo: [libjpeg-turbo]
  macports: [jpeg]
  opensuse: [libjpeg62-devel]
  ubuntu:
    lucid: [libjpeg62-dev]
    maverick: [libjpeg62-dev]
    natty: [libjpeg62-dev]
    oneiric: [libjpeg62-dev]
    precise: [libjpeg-dev]
    quantal: [libjpeg-dev]
    raring: [libjpeg-dev]
    saucy: [libjpeg-dev]
<<<<<<< HEAD
=======
    trusty: [libjpeg-dev]
>>>>>>> 077b7243
libjson-glib:
  arch: [json-glib]
  debian: [libjson-glib-dev]
  fedora: [json-glib]
  gentoo:
    portage:
      packages: [dev-libs/json-glib]
  ubuntu: [libjson-glib-dev]
libjson-java:
  debian: [libjson-java]
  gentoo:
    portage:
      packages: [dev-java/json-simple]
  ubuntu: [libjson-java]
libjson0-dev:
  arch: [json-c]
  debian: [libjson0-dev]
  fedora: [json-c-devel]
  gentoo:
    portage:
      packages: [dev-libs/json-c]
  ubuntu: [libjson0-dev]
liblapack-dev:
  arch: [lapack]
  debian: [liblapack-dev]
  fedora: [lapack-devel]
  gentoo:
    portage:
      packages: [virtual/lapack]
  ubuntu: [liblapack-dev]
libleptonica-dev:
  arch: [leptonica]
  debian: [libleptonica-dev]
  fedora: [leptonica-devel]
  gentoo:
    portage:
      packages: [media-libs/leptonica]
  ubuntu: [libleptonica-dev]
libmagick:
  arch: [imagemagick]
  debian: [libmagick++-dev]
  fedora: [ImageMagick-c++]
  ubuntu: [libmagick++-dev]
libmarble-dev:
  arch: [kdeedu-marble]
  debian: [libmarble-dev]
  fedora: [marble-devel]
  gentoo:
    portage:
      packages: [kde-base/marble]
  ubuntu: [libmarble-dev]
libmotif-dev:
  arch: [lesstif]
  debian: [libmotif-dev]
  fedora: [lesstif-devel]
  gentoo:
    portage:
      packages: [x11-libs/motif]
  ubuntu: [libmotif-dev]
libmp3lame-dev:
  arch: [lame]
  debian: [libmp3lame-dev]
  fedora: [lame-devel]
  gentoo:
    portage:
      packages: [media-sound/lame]
  ubuntu: [libmp3lame-dev]
libmysqlclient-dev:
  arch: [mariadb]
  debian: [libmysqlclient-dev]
  fedora:
    beefy: [mysql]
    schrödinger’s: [mariadb]
    spherical: [mysql]
  gentoo:
    portage:
      packages: [dev-db/mariadb]
  opensuse: [libmysqlclient-devel]
  ubuntu: [libmysqlclient-dev]
libncurses-dev:
  arch: [ncurses]
  debian: [libncurses5-dev]
  fedora: [ncurses-devel]
  gentoo:
    portage:
      packages: [sys-libs/ncurses]
  ubuntu: [libncurses5-dev]
libnl-3:
  arch: [libnl]
  fedora: [libnl3]
  gentoo:
    portage:
      packages: [dev-libs/libnl]
  ubuntu: [libnl-3-200]
libnl-3-dev:
  arch: [libnl]
  fedora: [libnl3-devel]
  gentoo:
    portage:
      packages: [dev-libs/libnl]
  ubuntu: [libnl-3-dev]
libnl-dev:
  arch: [libnl1]
  debian: [libnl-dev]
  fedora: [libnl-devel]
  gentoo:
    portage:
      packages: [dev-libs/libnl]
  ubuntu: [libnl-dev]
libogg:
  arch: [libogg]
  debian: [libogg-dev]
  fedora: [libogg-devel]
  gentoo: [media-libs/libogg]
  macports: [libogg]
  opensuse: [libogg-devel]
  ubuntu: [libogg-dev]
libogre-dev:
  arch: [ogre]
  debian: [libogre-dev]
  fedora: [ogre-devel]
  gentoo: [dev-games/ogre]
  macports: [ogre]
  opensuse: [ogre-devel]
  rhel: [ogre-devel]
  ubuntu:
    lucid: [libogre-dev]
    maverick: [libogre-dev]
    natty: [libogre-dev]
    oneiric: [libogre-dev]
    precise: [libogre-dev]
    quantal: [libogre-dev]
    raring: [libogre-dev]
    saucy: [libogre-1.8-dev]
libois-dev:
  arch: [ois]
  debian: [libois-dev]
  fedora: [ois-devel]
  gentoo:
    portage:
      packages: [dev-games/ois]
  ubuntu: [libois-dev]
libopenni-dev:
  arch: [openni]
  debian: [libopenni-dev]
  fedora: [openni-devel]
  ubuntu: [libopenni-dev]
libopenni-nite-dev:
  arch: [primesense-nite]
  debian: [libopenni-nite-dev]
  fedora: [openni-nite-devel]
  ubuntu: [libopenni-nite-dev]
libopenni-sensor-primesense-dev:
  arch: [sensorkinect]
  debian: [libopenni-sensor-primesense-dev]
  fedora: [openni-primesense]
  ubuntu: [libopenni-sensor-primesense-dev]
libopenni2-dev:
  arch: [openni2]
  fedora: [openni-devel]
  ubuntu: [libopenni2-dev]
libopenscenegraph:
  arch: [openscenegraph]
  debian: [openscenegraph, libopenscenegraph-dev, libopenscenegraph80, libopenthreads-dev, libopenthreads14]
  fedora: [OpenSceneGraph]
  gentoo:
    portage:
      packages: [dev-games/openscenegraph]
  ubuntu:
    karmic: [openscenegraph, libopenscenegraph-dev, libopenscenegraph56, libopenthreads-dev, libopenthreads12]
    lucid: [openscenegraph, libopenscenegraph-dev, libopenscenegraph56, libopenthreads-dev, libopenthreads12]
    maverick: [openscenegraph, libopenscenegraph-dev, libopenscenegraph65, libopenthreads-dev, libopenthreads13]
    natty: [openscenegraph, libopenscenegraph-dev, libopenscenegraph65, libopenthreads-dev, libopenthreads13]
    oneiric: [openscenegraph, libopenscenegraph-dev, libopenscenegraph80, libopenthreads-dev, libopenthreads14]
    precise: [openscenegraph, libopenscenegraph-dev, libopenscenegraph80, libopenthreads-dev, libopenthreads14]
    quantal: [openscenegraph, libopenscenegraph-dev, libopenscenegraph80, libopenthreads-dev, libopenthreads14]
    raring: [openscenegraph, libopenscenegraph-dev, libopenscenegraph80, libopenthreads-dev, libopenthreads14]
libosmesa6-dev:
  arch: [mesa]
  debian: [libosmesa6-dev]
  fedora: [mesa-libOSMesa-devel]
  gentoo:
    portage:
      packages: [media-libs/mesa]
  ubuntu: [libosmesa6-dev]
libpcap:
  arch:
    pacman:
      packages: [libpcap]
  debian:
    apt:
      packages: [libpcap0.8-dev]
  fedora: [libpcap-devel]
  gentoo:
    portage:
      packages: [net-libs/libpcap]
  macports: [libpcap]
  ubuntu:
    apt:
      packages: [libpcap0.8-dev]
libpcl-all:
  opensuse: [pcl]
  ubuntu: [libpcl-1.7-all]
libpcl-all-dev:
  opensuse: [pcl]
  ubuntu: [libpcl-1.7-all-dev]
libpcsclite-dev:
  arch: [pcsclite]
  debian: [libpcsclite-dev]
  fedora: [pcsc-lite-devel]
  gentoo:
    portage:
      packages: [sys-apps/pcsc-lite]
  ubuntu: [libpcsclite-dev]
libphonon:
  debian: [libphonon4]
  ubuntu:
    apt:
      packages: [libphonon4]
libphonon-dev:
  debian: [libphonon-dev]
  ubuntu:
    apt:
      packages: [libphonon-dev]
libpng12-dev:
  arch: [libpng]
  debian: [libpng12-dev]
  fedora: [libpng-devel]
  gentoo:
    portage:
      packages: [media-libs/libpng]
  opensuse: [libpng12-devel]
  ubuntu: [libpng12-dev]
libpoco-dev:
  arch: [poco]
  debian: [libpoco-dev]
  fedora: [poco-devel]
  gentoo:
    portage:
      packages: [dev-libs/poco]
  ubuntu: [libpoco-dev]
libpocofoundation9:
  debian: [libpocofoundation9]
  fedora: [poco-foundation]
  ubuntu: [libpocofoundation9]
libpopt-dev:
  arch: [popt]
  debian: [libpopt-dev]
  fedora: [popt-devel]
  gentoo:
    portage:
      packages: [dev-libs/popt]
  ubuntu: [libpopt-dev]
libpq-dev:
  arch: [postgresql-libs]
  debian: [libpq-dev]
  fedora: [derelict-pq-devel]
  gentoo:
    portage:
      packages: [dev-libs/libpqxx]
  ubuntu: [libpq-dev]
libqglviewer-qt4:
  arch: [libqglviewer]
  debian: [libqglviewer-qt4-2]
  fedora: [libQGLViewer]
  ubuntu: [libqglviewer-qt4-2]
libqglviewer-qt4-dev:
  arch: [libqglviewer]
  debian: [libqglviewer-qt4-dev]
  fedora: [libQGLViewer-devel]
  ubuntu: [libqglviewer-qt4-dev]
libqhull:
  arch: [qhull]
  debian: [libqhull-dev]
  fedora: [qhull-devel]
  gentoo: [media-libs/qhull]
  macports: [qhull]
  opensuse: [qhull-devel]
  ubuntu: [libqhull-dev]
libqt4:
  arch: [qt4]
  debian: [libqt4-core]
  fedora: [qt]
  freebsd: [qt4-corelib]
  gentoo:
    portage:
      packages: [dev-qt/qtcore]
  macports: [qt4-mac]
  opensuse: [libqt4]
  rhel: [qt]
  ubuntu: [libqt4-dbus, libqt4-network, libqt4-script, libqt4-test, libqt4-xml, libqtcore4]
libqt4-dev:
  arch: [qt4]
  debian: [libqt4-dev]
  fedora: [qt-devel]
  freebsd: [qt4-corelib]
  gentoo:
    portage:
      packages: [dev-qt/qtcore]
  macports: [qt4-mac]
  opensuse: [libqt4-devel]
  rhel: [qt-devel]
  ubuntu: [libqt4-dev]
libqt4-opengl:
  arch: [qt4]
  debian: [libqt4-opengl]
  fedora: [qt]
  gentoo:
    portage:
      packages: [dev-qt/qtopengl]
  rhel: [qt]
  ubuntu: [libqt4-opengl]
libqt4-opengl-dev:
  arch: [qt4]
  debian: [libqt4-opengl-dev]
  fedora: [qt-devel]
  gentoo:
    portage:
      packages: [dev-qt/qtopengl]
  opensuse: [libqt4-devel]
  rhel: [qt-devel]
  ubuntu: [libqt4-opengl-dev]
libqt4-sql-psql:
  arch: [qt4]
  debian: [libqt4-sql-psql]
  gentoo:
    portage:
      packages: [dev-qt/qtsql]
  ubuntu: [libqt4-sql-psql]
libqtgui4:
  arch: [qt4]
  debian: [libqtgui4]
  fedora: [qt-x11]
  gentoo:
    portage:
      packages: [dev-qt/qtgui]
  ubuntu: [libqtgui4]
libqwt5-qt4-dev:
  arch: [qwt5]
  debian:
    apt:
      packages: [libqwt5-qt4-dev]
  fedora: [qwt-devel]
  gentoo:
    portage:
      packages: [x11-libs/qwtplot3d]
  ubuntu:
    apt:
      packages: [libqwt5-qt4-dev]
libqwtplot3d-qt4-dev:
  arch: [qwtplot3d]
  debian:
    apt:
      packages: [libqwtplot3d-qt4-dev]
  fedora: [qwtplot3d-qt4-devel]
  gentoo:
    portage:
      packages: [x11-libs/qwtplot3d]
  ubuntu:
    apt:
      packages: [libqwtplot3d-qt4-dev]
libraw1394-dev:
  arch:
    pacman:
      packages: [libraw1394]
  debian:
    apt:
      packages: [libraw1394-dev]
  fedora: [libraw1394-devel]
  gentoo:
    portage:
      packages: [sys-libs/libraw1394]
  ubuntu:
    apt:
      packages: [libraw1394-dev]
libreadline:
  arch: [readline]
  debian: [libreadline-dev]
  fedora: [readline]
  gentoo:
    portage:
      packages: [sys-libs/readline]
  ubuntu: [libreadline-dev]
libreadline-dev:
  arch: [readline]
  debian: [libreadline-dev]
  fedora: [readline]
  gentoo:
    portage:
      packages: [sys-libs/readline]
  ubuntu: [libreadline-dev]
libreadline-java:
  arch: [java-readline]
  debian: [libreadline-java]
  fedora: [libreadline-java]
  gentoo:
    portage:
      packages: [dev-java/libreadline-java]
  ubuntu: [libreadline-java]
libsimage-dev:
  arch: [simage]
  debian: [libsimage-dev]
  gentoo:
    portage:
      packages: [media-libs/simage]
  ubuntu: [libsimage-dev]
libsoqt4-dev:
  arch: [soqt]
  debian: [libsoqt4-dev]
  fedora: [SoQt-devel]
  gentoo:
    portage:
      packages: [media-libs/SoQt]
  ubuntu: [libsoqt4-dev]
libspnav-dev:
  arch: [libspnav]
  debian: [libspnav-dev]
  fedora: [libspnav-devel]
  gentoo:
    portage:
      packages: [dev-libs/libspnav]
  ubuntu: [libspnav-dev]
libsqlite3-dev:
  arch: [sqlite]
  debian: [libsqlite3-dev]
  fedora: [libsq3-devel]
  gentoo:
    portage:
      packages: [dev-db/sqlite]
  ubuntu: [libsqlite3-dev]
libssl-dev:
  arch: [openssl]
  debian: [libssl-dev]
  fedora: [openssl-devel]
  gentoo:
    portage:
      packages: [dev-libs/openssl]
  ubuntu: [libssl-dev]
libstdc++5:
  arch: [libstdc++5]
  debian: [libstdc++5]
  fedora: [libstdc++]
  freebsd: [builtin]
  gentoo:
    portage:
      packages: [virtual/libstdc++]
  opensuse: [libstdc++33]
  ubuntu: [libstdc++5]
libswscale-dev:
  arch: [ffmpeg]
  debian: [libswscale-dev]
  gentoo:
    portage:
      packages: [media-video/ffmpeg]
  ubuntu: [libswscale-dev]
libtheora:
  arch: [libtheora]
  debian: [libtheora-dev]
  fedora: [libtheora-devel]
  gentoo: [media-libs/libtheora]
  macports: [libtheora]
  opensuse: [libtheora-devel]
  ubuntu: [libtheora-dev]
libtiff-dev:
  arch: [libtiff]
  debian:
    sid: [libtiff5-dev]
    wheezy: [libtiff5-alt-dev]
  fedora: [libtiff]
  gentoo:
    portage:
      packages: [media-libs/tiff]
  opensuse: [libtiff-devel]
  ubuntu:
    lucid: [libtiff4-dev]
    maverick: [libtiff4-dev]
    natty: [libtiff4-dev]
    oneiric: [libtiff4-dev]
    precise: [libtiff4-dev]
    quantal: [libtiff5-dev]
    raring: [libtiff5-dev]
    saucy: [libtiff5-dev]
<<<<<<< HEAD
=======
    trusty: [libtiff5-dev]
>>>>>>> 077b7243
libtiff4-dev:
  arch: [libtiff]
  debian: [libtiff4-dev]
  fedora: [libtiff-devel]
  gentoo:
    portage:
      packages: [media-libs/tiff]
  ubuntu: [libtiff4-dev]
libtool:
  arch: [libtool]
  debian:
    lenny: [libtool, libltdl3-dev]
    sid: [libtool, libltdl-dev]
    squeeze: [libtool, libltdl-dev]
    wheezy: [libtool, libltdl-dev]
  fedora: [libtool, libtool-ltdl-devel]
  freebsd: [libtool]
  gentoo: [sys-devel/libtool]
  macports: [libtool]
  opensuse: [libtool, libltdl3]
  rhel: [libtool, libtool-ltdl-devel]
  ubuntu:
    apt:
      packages: [libtool, libltdl-dev]
libudev-dev:
  arch: [systemd]
  debian: [libudev-dev]
  fedora: [libudev-devel]
  gentoo:
    portage:
      packages: [sys-apps/systemd]
  ubuntu: [libudev-dev]
libunittest++:
  arch: [unittestpp]
  debian: [libunittest++-dev]
  fedora: [unittest]
  macports: [unittest-cpp]
  rhel: [unittest]
  ubuntu:
    apt:
      packages: [libunittest++-dev]
libusb-1.0-dev:
  arch: [libusbx]
  debian: [libusb-1.0-0-dev]
  fedora:
    beefy: [libusb1-devel]
    schrödinger’s: [libusbx-devel]
    spherical: [libusbx-devel]
  opensuse: [libusb-1_0-devel]
  ubuntu: [libusb-1.0-0-dev]
libusb-dev:
  arch: [libusb-compat]
  debian: [libusb-dev]
  fedora: [libusb-devel]
  ubuntu: [libusb-dev]
libv4l-dev:
  arch: [v4l-utils]
  debian: [libv4l-dev]
  fedora: [libv4l-devel]
  opensuse: [libv4l-devel]
  ubuntu: [libv4l-dev]
libvtk:
  arch: [vtk]
  debian: [libvtk5-dev]
  fedora: [vtk-devel]
  gentoo: [sci-libs/vtk]
  macports: [vtk-devel]
  opensuse: [vtk-devel]
  ubuntu:
    lucid: [libvtk5-dev]
    maverick: [libvtk5-dev]
    natty: [libvtk5-dev]
    oneiric: [libvtk5-dev, default-jre-headless, openjdk-6-jdk]
    precise: [libvtk5-dev]
    quantal: [libvtk5-dev]
    raring: [libvtk5-dev]
libvtk-qt:
  arch: [vtk]
  debian: [libvtk5-qt4-dev]
  fedora: [vtk-qt]
  ubuntu: [libvtk5-qt4-dev]
libx11:
  arch: [libx11]
  debian: [libx11-dev]
  fedora: [libX11]
  gentoo: [libX11]
  macports: [xorg-libX11]
  ubuntu: [libx11-dev]
libx11-dev:
  arch: [libx11]
  debian: [libx11-dev]
  fedora: [libX11-devel]
  gentoo: [x11-libs/libX11]
  ubuntu: [libx11-dev]
libxaw:
  arch: [libxaw]
  debian: [libxaw7-dev]
  fedora: [libXaw-devel]
  freebsd: [libXaw]
  gentoo: [x11-libs/libXaw]
  macports: [xorg-libXaw]
  opensuse: [xorg-x11-devel]
  rhel: [libXaw-devel]
  ubuntu: [libxaw7-dev]
libxenomai-dev:
  debian: [libxenomai-dev]
  ubuntu: [libxenomai-dev]
libxext:
  arch: [libxext]
  debian: [libxext-dev]
  fedora: [libXext-devel]
  freebsd: [libXext]
  gentoo: [x11-libs/libXext]
  macports: [xorg-libXext]
  opensuse: [xorg-x11-libXext-devel]
  rhel: [libXext-devel]
  ubuntu: [libxext-dev]
libxi-dev:
  arch: [libxi]
  debian: [libxi-dev]
  fedora: [libXi-devel]
  ubuntu: [libxi-dev]
libxinerama-dev:
  ubuntu: [libxinerama-dev]
libxml++-2.6:
  arch: [libxml++]
  debian: [libxml++2.6-2, libxml++2.6-dev]
  fedora: [libxml++]
  ubuntu: [libxml++2.6-2, libxml++2.6-dev]
libxml2:
  arch: [libxml2]
  debian: [libxml2-dev]
  fedora: [libxml2-devel]
  freebsd: [libxml2]
  gentoo: [dev-libs/libxml2]
  macports: [libxml2]
  opensuse: [libxml2-devel]
  rhel: [libxml2-devel]
  ubuntu: [libxml2-dev]
libxmu-dev:
  arch: [libxmu]
  debian: [libxmu-dev]
  fedora: [libXmu-devel]
  ubuntu: [libxmu-dev]
libxrandr:
  arch: [libxrandr]
  debian: [libxrandr-dev]
  fedora: [libXrandr-devel]
  gentoo: [x11-libs/libXrandr]
  macports: [xorg-libXrandr]
  rhel: [libXrandr-devel]
  ubuntu: [libxrandr-dev]
libxslt:
  arch: [libxslt]
  debian: [libxslt1-dev]
  fedora: [libxslt-devel]
  ubuntu: [libxslt1-dev]
libxt-dev:
  arch: [libxt]
  debian: [libxt-dev]
  fedora: [libXt-devel]
  ubuntu: [libxt-dev]
libxtst-dev:
  arch: [libxtst]
  debian: [libxtst-dev]
  fedora: [libXtst-devel]
  ubuntu: [libxtst-dev]
libxxf86vm:
  arch: [libxxf86vm]
  debian: [libxxf86vm-dev]
  fedora: [libXxf86vm-devel]
  freebsd: [libXxf86vm]
  gentoo: [x11-libs/libXxf86vm]
  macports: [xorg-libXxf86vm]
  opensuse: [xorg-x11-devel]
  rhel: [libXxf86vm-devel]
  ubuntu: [libxxf86vm-dev]
linux-headers-generic:
  arch: [linux-headers]
  debian: [linux-headers-generic]
  ubuntu: [linux-headers-generic]
log4cxx:
  arch: [log4cxx]
  cygwin: [liblog4cxx-devel]
  debian:
    sid: [liblog4cxx10-dev]
    squeeze: [liblog4cxx10-dev]
    wheezy: [liblog4cxx10-dev]
  fedora: [log4cxx-devel]
  freebsd: [log4cxx]
  gentoo: [dev-libs/log4cxx]
  macports: [log4cxx]
  opensuse: [liblog4cxx-devel]
  rhel: [log4cxx-devel]
  ubuntu: [liblog4cxx10-dev]
lua-dev:
  arch: [lua]
  debian: [liblua5.1-0-dev]
  fedora: [lua-devel]
  ubuntu: [liblua5.1-0-dev]
m4:
  arch: [m4]
  debian: [m4]
  fedora: [m4]
  opensuse: [m4]
  ubuntu: [m4]
maven:
  arch: [maven]
  debian: [maven]
  fedora: [maven]
  ubuntu: [maven]
mercurial:
  arch: [mercurial]
  debian: [mercurial]
  fedora: [mercurial]
  freebsd: [mercurial]
  gentoo: [dev-vcs/mercurial]
  macports: [mercurial]
  opensuse: [mercurial]
  ubuntu: [mercurial]
mesa-common-dev:
  ubuntu: [mesa-common-dev]
meshlab:
  ubuntu: [meshlab]
mongodb-dev:
  arch: [mongodb]
  debian: [libmongo-client-dev, mongodb-dev]
  fedora: [libmongo-client-devel, mongodb-devel]
  ubuntu: [libmongo-client-dev, mongodb-dev]
mpg123:
  arch: [mpg123]
  debian: [mpg123]
  fedora: [mpg123-devel]
  ubuntu: [mpg123]
mrpt:
  debian: [libmrpt-dev]
  fedora: [mrpt-devel]
  ubuntu: [libmrpt-dev]
muparser:
  ubuntu: [libmuparser-dev]
netcdf:
  debian: [libnetcdf-dev]
  fedora: [netcdf]
  ubuntu: [libnetcdf-dev]
netpbm:
  arch: [netpbm]
  debian: [libnetpbm10-dev]
  fedora: [netpbm-devel]
  gentoo: [netpbm]
  macports: [netpbm]
  opensuse: [netpbm]
  ubuntu: [libnetpbm10-dev]
nite-dev:
  arch: [primesense-nite]
  debian: [nite-dev]
  fedora: [openni-nite-devel]
  ubuntu: [nite-dev]
nkf:
  debian: [nkf]
  fedora: [nkf]
  ubuntu: [nkf]
nvidia-cg:
  arch: [nvidia-cg-toolkit]
  debian: [nvidia-cg-toolkit]
  fedora: [Cg]
  gentoo: [nvidia-cg-toolkit]
  ubuntu: [nvidia-cg-toolkit]
omniidl:
  debian: [omniidl4]
  ubuntu:
    lucid: [omniidl4]
    maverick: [omniidl4]
    natty: [omniidl4]
    oneiric: [omniidl]
    precise: [omniidl]
    quantal: [omniidl]
    raring: [omniidl]
omniorb:
  arch: [omniorb]
  debian: [omniorb4, omniidl4, omniorb4-nameserver, libomniorb4-1, libomniorb4-dev, libomnithread3-dev, libomnithread3c2]
  fedora: [omniORB]
  ubuntu:
    lucid: [omniorb4, omniidl4, omniorb4-nameserver, libomniorb4-1, libomniorb4-dev, libomnithread3-dev, libomnithread3c2]
    maverick: [omniorb4, omniidl4, omniorb4-nameserver, libomniorb4-1, libomniorb4-dev, libomnithread3-dev, libomnithread3c2]
    natty: [omniorb4, omniidl4, omniorb4-nameserver, libomniorb4-1, libomniorb4-dev, libomnithread3-dev, libomnithread3c2]
    oneiric: [omniorb, omniidl, omniorb-nameserver, libomniorb4-1, libomniorb4-dev, libomnithread3-dev, libomnithread3c2]
    precise: [omniorb, omniidl, omniorb-nameserver, libomniorb4-1, libomniorb4-dev, libomnithread3-dev, libomnithread3c2]
    quantal: [omniorb, omniidl, omniorb-nameserver, libomniorb4-1, libomniorb4-dev, libomnithread3-dev, libomnithread3c2]
    raring: [omniorb, omniidl, omniorb-nameserver, libomniorb4-1, libomniorb4-dev, libomnithread3-dev, libomnithread3c2]
omniorb4-idl:
  arch: [omniorb]
  debian: [omniorb-idl]
  ubuntu: [omniorb4-idl]
opende:
  arch: [ode]
  fedora: [ode]
  ubuntu: [libode-dev]
opengl:
  arch: [mesa]
  debian: [libgl1-mesa-dev, libglu1-mesa-dev]
  fedora: [mesa-libGL-devel, mesa-libGLU-devel]
  freebsd: [mesagl-mangled]
  gentoo: [media-libs/mesa]
  macports: [mesa]
  opensuse: [Mesa-devel]
  rhel: [mesa-libGL-devel, mesa-libGLU-devel]
  ubuntu: [libgl1-mesa-dev, libglu1-mesa-dev]
openjdk-6-jdk:
  arch: [openjdk6]
  debian: [openjdk-6-jdk]
  freebsd: [openjdk6]
  ubuntu: [openjdk-6-jdk]
openmpi:
  arch: []
  debian: []
  fedora: [openmpi]
  freebsd: []
  ubuntu: []
openni-dev:
  arch: [openni]
  debian: [libopenni-dev]
  fedora: [openni-devel]
  ubuntu: [libopenni-dev]
pcre:
  arch: [pcre]
  debian: [libpcre3-dev]
  fedora: [pcre-devel]
  gentoo: [libpcre]
  rhel: [pcre-devel]
  ubuntu: [libpcre3-dev]
pcre-dev:
  arch: [pcre]
  debian: [libpcre++-dev]
  fedora: [pcre-devel]
  rhel: [pcre-devel]
  ubuntu: [libpcre++-dev]
pkg-config:
  arch: [pkg-config]
  cygwin: [pkg-config]
  debian: [pkg-config]
  fedora: [pkgconfig]
  freebsd: [pkg-config]
  gentoo: [dev-util/pkgconfig]
  macports: [pkgconfig]
  opensuse: [pkg-config]
  rhel: [pkgconfig]
  ubuntu: [pkg-config]
protobuf:
  arch: [protobuf]
  debian: [libprotobuf7]
  fedora: [protobuf]
  ubuntu: [libprotobuf7]
protobuf-dev:
  arch: [protobuf]
  debian: [libprotobuf-dev, protobuf-compiler, libprotoc-dev]
  fedora: [protobuf-devel, protobuf-compiler]
  ubuntu: [libprotobuf-dev, protobuf-compiler, libprotoc-dev]
ps-engine:
  arch: [primesense-sensor]
  debian: [ps-engine]
  fedora: [openni-primesense]
  ubuntu: [ps-engine]
pyqt4-dev-tools:
  arch: [python2-pyqt4]
  debian: [pyqt4-dev-tools]
  fedora: [PyQT4-devel]
  gentoo:
    portage:
      packages: [dev-python/PyQt4]
  ubuntu: [pyqt4-dev-tools]
qhull-bin:
  arch: [qhull]
  debian: [qhull-bin]
  fedora: [qhull]
  ubuntu: [qhull-bin]
qt4-dev-tools:
  arch: [qt4]
  debian: [qt4-dev-tools]
  fedora: [qt-devel]
  opensuse: [libqt4-devel-doc]
  ubuntu: [qt4-dev-tools]
qt4-qmake:
  arch: [qt4]
  debian: [qt4-qmake]
  fedora: [qt-devel]
  gentoo: [qt-core]
  opensuse: [libqt4-devel]
  rhel: [qt-devel]
  ubuntu: [qt4-qmake]
readline-dev:
  arch: [readline]
  debian: [libreadline-dev]
  fedora: [readline-devel]
  ubuntu: [libreadline-dev]
recordmydesktop:
  arch: [recordmydesktop]
  debian: [recordmydesktop]
  fedora: [recordmydesktop]
  ubuntu: [recordmydesktop]
redis-server:
  arch: [redis]
  debian: [redis-server]
  fedora: [redis]
  ubuntu: [redis-server]
rosemacs-el:
  ubuntu: [rosemacs-el]
ruby:
  arch: [ruby]
  debian: [ruby1.8-dev, libruby1.8, rubygems1.8]
  fedora: [ruby, ruby-devel, openssl-devel, rubygems]
  gentoo:
    portage:
      packages: [dev-lang/ruby]
  ubuntu:
    lucid: [ruby1.8-dev, libopenssl-ruby1.8, rubygems1.8]
    maverick: [ruby1.8-dev, libruby1.8, rubygems1.8]
    natty: [ruby1.8-dev, libruby1.8, rubygems1.8]
    oneiric: [ruby1.8-dev, libruby1.8, rubygems1.8]
    precise: [ruby1.8-dev, libruby1.8, rubygems1.8]
    quantal: [ruby1.9.1-dev, libruby1.9.1, ruby1.9.1]
    raring: [ruby1.9.1-dev, libruby1.9.1, ruby1.9.1]
sbcl:
  arch: [sbcl]
  debian: [sbcl]
  fedora: [sbcl]
  gentoo:
    portage:
      packages: [dev-lisp/sbcl]
  opensuse: [sbcl]
  ubuntu: [sbcl]
scons:
  arch: [scons]
  debian: [scons]
  fedora: [scons]
  freebsd: [scons]
  gentoo: [dev-util/scons]
  macports: [scons]
  opensuse: [scons]
  ubuntu: [scons]
screen:
  arch: [screen]
  debian: [screen]
  fedora: [screen]
  gentoo:
    portage:
      packages: [app-misc/screen]
  ubuntu: [screen]
sdl:
  arch: [sdl]
  debian: [libsdl1.2-dev]
  fedora: [SDL]
  ubuntu: [libsdl1.2-dev]
sdl-gfx:
  arch: [sdl_gfx]
  debian: [libsdl-gfx1.2-dev]
  fedora: [SDL_gfx]
  gentoo:
  portage:
    packages: [media-libs/sdl-gfx]
  ubuntu: [libsdl-gfx1.2-dev]
sdl-image:
  arch: [sdl_image]
  debian: [libsdl-image1.2-dev]
  fedora: [SDL_image-devel]
  freebsd: [sdl_image]
  gentoo: [sdl-image]
  macports: [libsdl_image]
  opensuse: [SDL_image]
  ubuntu: [libsdl-image1.2-dev]
sdl-ttf:
  arch: [sdl_ttf]
  debian: [libsdl-ttf2.0-dev]
  fedora: [SDL_ttf]
  ubuntu: [libsdl-ttf2.0-dev]
sfml-dev:
  arch: [sfml]
  fedora: [SFML-devel]
  ubuntu: [libsfml-dev]
slime:
  ubuntu: [slime]
snappy:
  arch: [snappy]
  fedora: [snappy]
  ubuntu: [libsnappy-dev]
socat:
  arch: [socat]
  fedora: [socat]
  ubuntu: [socat]
spacenavd:
  arch: [spacenavd]
  debian: [spacenavd]
  fedora: [spacenavd]
  ubuntu: [spacenavd]
sqlite3:
  arch: [sqlite]
  debian: [sqlite3]
  ubuntu: [sqlite3]
subversion:
  arch: [subversion]
  debian: [subversion]
  fedora: [subversion]
  freebsd: [subversion]
  gentoo: [dev-vcs/subversion]
  macports: [subversion]
  opensuse: [subversion]
  ubuntu: [subversion]
suitesparse:
  arch: [suitesparse]
  debian: [libsuitesparse-dev]
  fedora: [suitesparse-devel]
  ubuntu: [libsuitesparse-dev]
swi-prolog:
  arch: [swi-prolog]
  debian: [swi-prolog]
  fedora: [pl]
  ubuntu: [swi-prolog]
swi-prolog-clib:
  arch: [swi-prolog]
  debian: [swi-prolog-clib]
  fedora: [pl-devel]
  ubuntu:
    lucid: [swi-prolog-clib]
    maveric: [swi-prolog]
    natty: [swi-prolog]
    oneiric: [swi-prolog]
    precise: [swi-prolog]
    quantal: [swi-prolog]
    raring: [swi-prolog]
swi-prolog-http:
  arch: [swi-prolog]
  debian: [swi-prolog-http]
  ubuntu:
    lucid: [swi-prolog-http]
    maverick: [swi-prolog]
    natty: [swi-prolog]
    oneiric: [swi-prolog]
    precise: [swi-prolog]
    quantal: [swi-prolog]
    raring: [swi-prolog]
swi-prolog-odbc:
  arch: [swi-prolog]
  debian: [swi-prolog-odbc]
  fedora: [pl-odbc]
  ubuntu: [swi-prolog-odbc]
swi-prolog-semweb:
  arch: [swi-prolog]
  debian: [swi-prolog-semweb]
  ubuntu:
    lucid: [swi-prolog-semweb]
    maverick: [swi-prolog]
    natty: [swi-prolog]
    oneiric: [swi-prolog]
    precise: [swi-prolog]
    quantal: [swi-prolog]
    raring: [swi-prolog]
swi-prolog-sgml:
  arch: [swi-prolog]
  debian: [swi-prolog-sgml]
  ubuntu:
    lucid: [swi-prolog-sgml]
    maverick: [swi-prolog]
    natty: [swi-prolog]
    oneiric: [swi-prolog]
    precise: [swi-prolog]
    quantal: [swi-prolog]
    raring: [swi-prolog]
swi-prolog-xpce:
  arch: [swi-prolog]
  debian: [swi-prolog-xpce]
  fedora: [pl-xpce]
  ubuntu:
    lucid: [swi-prolog-xpce]
    maverick: [swi-prolog]
    natty: [swi-prolog]
    oneiric: [swi-prolog]
    precise: [swi-prolog]
    quantal: [swi-prolog]
    raring: [swi-prolog]
sysstat:
  arch: [sysstat]
  debian: [sysstat]
  fedora: [sysstat]
  ubuntu: [sysstat]
tango-icon-theme:
  arch: [tango-icon-theme]
  debian: [tango-icon-theme]
  fedora: [tango-icon-theme]
  gentoo: [gentoo, x11-themes/tango-icon-theme]
  macports: [tango-icon-theme]
  mandrake: [tango-icon-theme]
  opensuse: [tango-icon-theme]
  rhel: [tango-icon-theme]
  ubuntu: [tango-icon-theme]
tar:
  arch: [libtar]
  debian: [libtar-dev]
  fedora: [libtar-devel]
  freebsd: [libtar]
  gentoo: [dev-libs/libtar]
  macports: [libtar]
  opensuse: [libtar-devel]
  rhel: [libtar-devel]
  ubuntu: [libtar-dev]
tbb:
  arch: [intel-tbb]
  debian: [libtbb-dev]
  fedora: [tbb-devel]
  gentoo: [tbb]
  opensuse: [tbb-devel]
  ubuntu: [libtbb-dev]
tcsh:
  arch: [tcsh]
  debian: [tcsh]
  fedora: [tcsh]
  ubuntu: [tcsh]
texlive-fonts-extra:
  arch: [texlive-fontsextra]
  debian: [texlive-fonts-extra]
  fedora:
    schrödinger’s: [texlive-bbm, texlive-bbm-macros]
    spherical: [texlive-bbm, texlive-bbm-macros]
  ubuntu: [texlive-fonts-extra]
texlive-fonts-recommended:
  arch: [texlive-core]
  debian: [texlive-fonts-recommended]
  fedora:
    schrödinger’s: [texlive-times, texlive-helvetic]
    spherical: [texlive-times, texlive-helvetic]
  ubuntu: [texlive-fonts-recommended]
texlive-latex-base:
  arch: [texlive-core]
  debian: [texlive-latex-base]
  fedora:
    schrödinger’s: [texlive-latex, texlive-parskip]
    spherical: [texlive-latex, texlive-parskip]
  ubuntu: [texlive-latex-base]
texlive-latex-extra:
  arch: [texlive-latexextra]
  debian: [texlive-latex-extra]
  fedora:
    schrödinger’s: [texlive-titlesec, texlive-wrapfig, texlive-multirow, texlive-fancybox]
    spherical: [texlive-titlesec, texlive-wrapfig, texlive-multirow, texlive-fancybox]
  ubuntu: [texlive-latex-extra]
texlive-latex-recommended:
  arch: [texlive-core]
  debian: [texlive-latex-recommended]
  fedora:
    schrödinger’s: [texlive-framed, texlive-threeparttable, texlive-ec, texlive-mdwtools]
    spherical: [texlive-framed, texlive-threeparttable, texlive-ec, texlive-mdwtools]
  ubuntu: [texlive-latex-recommended]
tinyxml:
  arch: [tinyxml]
  debian: [libtinyxml-dev]
  fedora: [tinyxml-devel]
  gentoo: [tinyxml]
  opensuse: [tinyxml-devel]
  rhel: [tinyxml-devel]
  ubuntu: [libtinyxml-dev]
tix:
  arch: [tix]
  debian: [tix]
  fedora: [tix]
  ubuntu: [tix]
ttf-kochi-gothic:
  arch: [ttf-togoshi-gothic]
  debian: [ttf-kochi-gothic]
  ubuntu: [ttf-kochi-gothic]
ttf-kochi-mincho:
  arch: [ttf-togoshi-mincho]
  debian: [ttf-kochi-mincho]
  ubuntu: [ttf-kochi-mincho]
ttf-mscorefonts-installer:
  arch: [ttf-ms-fonts]
  debian: [ttf-mscorefonts-installer]
  macports:
ttf-sazanami-gothic:
  arch: [ttf-sazanami]
  debian: [ttf-sazanami-gothic]
  fedora: [sazanami-gothic-fonts]
  ubuntu: [ttf-sazanami-gothic]
ttf-sazanami-mincho:
  arch: [ttf-sazanami]
  debian: [ttf-sazanami-mincho]
  fedora: [sazanami-mincho-fonts]
  ubuntu: [ttf-sazanami-mincho]
udhcpc:
  arch: [udhcp]
  debian: [udhcpc]
  ubuntu: [udhcpc]
unison:
  arch: [unison]
  debian: [unison]
  ubuntu:
    apt:
      packages: [unison]
unison-gui:
  arch: [unison]
  debian: [unison-gtk]
  ubuntu:
    apt:
      packages: [unison-gtk]
unrar:
  arch: [unrar]
  debian: [unrar]
  fedora: [unrar]
  ubuntu: [unrar]
unzip:
  arch: [unzip]
  debian: [unzip]
  fedora: [unzip]
  freebsd: [unzip]
  gentoo: [app-arch/unzip]
  macports: [unzip]
  opensuse: [unzip]
  rhel: [unzip]
  ubuntu: [unzip]
uuid:
  arch: [util-linux]
  debian: [uuid-dev]
  fedora: [libuuid-devel]
  freebsd: [e2fsprogs-libuuid]
  gentoo: [util-linux]
  macports: [ossp-uuid]
  opensuse: [libuuid-devel]
  rhel: [libuuid-devel]
  ubuntu: [uuid-dev]
uvcdynctrl:
  ubuntu: [uvcdynctrl]
vlc:
  arch: [vlc]
  debian: [vlc]
  fedora: [vlc]
  ubuntu: [vlc]
wkhtmltopdf:
  arch: [wkhtmltopdf]
  debian: [wkhtmltopdf]
  fedora: [wkhtmltopdf]
  ubuntu: [wkhtmltopdf]
wx-common:
  arch: [wxgtk]
  debian: [wx-common]
  ubuntu: [wx-common]
wxpython:
  arch: [wxpython]
  centos: [wxPython-devel]
  debian: [python-wxgtk2.8]
  fedora: [wxPython-devel]
  freebsd: [py27-wxPython]
  gentoo: [dev-python/wxpython]
  macports: [py26-wxpython, py26-gobject, py26-gtk, py26-cairo]
  opensuse: [python-wxGTK]
  rhel: [wxPython-devel]
  ubuntu: [python-wxgtk2.8]
wxwidgets:
  arch: [wxgtk]
  debian: [libwxgtk2.8-dev]
  fedora: [wxGTK-devel]
  freebsd: [wxgtk2]
  gentoo: [x11-libs/wxGTK]
  macports: [wxWidgets-python]
  opensuse: [wxGTK-devel]
  rhel: [wxGTK-devel]
  ubuntu: [libwxgtk2.8-dev]
x11proto-dri2-dev:
  arch: [dri2proto]
  debian: [x11proto-dri2-dev]
  fedora: [xorg-x11-proto-devel]
  ubuntu: [x11proto-dri2-dev]
x11proto-gl-dev:
  arch: [glproto]
  debian: [x11proto-gl-dev]
  fedora: [xorg-x11-proto-devel]
  ubuntu: [x11proto-gl-dev]
x11proto-print-dev:
  arch: [printproto]
  debian: [x11proto-print-dev]
  fedora: [xorg-x11-proto-devel]
  ubuntu: [x11proto-print-dev]
xdotool:
  arch: [xdotool]
  debian: [xdotool]
  fedora: [xdotool]
  ubuntu: [xdotool]
xerces:
  arch: [xerces-c]
  fedora: [xerces-c]
  ubuntu: [libxerces-c2-dev]
xfont-server:
  debian: [xfs]
  fedora: [libXfont]
  macports:
  ubuntu: [xfs]
xfonts-100dpi:
  debian: [xfonts-100dpi]
  fedora: [xorg-x11-fonts-100dpi]
  macports:
  ubuntu: [xfonts-100dpi]
xfonts-75dpi:
  debian: [xfonts-75dpi]
  fedora: [xorg-x11-fonts-100dpi]
  macports:
  ubuntu: [xfonts-75dpi]
xpath-perl:
  arch: [perl-xml-xpath]
  debian: [libxml-xpath-perl]
  fedora: [perl-XML-XPath]
  gentoo: [dev-perl/XML-XPath]
  ubuntu: [libxml-xpath-perl]
xterm:
  arch: [xterm]
  debian: [xterm]
  fedora: [xterm]
  ubuntu: [xterm]
xulrunner-1.9.2:
  arch: [xulrunner]
  debian:
  fedora: [xulrunner]
  ubuntu:
    karmic: [xulrunner-1.9.2]
    lucid: [xulrunner-1.9.2]
    maverick: [xulrunner-1.9.2]
    natty: [xulrunner-1.9.2]
    oneiric:
      apt:
        packages: []
    precise:
      apt:
        packages: []
    quantal:
      apt:
        packages: []
    raring:
      apt:
        packages: []
xulrunner-dev:
  arch: [xulrunner]
  debian: [libv8-dev]
  fedora: [libv8-devel, xulrunner-devel]
  ubuntu: [libv8-dev]
xz-utils:
  arch: [xz]
  debian: [xz-utils]
  fedora: [xz]
  ubuntu: [xz-utils]
yaml:
  arch: [libyaml]
  debian: [libyaml-dev]
  fedora: [libyaml]
  gentoo: [libyaml]
  ubuntu: [libyaml-dev]
yaml-cpp:
  arch: [yaml-cpp]
  debian:
    sid:
      apt:
        packages: [libyaml-cpp-dev]
    squeeze:
      source:
        md5sum: f7fb81fd4a2fbd5022daa7686e816359
        uri: 'https://kforge.ros.org/rosrelease/viewvc/sourcedeps/yaml-cpp/yaml-cpp-0.2.5.rdmanifest'
    wheezy:
      apt:
        packages: [libyaml-cpp-dev]
  fedora: [yaml-cpp-devel]
  gentoo: [yaml-cpp]
  opensuse: [yaml-cpp-devel]
  rhel: [yaml-cpp-devel]
  ubuntu:
    lucid: [yaml-cpp0.2.6-dev]
    maverick: [yaml-cpp0.2.6-dev]
    natty: [yaml-cpp0.2.6-dev]
    oneiric: [yaml-cpp0.2.6-dev]
    precise: [yaml-cpp]
    quantal: [libyaml-cpp-dev]
    raring: [libyaml-cpp-dev]
    saucy: [libyaml-cpp-dev]
<<<<<<< HEAD
=======
    trusty: [libyaml-cpp-dev]
>>>>>>> 077b7243
yasm:
  arch: [yasm]
  debian: [yasm]
  fedora: [yasm]
  ubuntu: [yasm]
zbar:
  arch: [zbar]
  debian: [libzbar-dev]
  fedora: [zbar]
  ubuntu: [libzbar-dev]
zlib:
  arch: [zlib]
  cygwin: [zlib]
  debian: [zlib1g-dev]
  fedora: [zlib-devel]
  freebsd: [builtin]
  gentoo: [sys-libs/zlib]
  macports: [zlib]
  opensuse: [zlib-devel]
  rhel: [zlib-devel]
  ubuntu: [zlib1g-dev]
zziplib:
  arch: [zziplib]
  debian: [libzzip-0-13, libzzip-dev]
  fedora: [zziplib-devel]
  freebsd: [zziplib]
  gentoo: [dev-libs/zziplib]
  macports: [libzzip]
  opensuse: [zziplib-devel]
  rhel: [zziplib-devel]
  ubuntu: [libzzip-0-13, libzzip-dev]<|MERGE_RESOLUTION|>--- conflicted
+++ resolved
@@ -96,12 +96,9 @@
     saucy:
       apt:
         packages: [libassimp-dev]
-<<<<<<< HEAD
-=======
     trusty:
       apt:
         packages: [libassimp-dev]
->>>>>>> 077b7243
 assimp-dev:
   arch: [assimp]
   debian:
@@ -272,12 +269,9 @@
     saucy:
       apt:
         packages: [libboost-all-dev]
-<<<<<<< HEAD
-=======
     trusty:
       apt:
         packages: [libboost-all-dev]
->>>>>>> 077b7243
 bullet:
   arch: [bullet]
   fedora: [bullet-devel]
@@ -298,12 +292,9 @@
     saucy:
       apt:
         packages: [libbullet-dev]
-<<<<<<< HEAD
-=======
     trusty:
       apt:
         packages: [libbullet-dev]
->>>>>>> 077b7243
 bzip2:
   arch: [bzip2]
   cygwin: [bzip2]
@@ -1120,10 +1111,7 @@
     quantal: [libjpeg-dev]
     raring: [libjpeg-dev]
     saucy: [libjpeg-dev]
-<<<<<<< HEAD
-=======
     trusty: [libjpeg-dev]
->>>>>>> 077b7243
 libjson-glib:
   arch: [json-glib]
   debian: [libjson-glib-dev]
@@ -1606,10 +1594,7 @@
     quantal: [libtiff5-dev]
     raring: [libtiff5-dev]
     saucy: [libtiff5-dev]
-<<<<<<< HEAD
-=======
     trusty: [libtiff5-dev]
->>>>>>> 077b7243
 libtiff4-dev:
   arch: [libtiff]
   debian: [libtiff4-dev]
@@ -2486,10 +2471,7 @@
     quantal: [libyaml-cpp-dev]
     raring: [libyaml-cpp-dev]
     saucy: [libyaml-cpp-dev]
-<<<<<<< HEAD
-=======
     trusty: [libyaml-cpp-dev]
->>>>>>> 077b7243
 yasm:
   arch: [yasm]
   debian: [yasm]
