--- conflicted
+++ resolved
@@ -1853,11 +1853,7 @@
       tags:
         release: release/indigo/{package}/{version}
       url: https://github.com/paulbovbel/frontier_exploration-release.git
-<<<<<<< HEAD
-      version: 0.2.3-0
-=======
       version: 0.2.5-0
->>>>>>> 24959026
     source:
       type: git
       url: https://github.com/paulbovbel/frontier_exploration.git
@@ -2437,11 +2433,7 @@
       tags:
         release: release/indigo/{package}/{version}
       url: https://github.com/clearpath-gbp/husky-release.git
-<<<<<<< HEAD
-      version: 0.2.2-0
-=======
       version: 0.2.3-0
->>>>>>> 24959026
     source:
       type: git
       url: https://github.com/husky/husky.git
@@ -2459,11 +2451,7 @@
       tags:
         release: release/indigo/{package}/{version}
       url: https://github.com/clearpath-gbp/husky_desktop-release.git
-<<<<<<< HEAD
-      version: 0.2.1-0
-=======
       version: 0.2.2-0
->>>>>>> 24959026
     source:
       type: git
       url: https://github.com/husky/husky_desktop.git
@@ -2482,11 +2470,7 @@
       tags:
         release: release/indigo/{package}/{version}
       url: https://github.com/clearpath-gbp/husky_robot-release.git
-<<<<<<< HEAD
-      version: 0.2.2-0
-=======
       version: 0.2.3-0
->>>>>>> 24959026
     source:
       type: git
       url: https://github.com/husky/husky_robot.git
@@ -2504,11 +2488,7 @@
       tags:
         release: release/indigo/{package}/{version}
       url: https://github.com/clearpath-gbp/husky_simulator-release.git
-<<<<<<< HEAD
-      version: 0.2.1-0
-=======
       version: 0.2.2-0
->>>>>>> 24959026
     source:
       type: git
       url: https://github.com/husky/husky_simulator.git
